"""
Define internal system constants and functions

"""

import sciris as sc
from .function_parser import supported_functions
import pathlib

# Set up a logger that can be imported elsewhere
import logging

__all__ = ["atomica_path", "LIBRARY_PATH", "NotFoundError", "FrameworkSettings"]

logger = logging.getLogger("atomica")


def atomica_path(subdir=None) -> pathlib.Path:
    """
    Returns paths relative to the Atomica parent module

    This function by default returns the directory containing the Atomica
    source files. It can also return paths relative to this directory using
    the optional additional arguments

    Example usage:

        >>> at.atomica_path()
        WindowsPath('E:/projects/atomica/atomica')
        >>> at.atomica_path('foo')
        WindowsPath('E:/projects/atomica/atomica/foo')
        >>> at.atomica_path(['foo','bar'])
        WindowsPath('E:/projects/atomica/atomica/foo/bar')

    :param subdir: Optionally append a list of subdirectories to the path
    :return: Absolute Path object

    """

    path = pathlib.Path(__file__).parent.parent
    for d in sc.promotetolist(subdir):
        path /= d
    return path.resolve()


LIBRARY_PATH = atomica_path(["atomica", "library"])


class NotFoundError(Exception):
    """
    Error for when an item was not found

    This error gets thrown if a user-specified input was not found. For example, if the
    user queries a Population for a non-existent variable.
    """

    pass


class FrameworkSettings:
    """
    Define system level keywords

    This class stores sets of keywords such as the keys for different variable types, or the
    supported quantity types (e.g., 'probability', 'number')

    """

    KEY_COMPARTMENT = "comp"
    KEY_CHARACTERISTIC = "charac"
    KEY_TRANSITION = "link"
    KEY_PARAMETER = "par"
    KEY_POPULATION = "pop"
    KEY_TRANSFER = "transfer"
    KEY_INTERACTION = "interpop"

    QUANTITY_TYPE_PROBABILITY = "probability"
    QUANTITY_TYPE_DURATION = "duration"
    QUANTITY_TYPE_NUMBER = "number"
    QUANTITY_TYPE_FRACTION = "fraction"
    QUANTITY_TYPE_PROPORTION = "proportion"
    QUANTITY_TYPE_RATE = "rate"
    STANDARD_UNITS = [QUANTITY_TYPE_PROBABILITY, QUANTITY_TYPE_DURATION, QUANTITY_TYPE_NUMBER, QUANTITY_TYPE_FRACTION, QUANTITY_TYPE_PROPORTION, QUANTITY_TYPE_RATE]

    DEFAULT_SYMBOL_INAPPLICABLE = "N.A."
    DEFAULT_POP_TYPE = "default"

    RESERVED_KEYWORDS = ["t", "flow", "all", "dt", "total"]  # A code_name in the framework cannot be equal to one of these values
    RESERVED_KEYWORDS += supported_functions.keys()

<<<<<<< HEAD
    RESERVED_SYMBOLS = set(':,;/+-*\'" @')  # A code_name in the framework (for characs, comps, pars) cannot contain any of these characters
=======
    RESERVED_SYMBOLS = set(":,;/+-*'\"")  # A code_name in the framework (for characs, comps, pars) cannot contain any of these characters
>>>>>>> b3708081
<|MERGE_RESOLUTION|>--- conflicted
+++ resolved
@@ -88,8 +88,4 @@
     RESERVED_KEYWORDS = ["t", "flow", "all", "dt", "total"]  # A code_name in the framework cannot be equal to one of these values
     RESERVED_KEYWORDS += supported_functions.keys()
 
-<<<<<<< HEAD
-    RESERVED_SYMBOLS = set(':,;/+-*\'" @')  # A code_name in the framework (for characs, comps, pars) cannot contain any of these characters
-=======
-    RESERVED_SYMBOLS = set(":,;/+-*'\"")  # A code_name in the framework (for characs, comps, pars) cannot contain any of these characters
->>>>>>> b3708081
+    RESERVED_SYMBOLS = set(':,;/+-*\'" @')  # A code_name in the framework (for characs, comps, pars) cannot contain any of these characters