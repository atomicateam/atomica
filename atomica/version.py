--- conflicted
+++ resolved
@@ -6,11 +6,6 @@
 
 import sciris as sc
 
-<<<<<<< HEAD
 version = "1.29.0"
-versiondate = "2024-09-09"
-=======
-version = "1.28.8"
 versiondate = "2024-10-30"
->>>>>>> cfb274c7
 gitinfo = sc.gitinfo(__file__)