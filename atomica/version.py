"""
Atomica version file.

Standard location for module version number and date.
"""

from .utils import fast_gitinfo

<<<<<<< HEAD
version = "1.25.8"
versiondate = "2021-11-16"
=======
version = "1.25.12"
versiondate = "2022-07-15"
>>>>>>> dd1af86a
gitinfo = fast_gitinfo(__file__)<|MERGE_RESOLUTION|>--- conflicted
+++ resolved
@@ -6,11 +6,6 @@
 
 from .utils import fast_gitinfo
 
-<<<<<<< HEAD
-version = "1.25.8"
-versiondate = "2021-11-16"
-=======
-version = "1.25.12"
-versiondate = "2022-07-15"
->>>>>>> dd1af86a
+version = "1.25.13"
+versiondate = "2022-07-19"
 gitinfo = fast_gitinfo(__file__)