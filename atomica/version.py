# -*- coding: utf-8 -*-
"""
Atomica version file.
Standard location for module version number and date.
"""

version = "1.0.2"
<<<<<<< HEAD
versiondate = "2018-10-02"
=======
versiondate = "2018-10-03"
>>>>>>> 6047fe44
<|MERGE_RESOLUTION|>--- conflicted
+++ resolved
@@ -4,9 +4,5 @@
 Standard location for module version number and date.
 """
 
-version = "1.0.2"
-<<<<<<< HEAD
-versiondate = "2018-10-02"
-=======
-versiondate = "2018-10-03"
->>>>>>> 6047fe44
+version = "1.0.3"
+versiondate = "2018-10-03"