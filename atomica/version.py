--- conflicted
+++ resolved
@@ -4,13 +4,8 @@
 Standard location for module version number and date.
 """
 
-<<<<<<< HEAD
-version = "1.0.15"
-versiondate = "2018-12-12"
-=======
 import sciris as sc
 
 version = "1.0.17"
 versiondate = "2018-12-18"
 gitinfo = sc.gitinfo(__file__, verbose=False)
->>>>>>> 4c24857f
