--- conflicted
+++ resolved
@@ -5,10 +5,6 @@
 """
 
 from .utils import fast_gitinfo
-<<<<<<< HEAD
-version = "1.23.1"
-=======
-version = "1.23.0"
->>>>>>> f3a2da4e
-versiondate = "2020-09-11"
+version = "1.23.2"
+versiondate = "2020-10-22"
 gitinfo = fast_gitinfo(__file__)