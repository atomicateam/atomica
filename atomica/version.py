--- conflicted
+++ resolved
@@ -6,11 +6,6 @@
 
 import sciris as sc
 
-<<<<<<< HEAD
-version = "1.1.2"
-versiondate = "2019-03-12"
-=======
-version = "1.0.30"
-versiondate = "2019-03-23"
->>>>>>> 97722ca4
+version = "1.1.3"
+versiondate = "2019-04-02"
 gitinfo = sc.gitinfo(__file__, verbose=False)
