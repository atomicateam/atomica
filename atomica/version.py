--- conflicted
+++ resolved
@@ -6,10 +6,6 @@
 
 import sciris as sc
 
-version = "1.6.0"
-<<<<<<< HEAD
+version = "1.7.0"
 versiondate = "2019-06-24"
-=======
-versiondate = "2019-06-18"
->>>>>>> 1c94ce7d
 gitinfo = sc.gitinfo(__file__, verbose=False)
