"""
Atomica version file.

Standard location for module version number and date.
"""

import sciris as sc

<<<<<<< HEAD
version = "1.1.5"
versiondate = "2019-03-05"
=======
version = "1.2.0"
versiondate = "2019-05-03"
>>>>>>> 41cbfa27
gitinfo = sc.gitinfo(__file__, verbose=False)
<|MERGE_RESOLUTION|>--- conflicted
+++ resolved
@@ -6,11 +6,6 @@
 
 import sciris as sc
 
-<<<<<<< HEAD
-version = "1.1.5"
-versiondate = "2019-03-05"
-=======
-version = "1.2.0"
+version = "1.4.0"
 versiondate = "2019-05-03"
->>>>>>> 41cbfa27
 gitinfo = sc.gitinfo(__file__, verbose=False)
