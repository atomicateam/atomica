"""
Atomica version file.

Standard location for module version number and date.
"""

from .utils import fast_gitinfo

<<<<<<< HEAD
version = "1.24.2"
versiondate = "2021-03-12"
=======
version = "1.25.7"
versiondate = "2021-09-02"
>>>>>>> 8030f654
gitinfo = fast_gitinfo(__file__)<|MERGE_RESOLUTION|>--- conflicted
+++ resolved
@@ -6,11 +6,6 @@
 
 from .utils import fast_gitinfo
 
-<<<<<<< HEAD
-version = "1.24.2"
-versiondate = "2021-03-12"
-=======
-version = "1.25.7"
-versiondate = "2021-09-02"
->>>>>>> 8030f654
+version = "1.25.8"
+versiondate = "2021-11-16"
 gitinfo = fast_gitinfo(__file__)