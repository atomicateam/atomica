--- conflicted
+++ resolved
@@ -6,10 +6,6 @@
 
 import sciris as sc
 
-version = "1.1.4"
-<<<<<<< HEAD
-versiondate = "2019-04-02"
-=======
-versiondate = "2019-04-28"
->>>>>>> fbf42141
+version = "1.2.0"
+versiondate = "2019-05-03"
 gitinfo = sc.gitinfo(__file__, verbose=False)
