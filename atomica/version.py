"""
Atomica version file.

Standard location for module version number and date.
"""

import sciris as sc

<<<<<<< HEAD
version = "1.7.0"
versiondate = "2019-06-18"
=======
version = "1.6.3"
versiondate = "2019-06-27"
>>>>>>> 3621debb
gitinfo = sc.gitinfo(__file__, verbose=False)
<|MERGE_RESOLUTION|>--- conflicted
+++ resolved
@@ -6,11 +6,6 @@
 
 import sciris as sc
 
-<<<<<<< HEAD
 version = "1.7.0"
-versiondate = "2019-06-18"
-=======
-version = "1.6.3"
 versiondate = "2019-06-27"
->>>>>>> 3621debb
 gitinfo = sc.gitinfo(__file__, verbose=False)
