"""
Atomica version file.

Standard location for module version number and date.
"""

import sciris as sc

version = "1.7.0"
<<<<<<< HEAD
versiondate = "2019-06-24"
=======
versiondate = "2019-06-27"
>>>>>>> 4681e60e
gitinfo = sc.gitinfo(__file__, verbose=False)
<|MERGE_RESOLUTION|>--- conflicted
+++ resolved
@@ -6,10 +6,6 @@
 
 import sciris as sc
 
-version = "1.7.0"
-<<<<<<< HEAD
-versiondate = "2019-06-24"
-=======
+version = "1.8.0"
 versiondate = "2019-06-27"
->>>>>>> 4681e60e
 gitinfo = sc.gitinfo(__file__, verbose=False)
