"""
Atomica version file.

Standard location for module version number and date.
"""

import sciris as sc

<<<<<<< HEAD
version = "1.28.2"
versiondate = "2024-06-28"
=======
version = "1.28.4"
versiondate = "2024-05-27"
>>>>>>> 8ca425c5
gitinfo = sc.gitinfo(__file__)<|MERGE_RESOLUTION|>--- conflicted
+++ resolved
@@ -6,11 +6,6 @@
 
 import sciris as sc
 
-<<<<<<< HEAD
-version = "1.28.2"
+version = "1.28.5"
 versiondate = "2024-06-28"
-=======
-version = "1.28.4"
-versiondate = "2024-05-27"
->>>>>>> 8ca425c5
 gitinfo = sc.gitinfo(__file__)