"""
Classes for implementing Programs

This module principally defines the Program and ProgramSet classes, which are
used to define a single program/modality (e.g., FSW programs) and a
set of programs, respectively.

"""

import io

import numpy as np
import openpyxl
import xlsxwriter as xw
from numpy import array, exp, minimum
from xlsxwriter.utility import xl_rowcol_to_cell as xlrc

import sciris as sc
from .excel import standard_formats, apply_widths, update_widths, read_tables, TimeDependentValuesEntry, validate_category
from .system import logger, FrameworkSettings as FS
from .utils import NamedItem, TimeSeries


class ProgramInstructions(object):
    """
    Settings for how to apply programs

    A :class:`ProgramSet` contains the information in the databook on program spending and outcomes.
    However, to apply programs, at the very least we need to specify the year in which programs should
    take effect, which is done on a per-simulation basis. Further, when performing optimization, we want
    to overwrite the spending amounts without changing the other properties of programs (i.e. targeting
    and outcomes). Therefore, a simulation takes in both a :class:`ProgramSet` which defines the programs,
    and a :class:`ProgramInstructions`, which specifies how to apply the :class:`ProgramSet` when running
    the model. The :class:`ProgramInstructions` contains

    - The years in which programs should be used
    - Any overwrites to allocation or coverage that should be applied

    :param alloc: The allocation. It can be
          - A dict keyed by program name, containing a scalar spend, or a TimeSeries of spending values. If the spend is
            scalar, it will be assigned to the start year
          - A ProgramSet instance, in which case an allocation will be assigned by interpolating the ProgramSet's
            spending onto the program start year. This is a shortcut to ensure that budget scenarios and optimizations
            where spending is specified in future years ramp correctly from the program start year (and not the last year
            that data was entered for)
    :param start_year: Scalar year in which to turn programs on
    :param stop_year: Scalar year in which to turn programs off
    :param coverage: Overwrites to proportion coverage. This is a dict keyed by program name, containing
                 - a scalar coverage, or
                 - a TimeSeries of coverage values

    """

    def __init__(self, alloc = None, start_year: float = 2018, stop_year: float = np.inf, coverage: dict = None):

        self.start_year = start_year  #: Scalar year in which programs turn on
        self.stop_year = stop_year  #: Scalar year in which programs turn off

        self.alloc = sc.odict()  #: A dict of :class:`TimeSeries` instances storing spending overwrites
        if isinstance(alloc, ProgramSet):
            for prog in alloc.programs.values():
                self.alloc[prog.name] = TimeSeries(t=self.start_year, vals=prog.spend_data.interpolate(self.start_year))
        elif alloc:
            for prog_name, spending in alloc.items():
                if isinstance(spending, TimeSeries) and spending.has_data:
                    self.alloc[prog_name] = sc.dcp(spending)
                elif spending is not None:
                    self.alloc[prog_name] = TimeSeries(t=self.start_year, vals=spending)

        self.coverage = sc.odict()  #: A dict of :class:`TimeSeries` instances storing coverage overwrites
        if coverage:
            for prog_name, cov_values in coverage.items():
                if isinstance(cov_values, TimeSeries):
                    self.coverage[prog_name] = sc.dcp(cov_values)
                else:
                    self.coverage[prog_name] = TimeSeries(t=self.start_year, vals=cov_values)

    def scale(self, scale_factor: float) -> None:
        """
        Scale allocation by a constant

        This method multiplies the budget by a constant to scale the total budget up or down.
        The scale factor is applied at all time points.

        :param scale_factor: Multiplicative factor for spending
        :return: A new, scaled copy of the instructions

        """
        assert scale_factor >= 0, 'Cannot have a negative scale factor'
        new = sc.dcp(self)
        for ts in new.alloc.values():
            ts.vals = [x * scale_factor for x in ts.vals]
            ts.assumption = ts.assumption * scale_factor if ts.assumption is not None else None
            ts.uncertainty = ts.sigma * scale_factor if ts.sigma is not None else None
        return new


class ProgramSet(NamedItem):
    """ A collection of programs

    A ProgramSet object is the code representation of a program book. It provides an interface for reading and
    writing the program book, as well as retrieving program outcomes (due to interactions between programs, they
    must be computed using the entire collection of programs).

    :param name: Optionally specify the name of the ProgramSet
    :param tvec: Optionally specify the years for data entry

    """

    def __init__(self, name="default", tvec=None):

        NamedItem.__init__(self, name)

        self.tvec = tvec  # This is the data tvec that will be used when writing the progset to a spreadsheet

        # Programs and effects
        self.programs = sc.odict()  # Stores the information on the 'targeting' and 'spending data' sheet
        self.covouts = sc.odict()  # Stores the information on the 'program effects' sheet

        # Populations, parameters, and compartments - these are all the available ones printed when writing a progbook
        self.pops = sc.odict()
        self.comps = sc.odict()
        self.pars = sc.odict()

        # Metadata
        self.created = sc.now()
        self.modified = sc.now()
        self.currency = '$'  # The symbol for currency that will be used in the progbook

        # Internal caches
        self._book = None
        self._formats = None
        self._references = None

    def __repr__(self):
        output = sc.prepr(self)
        output += '    Program set name: %s\n' % self.name
        output += '            Programs: %s\n' % [prog for prog in self.programs]
        output += '        Date created: %s\n' % sc.getdate(self.created)
        output += '       Date modified: %s\n' % sc.getdate(self.modified)
        output += '============================================================\n'
        return output

    #######################################################################################################
    # Methods to add/remove things
    #######################################################################################################

    def _get_code_name(self, name: str) -> str:
        """
        Return code name given code or full name

        This function converts the input name to a code name, thereby allowing operations
        like removing pops/comps/pars/progs to be performed by code name or by full name

        Code names are unique because they key the program dictionary. Full names are likely unique
        but may not be. Code names will be returned as-is so take precedence over full names. For example,
        if you have a program with a particular code name, and other programs with that same name used as
        the full name, this method will return the program with the matching code name.

        :param name: A code name or full name
        :return: A code name

        """

        if name in self.pars or name in self.comps or name in self.pops or name in self.programs:
            return name

        for code_name, full_name in self.pops.items():
            if name == full_name:
                return code_name

        for code_name, full_name in self.comps.items():
            if name == full_name:
                return code_name

        for code_name, full_name in self.pars.items():
            if name == full_name:
                return code_name

        for prog in self.programs.values():
            if name == prog.label:
                return prog.name

        raise Exception('Could not find full name for quantity "%s" (n.b. this is case sensitive)' % (name))

    def add_program(self, code_name, full_name) -> None:
        """
        Add a program

        :param code_name: Code name of the new program to add
        :param full_name: Full name of the new program to add

        """
        # To add a program, we just need to construct one
        prog = Program(name=code_name, label=full_name, currency=self.currency)
        if prog.name in self.programs:
            raise Exception('Program with name "%s" is already present in the ProgramSet' % (prog.name))
        self.programs[prog.name] = prog

    def remove_program(self, name) -> None:
        """
        Remove a program

        :param name: The code name or full name of the program to remove

        """
        # Remove the program from the progs dict
        code_name = self._get_code_name(name)

        del self.programs[code_name]
        # Remove affected covouts
        for par in self.pars:
            for pop in self.pops:
                if (par, pop) in self.covouts and code_name in self.covouts.progs:
                    del self.covouts[(par, pop)].progs[code_name]

    def add_pop(self, code_name: str, full_name: str) -> None:
        """
        Add a population to the ``ProgramSet``

        At this level, we can add any arbitrarily named population. When the progbook is loaded in,
        the populations contained in the ``ProgramSet`` will be validated against the specified ProjectData
        instance.

        :param code_name: The code name of the new population
        :param full_name: The full name of the new population

        """
        self.pops[code_name] = full_name

    def remove_pop(self, name: str) -> None:
        """
        Remove a population from the ``ProgramSet``

        This method will remove the population from the ProgramSet, as well as
        from all program target pops and will also remove the covout objects
        for the affected population.

        :param name: Code name or full name of the population to remove

        """

        code_name = self._get_code_name(name)
        for prog in self.programs.values():
            if code_name in prog.target_pops:
                prog.target_pops.remove(code_name)
            if (prog.name, code_name) in self.covouts:
                self.covouts.pop((prog.name, code_name))

        del self.pops[code_name]

    def add_comp(self, code_name: str, full_name: str) -> None:
        """
        Add a compartment

        The primary use case would be when an existing project has a change made to the framework and it's
        desired to update an already filled out program book.

        :param code_name: Code name of the compartment to add
        :param full_name: Full name of the compartment to add

        """
        self.comps[code_name] = full_name

    def remove_comp(self, name: str) -> None:
        """
        Remove a compartment

        The primary use case would be when an existing project has a change made to the framework and it's
        desired to update an already filled out program book.

        Note that removing a compartment also requires removing it as a target compartment from all
        programs, which is automatically handled by this method.

        :param code_name: Code name or full name of the compartment to remove

        """

        code_name = self._get_code_name(name)
        for prog in self.programs.values():
            if code_name in prog.target_comps:
                prog.target_comps.remove(code_name)
        del self.comps[code_name]

    def add_par(self, code_name: str, full_name: str) -> None:
        """
        Add a parameter

        The primary use case would be when an existing project has a change made to the framework and it's
        desired to update an already filled out program book.

        :param code_name: Code name of the parameter to add
        :param full_name: Full name of the parameter to add

        """

        # add an impact parameter
        # a new impact parameter won't have any covouts associated with it, and no programs will be bound to it
        # So all we have to do is add it to the list
        self.pars[code_name] = full_name

    def remove_par(self, name: str) -> None:
        """
        Remove a parameter

        The primary use case would be when an existing project has a change made to the framework and it's
        desired to update an already filled out program book.

        Note that removing a parameter also requires removing all of the :class:`Covout` instances associated with it.

        :param name: Code name or full name of the parameter to remove

        """

        code_name = self._get_code_name(name)
        for pop in self.pops:
            if (code_name, pop) in self.covouts:
                del self.covouts[(code_name, pop)]
        del self.pars[code_name]

    #######################################################################################################
    # Methods for data I/O
    #######################################################################################################

    def _set_available(self, framework, data):
        # Given framework and data, set the available pops, comps, and pars
        # noting that these are matched to the framework and data even though
        # the programs may not reach all of them. This gets used during both
        # from_spreadsheet() and new()
        self.pops = sc.odict()
        for x, v in data.pops.items():
            self.pops[x] = v['label']

        self.comps = sc.odict()
        for _, spec in framework.comps.iterrows():
            if spec['is source'] == 'y' or spec['is sink'] == 'y' or spec['is junction'] == 'y':
                continue
            else:
                self.comps[spec.name] = spec['display name']

        self.pars = sc.odict()
        for name, label, is_impact in zip(framework.pars.index, framework.pars['display name'], framework.pars['targetable']):
            if is_impact == 'y':
                self.pars[name] = label

    @staticmethod
    def _validate_inputs(framework, data, project) -> tuple:
        """
        Normalize framework/data/project input

        To load a spreadsheet or make a new ``ProgramSet``, users can pass in
        framework, data, and/or a project. If the framework and data are not explicitly specified,
        they get drawn from the project. This logic is implemented here because it applies to both
        new instances and instances created from a program book.

        :param framework: None, or a :class:`ProjectFramework` instance
        :param data:  None, or a :class:`ProjectData`
        :param project: None, or a :class:`Project` instance
        :return: Tuple with ``(framework, data)``

        """

        if (framework is None and project is None) or (data is None and project is None):
            errormsg = 'To read in a ProgramSet, please supply one of the following sets of inputs: (a) a Framework and a ProjectData, (b) a Project.'
            raise Exception(errormsg)

        if framework is None:
            if project.framework is None:
                errormsg = 'A Framework was not provided, and the Project has not been initialized with a Framework'
                raise Exception(errormsg)
            else:
                framework = project.framework

        if data is None:
            if project.data is None:
                errormsg = 'Project data has not been loaded yet'
                raise Exception(errormsg)
            else:
                data = project.data

        return framework, data

    @staticmethod
    def from_spreadsheet(spreadsheet=None, framework=None, data=None, project=None, name=None, _allow_missing_data=False):
        """
        Instantiate a ProgramSet from a spreadsheet

        To load a spreadsheet, need to either pass in

            - A Project containing a framework and data
            - ProjectFramework and ProjectData instances without a project

        :param spreadsheet: A string file path, or an sc.Spreadsheet
        :param framework: A :py:class:`ProjectFramework` instance
        :param data: A :py:class:`ProjectData` instance
        :param project: A :py:class:`Project` instance
        :param name: Optionally specify the name of the ProgramSet to create
        :param _allow_missing_data: Internal only - optionally allow missing unit costs and spending (used for loading template progbook files)
        :return: A :class:`ProgramSet`

        """

        framework, data = ProgramSet._validate_inputs(framework, data, project)

        # Populate the available pops, comps, and pars based on the framework and data provided at this step
        self = ProgramSet(name=name)
        self._set_available(framework, data)

        # Create and load spreadsheet
        if sc.isstring(spreadsheet):
            spreadsheet = sc.Spreadsheet(spreadsheet)

        workbook = openpyxl.load_workbook(spreadsheet.tofile(), read_only=True, data_only=True)  # Load in read-only mode for performance, since we don't parse comments etc.
        validate_category(workbook, 'atomica:progbook')

        # Load individual sheets
        self._read_targeting(workbook['Program targeting'])
        self._read_spending(workbook['Spending data'], _allow_missing_data=_allow_missing_data)
        self._read_effects(workbook['Program effects'])

        return self

    def to_spreadsheet(self):
        """
        Write the contents of a program set to a spreadsheet.
        """

        f = io.BytesIO()  # Write to this binary stream in memory

        self._book = xw.Workbook(f)
        self._book.set_properties({'category': 'atomica:progbook'})
        self._formats = standard_formats(self._book)
        self._references = {}  # Reset the references dict

        self._write_targeting()
        self._write_spending()
        self._write_effects()

        self._book.close()

        # Dump the file content into a ScirisSpreadsheet
        spreadsheet = sc.Spreadsheet(f)

        # Clear everything
        f.close()
        self._book = None
        self._formats = None
        self._references = None

        # Return the spreadsheet
        return spreadsheet

    def save(self, filename=None, folder=None) -> str:
        # Shortcut for saving to disk - FE RPC will probably use `to_spreadsheet()` but BE users will probably use `save()`
        full_path = sc.makefilepath(filename=filename, folder=folder, default='Programs', ext='xlsx')
        ss = self.to_spreadsheet()
        ss.save(full_path)
        return full_path

    def _read_targeting(self, sheet) -> None:
        # This function reads a targeting sheet and instantiates all of the programs with appropriate targets, putting them
        # into `self.programs`
        tables, start_rows = read_tables(sheet)  # NB. only the first table will be read, so there can be other tables for comments on the first page
        self.programs = sc.odict()
        sup_header = [x.value.lower().strip() if sc.isstring(x.value) else x.value for x in tables[0][0]]
        headers = [x.value.lower().strip() if sc.isstring(x.value) else x.value for x in tables[0][1]]

        # Get the indices where the pops and comps start
        pop_start_idx = sup_header.index('targeted to (populations)')
        comp_start_idx = sup_header.index('targeted to (compartments)')

        # Check the first two columns are as expected
        assert headers[0] == 'abbreviation'
        assert headers[1] == 'display name'

        # Now, prepare the pop and comp lookups
        pop_idx = dict()  # Map table index to pop full name
        for i in range(pop_start_idx, comp_start_idx):
            if headers[i]:
                pop_idx[i] = headers[i]

        comp_idx = dict()  # Map table index to comp full name
        for i in range(comp_start_idx, len(headers)):
            if headers[i]:
                comp_idx[i] = headers[i]

        pop_codenames = {v.lower().strip(): x for x, v in self.pops.items()}
        comp_codenames = {v.lower().strip(): x for x, v in self.comps.items()}

        for row in tables[0][2:]:  # For each program to instantiate
            target_pops = []
            target_comps = []

            for i in range(pop_start_idx, comp_start_idx):
                if row[i].value and sc.isstring(row[i].value) and row[i].value.lower().strip() == 'y':
                    if pop_idx[i] not in pop_codenames:
                        message = 'There was a mismatch between the populations in the databook and the populations in the program book'
                        message += '\nThe program book contains population "%s", while the databook contains: %s' % (pop_idx[i], [str(x) for x in pop_codenames.keys()])
                        raise Exception(message)

                    target_pops.append(pop_codenames[pop_idx[i]])  # Append the pop's codename

            for i in range(comp_start_idx, len(headers)):
                if row[i].value and sc.isstring(row[i].value) and row[i].value.lower().strip() == 'y':
                    if comp_idx[i] not in comp_codenames:
                        message = 'There was a mismatch between the compartments in the databook and the compartments in the Framework file'
                        message += '\nThe program book contains compartment "%s", while the Framework contains: %s' % (comp_idx[i], [str(x) for x in comp_codenames.keys()])
                        raise Exception(message)

                    target_comps.append(comp_codenames[comp_idx[i]])  # Append the pop's codename

            short_name = row[0].value.strip()
            if short_name.lower() == 'all':
                raise Exception('A program was named "all", which is a reserved keyword and cannot be used as a program name')
            long_name = row[1].value.strip()

            self.programs[short_name] = Program(name=short_name, label=long_name, target_pops=target_pops, target_comps=target_comps)

    def _write_targeting(self):
        sheet = self._book.add_worksheet("Program targeting")
        widths = dict()

        # Work out the column offset associated with each population label and comp label
        pop_block_offset = 2  # This is the co
        sheet.write(0, pop_block_offset, "Targeted to (populations)", self._formats['rc_title']['left']['F'])
        comp_block_offset = 2 + len(self.pops) + 1
        sheet.write(0, comp_block_offset, "Targeted to (compartments)", self._formats['rc_title']['left']['F'])

        pop_col = {n: i + pop_block_offset for i, n in enumerate(self.pops.keys())}
        comp_col = {n: i + comp_block_offset for i, n in enumerate(self.comps.keys())}

        # Write the header row
        sheet.write(1, 0, 'Abbreviation', self._formats["center_bold"])
        update_widths(widths, 0, 'Abbreviation')
        sheet.write(1, 1, 'Display name', self._formats["center_bold"])
        update_widths(widths, 1, 'Abbreviation')
        for pop, full_name in self.pops.items():
            col = pop_col[pop]
            sheet.write(1, col, full_name, self._formats['rc_title']['left']['T'])
            self._references[full_name] = "='%s'!%s" % (sheet.name, xlrc(1, col, True, True))
            widths[col] = 12  # Wrap population names

        for comp, full_name in self.comps.items():
            col = comp_col[comp]
            sheet.write(1, col, full_name, self._formats['rc_title']['left']['T'])
            self._references[full_name] = "='%s'!%s" % (sheet.name, xlrc(1, col, True, True))
            widths[col] = 12  # Wrap compartment names

        row = 2
        self._references['reach_pop'] = dict()  # This is storing cells e.g. self._references['reach_pop'][('BCG','0-4')]='$A$4' so that conditional formatting can be done
        for prog in self.programs.values():
            sheet.write(row, 0, prog.name)
            self._references[prog.name] = "='%s'!%s" % (sheet.name, xlrc(row, 0, True, True))
            update_widths(widths, 0, prog.name)
            sheet.write(row, 1, prog.label)
            self._references[prog.label] = "='%s'!%s" % (sheet.name, xlrc(row, 1, True, True))
            update_widths(widths, 1, prog.label)

            for pop in self.pops:
                col = pop_col[pop]
                if pop in prog.target_pops:
                    sheet.write(row, col, 'Y', self._formats["center"])
                else:
                    sheet.write(row, col, 'N', self._formats["center"])
                self._references['reach_pop'][(prog.name, pop)] = "'%s'!%s" % (sheet.name, xlrc(row, col, True, True))
                sheet.data_validation(xlrc(row, col), {"validate": "list", "source": ["Y", "N"]})
                sheet.conditional_format(xlrc(row, col), {'type': 'cell', 'criteria': 'equal to', 'value': '"Y"', 'format': self._formats['unlocked_boolean_true']})
                # sheet.conditional_format(xlrc(row, col), {'type': 'cell', 'criteria': 'equal to', 'value': '"N"', 'format': self._formats['unlocked_boolean_false']})

            for comp in self.comps:
                col = comp_col[comp]
                if comp in prog.target_comps:
                    sheet.write(row, col, 'Y', self._formats["center"])
                else:
                    sheet.write(row, col, 'N', self._formats["center"])
                sheet.data_validation(xlrc(row, col), {"validate": "list", "source": ["Y", "N"]})
                sheet.conditional_format(xlrc(row, col), {'type': 'cell', 'criteria': 'equal to', 'value': '"Y"', 'format': self._formats['unlocked_boolean_true']})
                # sheet.conditional_format(xlrc(row, col), {'type': 'cell', 'criteria': 'equal to', 'value': '"N"', 'format': self._formats['unlocked_boolean_false']})

            row += 1

        apply_widths(sheet, widths)

    def _read_spending(self, sheet, _allow_missing_data=False):
        """
        Internal method to read the spending data

        :param sheet:
        :param _allow_missing_data: If False, an error will be raised if unit costs or total spending is missing.
                                   However, the FE requires loading in a progset with missing spending data. In that case,
                                   having these values missing is be allowed
        :return:
        """
        # Read the spending table and populate the program data
        tables, start_rows = read_tables(sheet)
        times = set()
        for table, start_row in zip(tables, start_rows):
            try:
                tdve = TimeDependentValuesEntry.from_rows(table)
            except Exception as e:
                message = 'Error on sheet "%s" while trying to read a TDVE table starting on row %d -> ' % (sheet.title, start_row)
                raise Exception('%s -> %s' % (message, e)) from e

            prog = self.programs[tdve.name]

            def set_ts(prog, field_name, ts):
                # Set Program timeseries based on TDVE, handling the case where the TDVE has no units
                if ts.units is None:
                    ts.units = getattr(prog, field_name).units
                setattr(prog, field_name, ts)

            if 'Total spend' in tdve.ts:  # This is a compatibility statement around 19/10/18, progbooks generated during the WB workshop would have 'Total spend'
                set_ts(prog, 'spend_data', tdve.ts['Total spend'])
            else:
                set_ts(prog, 'spend_data', tdve.ts['Annual spend'])

            if 'Capacity' in tdve.ts:  # Old progbooks have 'capacity' instead of 'capacity constraint'
                set_ts(prog, 'capacity_constraint', tdve.ts['Capacity'])
            else:
                set_ts(prog, 'capacity_constraint', tdve.ts['Capacity constraint'])

            set_ts(prog, 'unit_cost', tdve.ts['Unit cost'])
            set_ts(prog, 'coverage', tdve.ts['Coverage'])
            set_ts(prog, 'saturation', tdve.ts['Saturation'])

            if not _allow_missing_data:
                assert prog.unit_cost.has_data, 'Unit cost data for %s not was not entered (in table on sheet "%s" starting on row %d' % (prog.name, sheet.title, start_row)
                assert prog.spend_data.has_data, 'Spending data for %s not was not entered (in table on sheet "%s" starting on row %d' % (prog.name, sheet.title, start_row)

            if '/year' in prog.unit_cost.units and '/year' in prog.coverage.units:
                logger.warning('Program %s: Typically if the unit cost is `/year` then the coverage would not be `/year`', prog.label)
            times.update(set(tdve.tvec))

        self.tvec = array(sorted(list(times)))  # NB. This means that the ProgramSet's tvec (used when writing new programs) is based on the last Program to be read in

    def _write_spending(self):
        sheet = self._book.add_worksheet("Spending data")
        widths = dict()
        next_row = 0

        for prog in self.programs.values():
            # Make a TDVE table for
            tdve = TimeDependentValuesEntry(prog.name, self.tvec)
            prog = self.programs[tdve.name]
            tdve.ts['Annual spend'] = prog.spend_data
            tdve.ts['Unit cost'] = prog.unit_cost
            tdve.ts['Capacity constraint'] = prog.capacity_constraint
            tdve.ts['Saturation'] = prog.saturation
            tdve.ts['Coverage'] = prog.coverage

            tdve.allowed_units = {
                'Unit cost': [self.currency + '/person (one-off)', self.currency + '/person/year'],
                'Capacity': ['people/year', 'people']
            }

            # NOTE - If the ts contains time values that aren't in the ProgramSet's tvec, then an error will be thrown
            # However, if the ProgramSet's tvec contains values that the ts does not, then that's fine, there
            # will just be an empty cell in the spreadsheet
            next_row = tdve.write(sheet, next_row, self._formats, self._references, widths, assumption_heading='Assumption', write_assumption=True, write_units=True, write_uncertainty=True)

        apply_widths(sheet, widths)

    def _read_effects(self, sheet):
        # Read the program effects sheet. Here we instantiate a costcov object for every non-empty row

        tables, start_rows = read_tables(sheet)
        pop_codenames = {v.lower().strip(): x for x, v in self.pops.items()}
        par_codenames = {v.lower().strip(): x for x, v in self.pars.items()}

        self.covouts = sc.odict()

        for table in tables:
            par_name = par_codenames[table[0][0].value.strip().lower()]  # Code name of the parameter we are working with
            headers = [x.value.strip() if sc.isstring(x.value) else x.value for x in table[0]]
            idx_to_header = {i: h for i, h in enumerate(headers)}  # Map index to header

            for row in table[1:]:
                # For each covout row, we will initialize
                pop_name = pop_codenames[row[0].value.lower().strip()]  # Code name of the population we are working on
                progs = sc.odict()

                baseline = None
                cov_interaction = None
                imp_interaction = None
                uncertainty = None

                for i, x in enumerate(row[1:]):
                    i = i + 1  # Offset of 1 because the loop is over row[1:] not row[0:]

                    if idx_to_header[i] is None:  # If the header row had a blank cell, ignore everything in that column - we don't know what it is otherwise
                        continue
                    elif idx_to_header[i].lower() == 'baseline value':
                        if x.value is not None:  # test `is not None` because it might be entered as 0
                            baseline = float(x.value)
                    elif idx_to_header[i].lower() == 'coverage interaction':
                        if x.value:
                            cov_interaction = x.value.strip().lower()  # additive, nested, etc.
                    elif idx_to_header[i].lower() == 'impact interaction':
                        if x.value:
                            imp_interaction = x.value.strip()  # additive, nested, etc.
                    elif idx_to_header[i].lower() == 'uncertainty':
                        if x.value is not None:  # test `is not None` because it might be entered as 0
                            uncertainty = float(x.value)
                    elif x.value is not None:  # If the header isn't empty, then it should be one of the program names
                        if idx_to_header[i] not in self.programs:
                            raise Exception('The heading "%s" was not recognized as a program name or a special token - spelling error?' % (idx_to_header[i]))
                        progs[idx_to_header[i]] = float(x.value)

                if baseline is not None or progs:  # Only instantiate covout objects if they have programs associated with them
                    self.covouts[(par_name, pop_name)] = Covout(par=par_name, pop=pop_name, cov_interaction=cov_interaction, imp_interaction=imp_interaction, uncertainty=uncertainty, baseline=baseline, progs=progs)

    def _write_effects(self):
        # TODO - Use the framework to exclude irrelevant programs and populations
        sheet = self._book.add_worksheet("Program effects")
        widths = dict()

        current_row = 0

        for par_name, par_label in self.pars.items():
            sheet.write(current_row, 0, par_label, self._formats['rc_title']['left']['F'])
            update_widths(widths, 0, par_label)

            for i, s in enumerate(['Baseline value', 'Coverage interaction', 'Impact interaction', 'Uncertainty']):
                sheet.write(current_row, 1 + i, s, self._formats['rc_title']['left']['T'])
                widths[1 + i] = 12  # Fixed width, wrapping
            # sheet.write_comment(xlrc(current_row,1), 'In this column, enter the baseline value for "%s" if none of the programs reach this parameter (e.g., if the coverage is 0)' % (par_label))

            applicable_progs = self.programs.values()  # All programs - could filter this later on
            prog_col = {p.name: i + 6 for i, p in enumerate(applicable_progs)}  # add any extra padding columns to the indices here too

            for prog in applicable_progs:
                sheet.write_formula(current_row, prog_col[prog.name], self._references[prog.name], self._formats['center_bold'], value=prog.name)
                update_widths(widths, prog_col[prog.name], prog.name)
            current_row += 1

            applicable_covouts = {x.pop: x for x in self.covouts.values() if x.par == par_name}
            applicable_pops = self.pops.keys()  # All pops - could filter these (by both program coverage and covouts)

            for pop_name in applicable_pops:

                if pop_name not in applicable_covouts:  # There is currently no covout
                    covout = None
                else:
                    covout = applicable_covouts[pop_name]

                sheet.write_formula(current_row, 0, self._references[self.pops[pop_name]], value=self.pops[pop_name])
                update_widths(widths, 0, self.pops[pop_name])

                if covout and covout.baseline is not None:
                    sheet.write(current_row, 1, covout.baseline, self._formats['not_required'])
                else:
                    sheet.write(current_row, 1, None, self._formats['unlocked'])

                if covout and covout.cov_interaction is not None:
                    sheet.write(current_row, 2, covout.cov_interaction.title(), self._formats['not_required'])
                else:
                    sheet.write(current_row, 2, 'Additive', self._formats['unlocked'])
                sheet.data_validation(xlrc(current_row, 2), {"validate": "list", "source": ["Random", "Additive", "Nested"]})

                if covout and covout.imp_interaction is not None:
                    sheet.write(current_row, 3, covout.imp_interaction, self._formats['not_required'])
                else:
                    sheet.write(current_row, 3, None, self._formats['unlocked'])
                sheet.data_validation(xlrc(current_row, 3), {"validate": "list", "source": ["Synergistic", "Best"]})

                if covout and covout.sigma is not None:
                    sheet.write(current_row, 4, covout.sigma, self._formats['not_required'])
                else:
                    sheet.write(current_row, 4, None, self._formats['unlocked'])

                for prog in applicable_progs:
                    if covout and prog.name in covout.progs:
                        sheet.write(current_row, prog_col[prog.name], covout.progs[prog.name], self._formats['not_required'])
                    else:
                        sheet.write(current_row, prog_col[prog.name], None, self._formats['unlocked'])

                    fcn_pop_not_reached = '%s<>"Y"' % (self._references['reach_pop'][(prog.name, pop_name)])  # Excel formula returns FALSE if pop was 'N' (or blank)
                    sheet.conditional_format(xlrc(current_row, prog_col[prog.name]), {'type': 'formula', 'criteria': '=AND(%s,NOT(ISBLANK(%s)))' % (fcn_pop_not_reached, xlrc(current_row, prog_col[prog.name])), 'format': self._formats['ignored_warning']})
                    sheet.conditional_format(xlrc(current_row, prog_col[prog.name]), {'type': 'formula', 'criteria': '=' + fcn_pop_not_reached, 'format': self._formats['ignored_not_required']})

                # Conditional formatting for the impact interaction - hatched out if no single-program outcomes
                fcn_empty_outcomes = 'COUNTIF(%s:%s,"<>" & "")<2' % (xlrc(current_row, 5), xlrc(current_row, 5 + len(applicable_progs)))
                sheet.conditional_format(xlrc(current_row, 3), {'type': 'formula', 'criteria': '=' + fcn_empty_outcomes, 'format': self._formats['ignored']})
                sheet.conditional_format(xlrc(current_row, 3), {'type': 'formula', 'criteria': '=AND(%s,NOT(ISBLANK(%s)))' % (fcn_empty_outcomes, xlrc(current_row, 3)), 'format': self._formats['ignored_warning']})

                current_row += 1

            current_row += 1

        apply_widths(sheet, widths)

    @staticmethod
    def new(name=None, tvec=None, progs=None, project=None, framework=None, data=None, pops=None, comps=None, pars=None):
        """
        Generate a new progset with blank data

        :param name: the name for the progset
        :param tvec: an np.array() with the time values to write
        :param progs: This can be
              - A number of progs
              - An odict of {code_name:display name} programs
        :param project: specify a project to use the project's framework and data to initialize the comps, pars, and pops
        :param framework: specify a framework to use the framework's comps and pars
        :param data: specify a data to use the data's pops
        :param pops: manually specify the populations. Can be
              - A number of pops
              - A dict of pop {code name:full name} (these will need to match a databook when the progset is read in)
        :param comps: manually specify the compartments. Can be
              - A number of comps
              - A dict of comp {code name:full name} (needs to match framework when the progset is read in)
        :param pars: manually specify the impact parameters. Can be
              - A number of pars
              - A dict of parameter {code name:full name} (needs to match framework when the progset is read in)
        :return: A new :class:`ProgramSet` instances

        """

        assert tvec is not None, 'You must specify the time points where data will be entered'
        # Prepare programs
        if sc.isnumber(progs):
            nprogs = progs
            progs = sc.odict()
            for p in range(nprogs):
                progs['Prog %i' % (p + 1)] = 'Program %i' % (p + 1)
        elif isinstance(progs, dict):  # will also match odict
            pass
        else:
            errormsg = 'Please just supply a number of programs, not "%s"' % (type(progs))
            raise Exception(errormsg)

        framework, data = ProgramSet._validate_inputs(framework, data, project)

        # Assign the pops
        if pops is None:
            # Get populations from data
            pops = sc.odict([(k, v['label']) for k, v in data.pops.iteritems()])
        elif sc.isnumber(pops):
            npops = pops
            pops = sc.odict()  # Create real pops dict
            for p in range(npops):
                pops['Pop %i' % (p + 1)] = 'Population %i' % (p + 1)
        else:
            assert isinstance(pops, dict)  # Needs dict input

        # Assign the comps
        if comps is None:
            # Get comps from framework
            comps = sc.odict()
            for _, spec in framework.comps.iterrows():
                if spec['is source'] == 'y' or spec['is sink'] == 'y' or spec['is junction'] == 'y':
                    continue
                else:
                    comps[spec.name] = spec['display name']
        elif sc.isnumber(comps):
            ncomps = comps
            comps = sc.odict()  # Create real compartments list
            for p in range(ncomps):
                comps['Comp %i' % (p + 1)] = 'Compartment %i' % (p + 1)
        else:
            assert isinstance(comps, dict)  # Needs dict input

        # Assign the comps
        if pars is None:
            # Get pars from framework
            pars = sc.odict()
            for _, spec in framework.pars.iterrows():
                if spec['targetable'] == 'y':
                    pars[spec.name] = spec['display name']
            if not pars:
                logger.warning('No parameters were marked as "Targetable" in the Framework, so there are no program effects')
        elif sc.isnumber(pars):
            npars = pars
            pars = sc.odict()  # Create real compartments list
            for p in range(npars):
                pars['Par %i' % (p + 1)] = 'Parameter %i' % (p + 1)
        else:
            assert isinstance(pars, dict)  # Needs dict input

        newps = ProgramSet(name, tvec)
        [newps.add_comp(k, v) for k, v in comps.items()]
        [newps.add_par(k, v) for k, v in pars.items()]
        [newps.add_pop(k, v) for k, v in pops.items()]
        [newps.add_program(k, v) for k, v in progs.items()]
        return newps

    def validate(self) -> None:
        """
        Perform basic validation checks

        :raises: Exception is anything is invalid

        """
        for prog in self.programs.values():
            if not prog.target_comps:
                raise Exception('Program "%s" does not target any compartments' % (prog.name))
            if not prog.target_pops:
                raise Exception('Program "%s" does not target any populations' % (prog.name))

    #######################################################################################################
    # Methods for getting core response summaries: budget, allocations, coverages, outcomes, etc
    #######################################################################################################

    def get_alloc(self, tvec, instructions=None) -> dict:
        """
        Return the spending allocation for each program

        :param tvec: array of times (in years) - this is required to interpolate time-varying spending values
        :param instructions: optionally specify instructions, which can supply a spending overwrite
        :return: Dict like ``{prog_name: np.array()}`` with spending on each program (in units of '$/year' or currency equivalent)

        """

        tvec = sc.promotetoarray(tvec)

        alloc = sc.odict()
        for prog in self.programs.values():
            if instructions is None or prog.name not in instructions.alloc:
                alloc[prog.name] = prog.get_spend(tvec)
            else:
                alloc[prog.name] = instructions.alloc[prog.name].interpolate(tvec)

        return alloc

    def get_capacities(self, tvec, dt, instructions=None) -> dict:
        """ Return the number coverage of each program

        :param tvec: array of times (in years) - this is required to interpolate time-varying unit costs and capacity_constraint constraints
        :param dt: scalar timestep size - this is required to adjust spending on incidence-type programs
        :param instructions: optionally specify instructions, which can supply a spending overwrite
        :return: Dict like ``{prog_name: np.array()}`` with program capacity at each timestep (in units of people)

        """

        # Validate inputs
        tvec = sc.promotetoarray(tvec)
        alloc = self.get_alloc(tvec, instructions)

        # Get number covered for each program
        capacities = sc.odict()  # Initialise outputs
        for prog in self.programs.values():
            if prog.name in alloc:
                spending = alloc[prog.name]
            else:
                spending = None
            capacities[prog.name] = prog.get_capacity(tvec=tvec, dt=dt, spending=spending)
        return capacities

    def get_prop_coverage(self, tvec, capacities, num_eligible, instructions=None) -> dict:
        """
        Return the fractional coverage of each program

        Note that this function is primarily for internal usage (i.e. during
        model integration or reconciliation). Since the proportion covered depends
        on the number of people eligible for the program (the coverage denominator).

        Evaluating the proportion coverage for a ProgramSet is not a straight division because

        - instructions can override the coverage (for coverage scenarios)
        - Programs can contain saturation constraints

        :param tvec: array of times (in years) - this is required to interpolate time-varying saturation values
        :param capacities: dict of program coverages, should match the available programs (typically the output of ``ProgramSet.get_capacities()``)
        :param num_eligible: dict of number of people covered by each program, computed externally and with one entry for each program
        :param instructions: optionally specify instructions, which can supply a coverage overwrite
        :return: Dict like ``{prog_name: np.array()}`` with fractional coverage values (dimensionless)

        """

        prop_coverage = sc.odict()  # Initialise outputs
        for prog in self.programs.values():
            if instructions is None or prog.name not in instructions.coverage:
                prop_coverage[prog.name] = prog.get_prop_covered(tvec, capacities[prog.name], num_eligible[prog.name])
            else:
                prop_coverage[prog.name] = instructions.coverage[prog.name].interpolate(tvec)
        return prop_coverage

    def get_outcomes(self, prop_coverage: dict) -> dict:
        """
        Get a dictionary of parameter values associated with coverage levels (at a single point in time)

        Since the modality interactions in Covout.get_outcome() assume that the coverage is scalar, this function
        will also only work for scalar coverage. Therefore, the prop coverage would normally come from
        ProgramSet.get_prop_coverage(tvec,...) where tvec was only one year

        :param prop_coverage: dict with coverage values ``{prog_name:val}``
        :return: dict ``{(par,pop):val}`` containing parameter value overwrites
        """

        return {(covout.par, covout.pop): covout.get_outcome(prop_coverage) for covout in self.covouts.values()}

    def sample(self, constant: bool = True):
        """
        Perturb programs based on uncertainties

        The covout objects contained within the ProgramSet cache the program outcomes. At construction,
        the cache corresponds to the values entered in the databook. Calling this function will perturb
        the caches based on the sigma values. A simulation subsequently run using the ProgramSet will
        use the perturbed outcomes.

        :param constant: If True, time series will be perturbed by a single constant offset. If False,
                         an different perturbation will be applied to each time specific value independently.
        :return: A new ``ProgramSet`` with values perturbed by sampling

        """

        new = sc.dcp(self)
        for prog in new.programs.values():
            prog.sample(constant)
        for covout in new.covouts.values():
            covout.sample()
        return new


class Program(NamedItem):
    """ Representation of a single program

    A Program object will be instantiated for every program listed on the 'Program Targeting'
    sheet in the program book

    :param name: Short name of the program
    :param label: Full name of the program
    :param target_pops: List of population code names for pops targeted by the program
    :param target_comps: List of compartment code names for compartments targeted by the program
    :param currency: The currency to use (for display purposes only) - normally this would be set to ``ProgramSet.currency`` by ``ProgramSet.add_program()``

    """

    def __init__(self, name, label=None, target_pops=None, target_comps=None, currency='$'):
        NamedItem.__init__(self, name)
        self.name = name  #: Short name of program
        self.label = name if label is None else label  #: Full name of the program
        self.target_pops = [] if target_pops is None else target_pops  #: List of populations targeted by the program
        self.target_comps = [] if target_comps is None else target_comps  #: Compartments targeted by the program - used for calculating coverage denominators
        self.baseline_spend = TimeSeries(assumption=0.0, units=currency + '/year')  #: A TimeSeries with any baseline spending data - currently not exposed in progbook
        self.spend_data = TimeSeries(units=currency + '/year')  #: TimeSeries with spending data for the program
        self.unit_cost = TimeSeries(units=currency + '/person (one-off)')  #: TimeSeries with unit cost of the program
        self.capacity_constraint = TimeSeries(units='people/year')  #: TimeSeries with capacity constraint for the program
        self.saturation = TimeSeries(units=FS.DEFAULT_SYMBOL_INAPPLICABLE)  #: TimeSeries with saturation constraint that is applied to fractional coverage
        self.coverage = TimeSeries(units='people/year')  #: TimeSeries with capacity of program - optional - if not supplied, cost function is assumed to be linear

    def sample(self, constant: bool) -> None:
        """
        Perturb program values based on uncertainties

        Calling this function will perturb the original values based on their uncertainties. The
        values will change in-place. Normally, this method would be called by
        :meth:`ProgramSet.sample()` which will copy the ``Program`` instance first.

        :param constant: If True, time series will be perturbed by a single constant offset. If False,
                         an different perturbation will be applied to each time specific value independently.
        """

        self.spend_data = self.spend_data.sample(constant)
        self.unit_cost = self.unit_cost.sample(constant)
        self.capacity_constraint = self.capacity_constraint.sample(constant)
        self.saturation = self.saturation.sample(constant)
        self.coverage = self.coverage.sample(constant)

    def __repr__(self):
        output = sc.prepr(self)
        output += '          Program name: %s\n' % self.name
        output += '         Program label: %s\n' % self.label
        output += '  Targeted populations: %s\n' % self.target_pops
        output += ' Targeted compartments: %s\n' % self.target_comps
        output += '\n'
        return output

    def get_spend(self, year=None, total=False) -> np.array:
        """
        Retrieve program spending

        :param year: Scalar, list, or array of years to retrieve spending in
        :param total: If True, the baseline spend will be added to the spending data
        :return: Array of spending values

        """

        if total:
            return self.spend_data.interpolate(year) + self.baseline_spend.interpolate(year)
        else:
            return self.spend_data.interpolate(year)

    def get_capacity(self, tvec, spending, dt):
        """
        Return number of people covered

        :param tvec: A scalar, list, or array of times
        :param spending: A vector of spending values (in units of '$/year'), the same size as ``tvec``
        :param dt: The time step size (required because the number covered at each time step potentially depends on the spending per-timestep)
        :return: Array the same size as ``tvec``, with coverage in units of 'people'

        """

        # Validate inputs
        spending = sc.promotetoarray(spending)

        unit_cost = self.unit_cost.interpolate(tvec)
        if '/year' not in self.unit_cost.units:
            # The spending is $/year, and the /year gets eliminated if the unit cost is also per year. If that's not the case, then
            # we need to multiply the spending by the timestep to get the correct units
            spending *= dt

        capacity = spending / unit_cost

        if self.capacity_constraint.has_data:
            capacity_constraint = self.capacity_constraint.interpolate(tvec)
            if '/year' in self.capacity_constraint.units:
                # The capacity_constraint constraint is applied to a number of people. If it is /year, then it must be multiplied by the timestep first
                capacity_constraint *= dt
            capacity = np.minimum(capacity_constraint, capacity)

        return capacity

    def get_prop_covered(self, tvec, capacity, eligible):

        """
        Return proportion of people covered

        :param tvec:  An array of times
        :param capacity: An array of number of people covered (e.g. the output of ``Program.get_capacity()``)
        :param eligible: The number of people eligible for the program (computed from a model object or a Result)
        :return: The fractional coverage (used to compute outcomes)

        """

        tvec = sc.promotetoarray(tvec)
        eligible = sc.promotetoarray(eligible)
        capacity = sc.promotetoarray(capacity)

        if self.saturation.has_data:
            # If the coverage denominator (eligible) is 0, then we need to use the saturation value
            prop_covered = np.divide(capacity, eligible, out=np.full(capacity.shape, np.inf), where=eligible != 0)
            saturation = self.saturation.interpolate(tvec)
            prop_covered = 2 * saturation / (1 + exp(-2 * prop_covered / saturation)) - saturation
            prop_covered = minimum(prop_covered, 1.)  # Ensure that coverage doesn't go above 1 (if saturation is < 1)
        else:
            # The division below means that 0/0 is treated as returning 1
            prop_covered = np.divide(capacity, eligible, out=np.ones_like(capacity), where=eligible > capacity)

        return prop_covered

class Covout(object):
    """
    Store and compute program outcomes

    The :class:`Covout` object is responsible for storing the


    :param par: string with the code name of the parameter being overwritten
    :param pop: string with the code name of the population being overwritten
    :param progs: a dict containing ``{prog_name:outcome}`` with the single program outcomes
    :param cov_interaction: one of 'additive', 'random', 'nested'
    :param imp_interaction: a parsable string like ``'Prog1+Prog2=10,Prog2+Prog3=20'`` with the interaction outcomes
    :param uncertainty: a scalar standard deviation for the outcomes
    :param baseline: the zero coverage baseline value

    """

    def __init__(self, par: str, pop: str, progs: dict, cov_interaction: str = None, imp_interaction: str = None, uncertainty=0.0, baseline=0.0):

        if cov_interaction is None:
            cov_interaction = 'additive'
        else:
            assert cov_interaction in ['additive', 'random', 'nested'], 'Coverage interaction must be set to "additive", "random", or "nested"'

        self.par = par
        self.pop = pop
        self.cov_interaction = cov_interaction
        self.imp_interaction = imp_interaction
        self.progs = sc.dcp(progs)
        self.sigma = uncertainty
        self.baseline = baseline

<<<<<<< HEAD
        # Parse the interactions into a numeric representation
=======
        # First, sort the program dict by the magnitude of the delta
        prog_tuple = [(k, v) for k, v in progs.items()]
        prog_tuple = sorted(prog_tuple, key=lambda x: -abs(x[1]-self.baseline))
        self.progs = sc.odict()
        for item in prog_tuple:
            self.progs[item[0]] = item[1]
        self.deltas = np.array([x[1] - self.baseline for x in prog_tuple])  # Internally cache the deltas which are used
        self.n_progs = len(progs)

        # Parse any impact interactions that are present
>>>>>>> 1ada532b
        self._interactions = dict()
        if self.imp_interaction and not self.imp_interaction.lower() in ['best', 'synergistic']:
            for interaction in self.imp_interaction.split(','):
                combo, val = interaction.split('=')
                combo = frozenset([x.strip() for x in combo.split('+')])
                for x in combo:
                    assert x in self._cached_progs, 'The impact interaction refers to a program "%s" which does not appear in the available programs' % (x)
                self._interactions[combo] = float(val) - self.baseline

        self.update_outcomes()

    @property
    def n_progs(self) -> int:
        """
        Return the number of programs

        :return: The number of programs with defined outcomes (usually this is a subset of all available programs)

        """

        return len(self.progs)

    def sample(self) -> None:
        """
        Perturb the values entered in the databook

        The :class:`Covout` instance is modified in-place. Note that the program outcomes are scalars
        that do not vary over time - therefore, :meth:`Covout.sample()` does not have a ``constant``
        argument.

        """

        if self.sigma is None:
            return

        for k, v in self.progs.items():
            self.progs[k] = v + self.sigma * np.random.randn(1)[0]
        # Perturb the interactions
        if self._interactions:
            for k, v in self.interactions.items():
                self.interactions[k] = v + self.sigma * np.random.randn(1)[0]
            tokens = ['%s=%.4f' % ('+'.join(k), v) for k, v in self.interactions.items()]
            self.imp_interaction = ','.join(tokens)

        self.update_outcomes()

    def update_outcomes(self) -> None:
        """
        Update cache when outcomes change

        This method should be called whenever the baseline, program outcomes, or interaction outcomes change.
        It updates the internal cache so that get_outcome() uses the correct values. It's responsible for

        1. Sorting the programs by outcome value
        2. Compute the deltas relative to baseline
        3. Pre-compute the outcomes associated with every possible combination of programs

        """

        # First, sort the program dict by the magnitude of the outcome
        prog_tuple = [(k, v) for k, v in self.progs.items()]
        prog_tuple = sorted(prog_tuple, key=lambda x: -abs(x[1]))
        self._cached_progs = sc.odict()  # This list contains the perturbed/sampled values, in order
        for item in prog_tuple:
            self._cached_progs[item[0]] = item[1]
        self._deltas = np.array([x[1] - self.baseline for x in prog_tuple])  # Internally cache the deltas which are used

        # Precompute the combinations and associated modality interaction outcomes - it's computationally expensive otherwise
        # We need to store it in two forms
        # - An (ordered) vector of outcomes, which is used by additive and random to do the modality interaction in vectorized form
        # - A dict of outcomes, which is used by nested to look up the outcome using a tupled key of program indices
        combination_strings = [bin(x)[2:].rjust(self.n_progs, '0') for x in range(2 ** self.n_progs)]  # ['00','01','10',...]
        self.combinations = np.array([list(int(y) for y in x) for x in combination_strings])
        _combination_outcomes = []
        for prog_combination in self.combinations.astype(bool):
            _combination_outcomes.append(self.compute_impact_interaction(progs=prog_combination))
        self._combination_outcomes = np.array(_combination_outcomes)  # Reshape to column vector, since that's the shape of combination_coverage

    def __repr__(self):
        output = sc.prepr(self)
        output = sc.indent('   Parameter: ', self.par)
        output += sc.indent('  Population: ', self.pop)
        output += sc.indent('Baseline val: ', self.baseline)
        output += sc.indent('    Programs: ', ', '.join(['%s: %s' % (key, val) for key, val in self.progs.items()]))
        output += '\n'
        return output

    def get_outcome(self, prop_covered):
        """ Return parameter value given program coverages

        The :class:`Covout` object contains a set of programs and outcomes. The :meth:`Covout.get_outcome` method
        returns the outcome value associated for coverage of each program. Don't forget that any given Covout instance
        is already specific to a ``(par,pop)`` combination

        :param prop_covered: A dict with ``{prog_name:coverage}`` containing at least all of the
                             programs in `self.progs`. Note that `coverage` is expected to be a ``np.array``
                             (such that that generated by :meth:`ProgramSet.get_prop_coverage`). However,
                             because the modality calculations only work for scalars, only the first entry
                             in the array will be used.
        :return: A scalar outcome (of type `np.double` or similar i.e. _not_ an array)

        """

        # Put coverages and deltas into array form
        outcome = self.baseline  # Accumulate the outcome by adding the deltas onto this

        if self.n_progs == 0:
            return outcome  # If there are no programs active, return the baseline value immediately
        elif self.n_progs == 1:
            return outcome + prop_covered[self._cached_progs.keys()[0]][0] * self._deltas[0]

        cov = []
        for prog in self._cached_progs.keys():
            cov.append(prop_covered[prog][0])
        cov = np.array(cov)

        # ADDITIVE CALCULATION
        if self.cov_interaction == 'additive':
            # Outcome += c1*delta_out1 + c2*delta_out2

            # If sum(cov)<0 then there will be a divide by zero error. Also, need to divide by max(sum(cov),1) rather than sum(cov)
            # because otherwise, the coverages will be scaled UP to 1. So fastest just to check here
            if np.sum(cov) > 1:
                # Only keep the programs with nonzero coverage
                additive = np.maximum(cov - np.maximum(cov - (1 - (np.cumsum(cov) - cov)), 0), 0)
                remainder = 1 - additive
                random = cov - additive
                # If remainder is 0, then random must also be 0 i.e. it's always 0/0
                # This happens if the best program has coverage of exactly 1.0 which means it's entirely additive but also has no remainder
                random_portion = np.divide(random, remainder, out=np.zeros_like(random), where=remainder != 0)
                additive_portion_coverage = self.combinations * additive
                net_random = self.combinations * random_portion + (self.combinations ^ 1) * (1 - random_portion)
                combination_coverage = np.zeros((net_random.shape[0],))
                for i in range(0, net_random.shape[1]):
                    contribution = np.ones((net_random.shape[0],))
                    for j in range(0, net_random.shape[1]):
                        if i == j:
                            contribution *= additive_portion_coverage[:, j]
                        else:
                            contribution *= net_random[:, j]
                    combination_coverage += contribution
                outcome += np.sum(combination_coverage * self._combination_outcomes.ravel())
            else:
                outcome += np.sum(cov * self._deltas)

        # NESTED CALCULATION
        elif self.cov_interaction == 'nested':
            # Outcome += c3*max(delta_out1,delta_out2,delta_out3) + (c2-c3)*max(delta_out1,delta_out2) + (c1 -c2)*delta_out1, where c3<c2<c1.
            idx = np.argsort(cov)
            prog_mask = np.full(cov.shape, fill_value=True)
            combination_coverage = np.zeros((self.combinations.shape[0],))

            for i in range(0, len(cov)):
                combination_index = int('0b' + ''.join(['1' if x else '0' for x in prog_mask]), 2)
                if i == 0:
                    combination_coverage[combination_index] = cov[idx[i]]
                else:
                    combination_coverage[combination_index] = cov[idx[i]] - cov[idx[i - 1]]
                prog_mask[idx[i]] = False  # Disable this program at the next iteration

            outcome += np.sum(combination_coverage * self._combination_outcomes.ravel())

        # RANDOM CALCULATION
        elif self.cov_interaction == 'random':
            # Outcome += c1(1-c2)* delta_out1 + c2(1-c1)*delta_out2 + c1c2* max(delta_out1,delta_out2)
            combination_coverage = np.product(self.combinations * cov + (self.combinations ^ 1) * (1 - cov), axis=1)
            outcome += np.sum(combination_coverage.ravel() * self._combination_outcomes.ravel())
        else:
            raise Exception('Unknown reachability type "%s"', self.cov_interaction)

        return outcome

    def compute_impact_interaction(self, progs: np.array) -> float:
        """
        Return the output for a given combination of programs

        The outcome for various combinations of programs is cached prior to running the model.
        This function retrieves the appropriate delta given a boolean array flagging which
        programs are active

        :param progs: A numpy boolean array, with length equal to the number of programs
        :return: The delta value corresponding to the specified combination of programs

        """

        if not any(progs):
            return 0.0
        else:
            progs_active = frozenset(np.array(self._cached_progs.keys())[progs])

        if progs_active in self._interactions:
            # If the combination of programs has an explicitly specified outcome, then use it
            return self._interactions[progs_active]
        elif self.imp_interaction is not None and self.imp_interaction.lower() == 'synergistic':
            raise NotImplementedError
        else:
            # Otherwise, do the 'best' interaction and return the delta with the largest magnitude
            tmp = self._deltas[progs]
            idx = np.argmax(abs(tmp))
            return tmp[idx]<|MERGE_RESOLUTION|>--- conflicted
+++ resolved
@@ -1171,27 +1171,14 @@
         self.sigma = uncertainty
         self.baseline = baseline
 
-<<<<<<< HEAD
         # Parse the interactions into a numeric representation
-=======
-        # First, sort the program dict by the magnitude of the delta
-        prog_tuple = [(k, v) for k, v in progs.items()]
-        prog_tuple = sorted(prog_tuple, key=lambda x: -abs(x[1]-self.baseline))
-        self.progs = sc.odict()
-        for item in prog_tuple:
-            self.progs[item[0]] = item[1]
-        self.deltas = np.array([x[1] - self.baseline for x in prog_tuple])  # Internally cache the deltas which are used
-        self.n_progs = len(progs)
-
-        # Parse any impact interactions that are present
->>>>>>> 1ada532b
         self._interactions = dict()
         if self.imp_interaction and not self.imp_interaction.lower() in ['best', 'synergistic']:
             for interaction in self.imp_interaction.split(','):
                 combo, val = interaction.split('=')
                 combo = frozenset([x.strip() for x in combo.split('+')])
                 for x in combo:
-                    assert x in self._cached_progs, 'The impact interaction refers to a program "%s" which does not appear in the available programs' % (x)
+                    assert x in self.progs, 'The impact interaction refers to a program "%s" which does not appear in the available programs' % (x)
                 self._interactions[combo] = float(val) - self.baseline
 
         self.update_outcomes()
@@ -1246,7 +1233,7 @@
 
         # First, sort the program dict by the magnitude of the outcome
         prog_tuple = [(k, v) for k, v in self.progs.items()]
-        prog_tuple = sorted(prog_tuple, key=lambda x: -abs(x[1]))
+        prog_tuple = sorted(prog_tuple, key=lambda x: -abs(x[1]-self.baseline))
         self._cached_progs = sc.odict()  # This list contains the perturbed/sampled values, in order
         for item in prog_tuple:
             self._cached_progs[item[0]] = item[1]
