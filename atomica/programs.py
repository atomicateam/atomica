"""
Classes for implementing Programs

This module principally defines the Program and ProgramSet classes, which are
used to define a single program/modality (e.g., FSW programs) and a
set of programs, respectively.

"""

import io

import numpy as np
import openpyxl
import xlsxwriter as xw
from numpy import array, exp, minimum
from xlsxwriter.utility import xl_rowcol_to_cell as xlrc

import sciris as sc
from .excel import standard_formats, AtomicaSpreadsheet, apply_widths, update_widths, read_tables, TimeDependentValuesEntry, validate_category
from .system import FrameworkSettings as FS
from .system import logger
from .utils import NamedItem
from .utils import TimeSeries
<<<<<<< HEAD
=======
from .system import FrameworkSettings as FS
from .excel import standard_formats, apply_widths, update_widths, read_tables, TimeDependentValuesEntry, validate_category
from xlsxwriter.utility import xl_rowcol_to_cell as xlrc
import openpyxl
import xlsxwriter as xw
import io
import numpy as np
>>>>>>> 4c24857f


class ProgramInstructions(object):
    """
    Settings for how to apply programs

    A :class:`ProgramSet` contains the information in the databook on program spending and outcomes.
    However, to apply programs, at the very least we need to specify the year in which programs should
    take effect, which is done on a per-simulation basis. Further, when performing optimization, we want
    to overwrite the spending amounts without changing the other properties of programs (i.e. targeting
    and outcomes). Therefore, a simulation takes in both a :class:`ProgramSet` which defines the programs,
    and a :class:`ProgramInstructions`, which specifies how to apply the :class:`ProgramSet` when running
    the model. The :class:`ProgramInstructions` contains

    - The years in which programs should be used
    - Any overwrites to allocation or coverage that should be applied

    :param alloc: The allocation. It can be
          - A dict keyed by program name, containing a scalar spend, or a TimeSeries of spending values. If the spend is
            scalar, it will be assigned to the start year
          - A ProgramSet instance, in which case an allocation will be assigned by interpolating the ProgramSet's
            spending onto the program start year. This is a shortcut to ensure that budget scenarios and optimizations
            where spending is specified in future years ramp correctly from the program start year (and not the last year
            that data was entered for)
    :param start_year: Scalar year in which to turn programs on
    :param stop_year: Scalar year in which to turn programs off
    :param coverage: Overwrites to proportion coverage. This is a dict keyed by program name, containing
                 - a scalar coverage, or
                 - a TimeSeries of coverage values

    """

    def __init__(self, alloc = None, start_year: float = 2018, stop_year: float = np.inf, coverage: dict = None):

        self.start_year = start_year  #: Scalar year in which programs turn on
        self.stop_year = stop_year  #: Scalar year in which programs turn off

        self.alloc = sc.odict()  #: A dict of :class:`TimeSeries` instances storing spending overwrites
        if isinstance(alloc, ProgramSet):
            for prog in alloc.programs.values():
                self.alloc[prog.name] = TimeSeries(t=self.start_year, vals=prog.spend_data.interpolate(self.start_year))
        elif alloc:
            for prog_name, spending in alloc.items():
                if isinstance(spending, TimeSeries) and spending.has_data:
                    self.alloc[prog_name] = sc.dcp(spending)
                elif spending is not None:
                    self.alloc[prog_name] = TimeSeries(t=self.start_year, vals=spending)

        self.coverage = sc.odict()  #: A dict of :class:`TimeSeries` instances storing coverage overwrites
        if coverage:
            for prog_name, cov_values in coverage.items():
                if isinstance(cov_values, TimeSeries):
                    self.coverage[prog_name] = sc.dcp(cov_values)
                else:
                    self.coverage[prog_name] = TimeSeries(t=self.start_year, vals=cov_values)

    def scale(self, scale_factor: float) -> None:
        """
        Scale allocation by a constant

        This method multiplies the budget by a constant to scale the total budget up or down.
        The scale factor is applied at all time points.

        :param scale_factor: Multiplicative factor for spending
        :return: A new, scaled copy of the instructions

        """
        assert scale_factor >= 0, 'Cannot have a negative scale factor'
        new = sc.dcp(self)
        for ts in new.alloc.values():
            ts.vals = [x * scale_factor for x in ts.vals]
            ts.assumption = ts.assumption * scale_factor if ts.assumption is not None else None
            ts.uncertainty = ts.sigma * scale_factor if ts.sigma is not None else None
        return new


class ProgramSet(NamedItem):
    """ A collection of programs

    A ProgramSet object is the code representation of a program book. It provides an interface for reading and
    writing the program book, as well as retrieving program outcomes (due to interactions between programs, they
    must be computed using the entire collection of programs).

    :param name: Optionally specify the name of the ProgramSet
    :param tvec: Optionally specify the years for data entry

    """

    def __init__(self, name="default", tvec=None):

        NamedItem.__init__(self, name)

        self.tvec = tvec  # This is the data tvec that will be used when writing the progset to a spreadsheet

        # Programs and effects
        self.programs = sc.odict()  # Stores the information on the 'targeting' and 'spending data' sheet
        self.covouts = sc.odict()  # Stores the information on the 'program effects' sheet

        # Populations, parameters, and compartments - these are all the available ones printed when writing a progbook
        self.pops = sc.odict()
        self.comps = sc.odict()
        self.pars = sc.odict()

        # Metadata
        self.created = sc.now()
        self.modified = sc.now()
        self.currency = '$'  # The symbol for currency that will be used in the progbook

        # Internal caches
        self._book = None
        self._formats = None
        self._references = None

    def __repr__(self):
        output = sc.prepr(self)
        output += '    Program set name: %s\n' % self.name
        output += '            Programs: %s\n' % [prog for prog in self.programs]
        output += '        Date created: %s\n' % sc.getdate(self.created)
        output += '       Date modified: %s\n' % sc.getdate(self.modified)
        output += '============================================================\n'
        return output

    #######################################################################################################
    # Methods to add/remove things
    #######################################################################################################

    def _get_code_name(self, name: str) -> str:
        """
        Return code name given code or full name

        This function converts the input name to a code name, thereby allowing operations
        like removing pops/comps/pars/progs to be performed by code name or by full name

        Code names are unique because they key the program dictionary. Full names are likely unique
        but may not be. Code names will be returned as-is so take precedence over full names. For example,
        if you have a program with a particular code name, and other programs with that same name used as
        the full name, this method will return the program with the matching code name.

        :param name: A code name or full name
        :return: A code name

        """

        if name in self.pars or name in self.comps or name in self.pops or name in self.programs:
            return name

        for code_name, full_name in self.pops.items():
            if name == full_name:
                return code_name

        for code_name, full_name in self.comps.items():
            if name == full_name:
                return code_name

        for code_name, full_name in self.pars.items():
            if name == full_name:
                return code_name

        for prog in self.programs.values():
            if name == prog.label:
                return prog.name

        raise Exception('Could not find full name for quantity "%s" (n.b. this is case sensitive)' % (name))

    def add_program(self, code_name, full_name) -> None:
        """
        Add a program

        :param code_name: Code name of the new program to add
        :param full_name: Full name of the new program to add

        """
        # To add a program, we just need to construct one
        prog = Program(name=code_name, label=full_name, currency=self.currency)
        if prog.name in self.programs:
            raise Exception('Program with name "%s" is already present in the ProgramSet' % (prog.name))
        self.programs[prog.name] = prog

    def remove_program(self, name) -> None:
        """
        Remove a program

        :param name: The code name or full name of the program to remove

        """
        # Remove the program from the progs dict
        code_name = self._get_code_name(name)

        del self.programs[code_name]
        # Remove affected covouts
        for par in self.pars:
            for pop in self.pops:
                if (par, pop) in self.covouts and code_name in self.covouts.progs:
                    del self.covouts[(par, pop)].progs[code_name]

    def add_pop(self, code_name: str, full_name: str) -> None:
        """
        Add a population to the ``ProgramSet``

        At this level, we can add any arbitrarily named population. When the progbook is loaded in,
        the populations contained in the ``ProgramSet`` will be validated against the specified ProjectData
        instance.

        :param code_name: The code name of the new population
        :param full_name: The full name of the new population

        """
        self.pops[code_name] = full_name

    def remove_pop(self, name: str) -> None:
        """
        Remove a population from the ``ProgramSet``

        This method will remove the population from the ProgramSet, as well as
        from all program target pops and will also remove the covout objects
        for the affected population.

        :param name: Code name or full name of the population to remove

        """

        code_name = self._get_code_name(name)
        for prog in self.programs.values():
            if code_name in prog.target_pops:
                prog.target_pops.remove(code_name)
            if (prog.name, code_name) in self.covouts:
                self.covouts.pop((prog.name, code_name))

        del self.pops[code_name]

    def add_comp(self, code_name: str, full_name: str) -> None:
        """
        Add a compartment

        The primary use case would be when an existing project has a change made to the framework and it's
        desired to update an already filled out program book.

        :param code_name: Code name of the compartment to add
        :param full_name: Full name of the compartment to add

        """
        self.comps[code_name] = full_name

    def remove_comp(self, name: str) -> None:
        """
        Remove a compartment

        The primary use case would be when an existing project has a change made to the framework and it's
        desired to update an already filled out program book.

        Note that removing a compartment also requires removing it as a target compartment from all
        programs, which is automatically handled by this method.

        :param code_name: Code name or full name of the compartment to remove

        """

        code_name = self._get_code_name(name)
        for prog in self.programs.values():
            if code_name in prog.target_comps:
                prog.target_comps.remove(code_name)
        del self.comps[code_name]

    def add_par(self, code_name: str, full_name: str) -> None:
        """
        Add a parameter

        The primary use case would be when an existing project has a change made to the framework and it's
        desired to update an already filled out program book.

        :param code_name: Code name of the parameter to add
        :param full_name: Full name of the parameter to add

        """

        # add an impact parameter
        # a new impact parameter won't have any covouts associated with it, and no programs will be bound to it
        # So all we have to do is add it to the list
        self.pars[code_name] = full_name

    def remove_par(self, name: str) -> None:
        """
        Remove a parameter

        The primary use case would be when an existing project has a change made to the framework and it's
        desired to update an already filled out program book.

        Note that removing a parameter also requires removing all of the :class:`Covout` instances associated with it.

        :param name: Code name or full name of the parameter to remove

        """

        code_name = self._get_code_name(name)
        for pop in self.pops:
            if (code_name, pop) in self.covouts:
                del self.covouts[(code_name, pop)]
        del self.pars[code_name]

    #######################################################################################################
    # Methods for data I/O
    #######################################################################################################

    def _set_available(self, framework, data):
        # Given framework and data, set the available pops, comps, and pars
        # noting that these are matched to the framework and data even though
        # the programs may not reach all of them. This gets used during both
        # from_spreadsheet() and new()
        self.pops = sc.odict()
        for x, v in data.pops.items():
            self.pops[x] = v['label']

        self.comps = sc.odict()
        for _, spec in framework.comps.iterrows():
            if spec['is source'] == 'y' or spec['is sink'] == 'y' or spec['is junction'] == 'y':
                continue
            else:
                self.comps[spec.name] = spec['display name']

        self.pars = sc.odict()
        for name, label, is_impact in zip(framework.pars.index, framework.pars['display name'], framework.pars['targetable']):
            if is_impact == 'y':
                self.pars[name] = label

    @staticmethod
    def _validate_inputs(framework, data, project) -> tuple:
        """
        Normalize framework/data/project input

        To load a spreadsheet or make a new ``ProgramSet``, users can pass in
        framework, data, and/or a project. If the framework and data are not explicitly specified,
        they get drawn from the project. This logic is implemented here because it applies to both
        new instances and instances created from a program book.

        :param framework: None, or a :class:`ProjectFramework` instance
        :param data:  None, or a :class:`ProjectData`
        :param project: None, or a :class:`Project` instance
        :return: Tuple with ``(framework, data)``

        """

        if (framework is None and project is None) or (data is None and project is None):
            errormsg = 'To read in a ProgramSet, please supply one of the following sets of inputs: (a) a Framework and a ProjectData, (b) a Project.'
            raise Exception(errormsg)

        if framework is None:
            if project.framework is None:
                errormsg = 'A Framework was not provided, and the Project has not been initialized with a Framework'
                raise Exception(errormsg)
            else:
                framework = project.framework

        if data is None:
            if project.data is None:
                errormsg = 'Project data has not been loaded yet'
                raise Exception(errormsg)
            else:
                data = project.data

        return framework, data

    @staticmethod
    def from_spreadsheet(spreadsheet=None, framework=None, data=None, project=None, name=None, _allow_missing_data=False):
        """
        Instantiate a ProgramSet from a spreadsheet

        To load a spreadsheet, need to either pass in

            - A Project containing a framework and data
            - ProjectFramework and ProjectData instances without a project

<<<<<<< HEAD
        :param spreadsheet: A string file path, or an AtomicaSpreadsheet
        :param framework: A :class:`ProjectFramework` instance
        :param data: A :class:`ProjectData` instance
        :param project: A :class:`Project` instance
=======
        :param spreadsheet: A string file path, or an sc.Spreadsheet
        :param framework: A :py:class:`ProjectFramework` instance
        :param data: A :py:class:`ProjectData` instance
        :param project: A :py:class:`Project` instance
>>>>>>> 4c24857f
        :param name: Optionally specify the name of the ProgramSet to create
        :param _allow_missing_data: Internal only - optionally allow missing unit costs and spending (used for loading template progbook files)
        :return: A :class:`ProgramSet`

        """

        framework, data = ProgramSet._validate_inputs(framework, data, project)

        # Populate the available pops, comps, and pars based on the framework and data provided at this step
        self = ProgramSet(name=name)
        self._set_available(framework, data)

        # Create and load spreadsheet
        if sc.isstring(spreadsheet):
            spreadsheet = sc.Spreadsheet(spreadsheet)

        workbook = openpyxl.load_workbook(spreadsheet.tofile(), read_only=True, data_only=True)  # Load in read-only mode for performance, since we don't parse comments etc.
        validate_category(workbook, 'atomica:progbook')

        # Load individual sheets
        self._read_targeting(workbook['Program targeting'])
        self._read_spending(workbook['Spending data'], _allow_missing_data=_allow_missing_data)
        self._read_effects(workbook['Program effects'])

        return self

    def to_spreadsheet(self):
        """
        Write the contents of a program set to a spreadsheet.
        """

        f = io.BytesIO()  # Write to this binary stream in memory

        self._book = xw.Workbook(f)
        self._book.set_properties({'category': 'atomica:progbook'})
        self._formats = standard_formats(self._book)
        self._references = {}  # Reset the references dict

        self._write_targeting()
        self._write_spending()
        self._write_effects()

        self._book.close()

        # Dump the file content into a ScirisSpreadsheet
        spreadsheet = sc.Spreadsheet(f)

        # Clear everything
        f.close()
        self._book = None
        self._formats = None
        self._references = None

        # Return the spreadsheet
        return spreadsheet

    def save(self, filename=None, folder=None) -> str:
        # Shortcut for saving to disk - FE RPC will probably use `to_spreadsheet()` but BE users will probably use `save()`
        full_path = sc.makefilepath(filename=filename, folder=folder, default='Programs', ext='xlsx')
        ss = self.to_spreadsheet()
        ss.save(full_path)
        return full_path

    def _read_targeting(self, sheet) -> None:
        # This function reads a targeting sheet and instantiates all of the programs with appropriate targets, putting them
        # into `self.programs`
        tables, start_rows = read_tables(sheet)  # NB. only the first table will be read, so there can be other tables for comments on the first page
        self.programs = sc.odict()
        sup_header = [x.value.lower().strip() if sc.isstring(x.value) else x.value for x in tables[0][0]]
        headers = [x.value.lower().strip() if sc.isstring(x.value) else x.value for x in tables[0][1]]

        # Get the indices where the pops and comps start
        pop_start_idx = sup_header.index('targeted to (populations)')
        comp_start_idx = sup_header.index('targeted to (compartments)')

        # Check the first two columns are as expected
        assert headers[0] == 'abbreviation'
        assert headers[1] == 'display name'

        # Now, prepare the pop and comp lookups
        pop_idx = dict()  # Map table index to pop full name
        for i in range(pop_start_idx, comp_start_idx):
            if headers[i]:
                pop_idx[i] = headers[i]

        comp_idx = dict()  # Map table index to comp full name
        for i in range(comp_start_idx, len(headers)):
            if headers[i]:
                comp_idx[i] = headers[i]

        pop_codenames = {v.lower().strip(): x for x, v in self.pops.items()}
        comp_codenames = {v.lower().strip(): x for x, v in self.comps.items()}

        for row in tables[0][2:]:  # For each program to instantiate
            target_pops = []
            target_comps = []

            for i in range(pop_start_idx, comp_start_idx):
                if row[i].value and sc.isstring(row[i].value) and row[i].value.lower().strip() == 'y':
                    if pop_idx[i] not in pop_codenames:
                        message = 'There was a mismatch between the populations in the databook and the populations in the program book'
                        message += '\nThe program book contains population "%s", while the databook contains: %s' % (pop_idx[i], [str(x) for x in pop_codenames.keys()])
                        raise Exception(message)

                    target_pops.append(pop_codenames[pop_idx[i]])  # Append the pop's codename

            for i in range(comp_start_idx, len(headers)):
                if row[i].value and sc.isstring(row[i].value) and row[i].value.lower().strip() == 'y':
                    if comp_idx[i] not in comp_codenames:
                        message = 'There was a mismatch between the compartments in the databook and the compartments in the Framework file'
                        message += '\nThe program book contains compartment "%s", while the Framework contains: %s' % (comp_idx[i], [str(x) for x in comp_codenames.keys()])
                        raise Exception(message)

                    target_comps.append(comp_codenames[comp_idx[i]])  # Append the pop's codename

            short_name = row[0].value.strip()
            if short_name.lower() == 'all':
                raise Exception('A program was named "all", which is a reserved keyword and cannot be used as a program name')
            long_name = row[1].value.strip()

            self.programs[short_name] = Program(name=short_name, label=long_name, target_pops=target_pops, target_comps=target_comps)

    def _write_targeting(self):
        sheet = self._book.add_worksheet("Program targeting")
        widths = dict()

        # Work out the column offset associated with each population label and comp label
        pop_block_offset = 2  # This is the co
        sheet.write(0, pop_block_offset, "Targeted to (populations)", self._formats['rc_title']['left']['F'])
        comp_block_offset = 2 + len(self.pops) + 1
        sheet.write(0, comp_block_offset, "Targeted to (compartments)", self._formats['rc_title']['left']['F'])

        pop_col = {n: i + pop_block_offset for i, n in enumerate(self.pops.keys())}
        comp_col = {n: i + comp_block_offset for i, n in enumerate(self.comps.keys())}

        # Write the header row
        sheet.write(1, 0, 'Abbreviation', self._formats["center_bold"])
        update_widths(widths, 0, 'Abbreviation')
        sheet.write(1, 1, 'Display name', self._formats["center_bold"])
        update_widths(widths, 1, 'Abbreviation')
        for pop, full_name in self.pops.items():
            col = pop_col[pop]
            sheet.write(1, col, full_name, self._formats['rc_title']['left']['T'])
            self._references[full_name] = "='%s'!%s" % (sheet.name, xlrc(1, col, True, True))
            widths[col] = 12  # Wrap population names

        for comp, full_name in self.comps.items():
            col = comp_col[comp]
            sheet.write(1, col, full_name, self._formats['rc_title']['left']['T'])
            self._references[full_name] = "='%s'!%s" % (sheet.name, xlrc(1, col, True, True))
            widths[col] = 12  # Wrap compartment names

        row = 2
        self._references['reach_pop'] = dict()  # This is storing cells e.g. self._references['reach_pop'][('BCG','0-4')]='$A$4' so that conditional formatting can be done
        for prog in self.programs.values():
            sheet.write(row, 0, prog.name)
            self._references[prog.name] = "='%s'!%s" % (sheet.name, xlrc(row, 0, True, True))
            update_widths(widths, 0, prog.name)
            sheet.write(row, 1, prog.label)
            self._references[prog.label] = "='%s'!%s" % (sheet.name, xlrc(row, 1, True, True))
            update_widths(widths, 1, prog.label)

            for pop in self.pops:
                col = pop_col[pop]
                if pop in prog.target_pops:
                    sheet.write(row, col, 'Y', self._formats["center"])
                else:
                    sheet.write(row, col, 'N', self._formats["center"])
                self._references['reach_pop'][(prog.name, pop)] = "'%s'!%s" % (sheet.name, xlrc(row, col, True, True))
                sheet.data_validation(xlrc(row, col), {"validate": "list", "source": ["Y", "N"]})
                sheet.conditional_format(xlrc(row, col), {'type': 'cell', 'criteria': 'equal to', 'value': '"Y"', 'format': self._formats['unlocked_boolean_true']})
                # sheet.conditional_format(xlrc(row, col), {'type': 'cell', 'criteria': 'equal to', 'value': '"N"', 'format': self._formats['unlocked_boolean_false']})

            for comp in self.comps:
                col = comp_col[comp]
                if comp in prog.target_comps:
                    sheet.write(row, col, 'Y', self._formats["center"])
                else:
                    sheet.write(row, col, 'N', self._formats["center"])
                sheet.data_validation(xlrc(row, col), {"validate": "list", "source": ["Y", "N"]})
                sheet.conditional_format(xlrc(row, col), {'type': 'cell', 'criteria': 'equal to', 'value': '"Y"', 'format': self._formats['unlocked_boolean_true']})
                # sheet.conditional_format(xlrc(row, col), {'type': 'cell', 'criteria': 'equal to', 'value': '"N"', 'format': self._formats['unlocked_boolean_false']})

            row += 1

        apply_widths(sheet, widths)

    def _read_spending(self, sheet, _allow_missing_data=False):
        """
        Internal method to read the spending data

        :param sheet:
        :param _allow_missing_data: If False, an error will be raised if unit costs or total spending is missing.
                                   However, the FE requires loading in a progset with missing spending data. In that case,
                                   having these values missing is be allowed
        :return:
        """
        # Read the spending table and populate the program data
        tables, start_rows = read_tables(sheet)
        times = set()
        for table, start_row in zip(tables, start_rows):
            try:
                tdve = TimeDependentValuesEntry.from_rows(table)
            except Exception as e:
                message = 'Error on sheet "%s" while trying to read a TDVE table starting on row %d -> ' % (sheet.title, start_row)
                raise Exception('%s -> %s' % (message, e)) from e

            prog = self.programs[tdve.name]

            def set_ts(prog, field_name, ts):
                # Set Program timeseries based on TDVE, handling the case where the TDVE has no units
                if ts.units is None:
                    ts.units = getattr(prog, field_name).units
                setattr(prog, field_name, ts)

            if 'Total spend' in tdve.ts:  # This is a compatibility statement around 19/10/18, progbooks generated during the WB workshop would have 'Total spend'
                set_ts(prog, 'spend_data', tdve.ts['Total spend'])
            else:
                set_ts(prog, 'spend_data', tdve.ts['Annual spend'])

            if 'Capacity' in tdve.ts:  # Old progbooks have 'capacity' instead of 'capacity constraint'
                set_ts(prog, 'capacity_constraint', tdve.ts['Capacity'])
            else:
                set_ts(prog, 'capacity_constraint', tdve.ts['Capacity constraint'])

            set_ts(prog, 'unit_cost', tdve.ts['Unit cost'])
            set_ts(prog, 'coverage', tdve.ts['Coverage'])
            set_ts(prog, 'saturation', tdve.ts['Saturation'])

            if not _allow_missing_data:
                assert prog.unit_cost.has_data, 'Unit cost data for %s not was not entered (in table on sheet "%s" starting on row %d' % (prog.name, sheet.title, start_row)
                assert prog.spend_data.has_data, 'Spending data for %s not was not entered (in table on sheet "%s" starting on row %d' % (prog.name, sheet.title, start_row)

            if '/year' in prog.unit_cost.units and '/year' in prog.coverage.units:
                logger.warning('Program %s: Typically if the unit cost is `/year` then the coverage would not be `/year`', prog.label)
            times.update(set(tdve.tvec))

        self.tvec = array(sorted(list(times)))  # NB. This means that the ProgramSet's tvec (used when writing new programs) is based on the last Program to be read in

    def _write_spending(self):
        sheet = self._book.add_worksheet("Spending data")
        widths = dict()
        next_row = 0

        for prog in self.programs.values():
            # Make a TDVE table for
            tdve = TimeDependentValuesEntry(prog.name, self.tvec)
            prog = self.programs[tdve.name]
            tdve.ts['Annual spend'] = prog.spend_data
            tdve.ts['Unit cost'] = prog.unit_cost
            tdve.ts['Capacity constraint'] = prog.capacity_constraint
            tdve.ts['Saturation'] = prog.saturation
            tdve.ts['Coverage'] = prog.coverage

            tdve.allowed_units = {
                'Unit cost': [self.currency + '/person (one-off)', self.currency + '/person/year'],
                'Capacity': ['people/year', 'people']
            }

            # NOTE - If the ts contains time values that aren't in the ProgramSet's tvec, then an error will be thrown
            # However, if the ProgramSet's tvec contains values that the ts does not, then that's fine, there
            # will just be an empty cell in the spreadsheet
            next_row = tdve.write(sheet, next_row, self._formats, self._references, widths, assumption_heading='Assumption', write_assumption=True, write_units=True, write_uncertainty=True)

        apply_widths(sheet, widths)

    def _read_effects(self, sheet):
        # Read the program effects sheet. Here we instantiate a costcov object for every non-empty row

        tables, start_rows = read_tables(sheet)
        pop_codenames = {v.lower().strip(): x for x, v in self.pops.items()}
        par_codenames = {v.lower().strip(): x for x, v in self.pars.items()}

        self.covouts = sc.odict()

        for table in tables:
            par_name = par_codenames[table[0][0].value.strip().lower()]  # Code name of the parameter we are working with
            headers = [x.value.strip() if sc.isstring(x.value) else x.value for x in table[0]]
            idx_to_header = {i: h for i, h in enumerate(headers)}  # Map index to header

            for row in table[1:]:
                # For each covout row, we will initialize
                pop_name = pop_codenames[row[0].value.lower().strip()]  # Code name of the population we are working on
                progs = sc.odict()

                baseline = None
                cov_interaction = None
                imp_interaction = None
                uncertainty = None

                for i, x in enumerate(row[1:]):
                    i = i + 1  # Offset of 1 because the loop is over row[1:] not row[0:]

                    if idx_to_header[i] is None:  # If the header row had a blank cell, ignore everything in that column - we don't know what it is otherwise
                        continue
                    elif idx_to_header[i].lower() == 'baseline value':
                        if x.value is not None:  # test `is not None` because it might be entered as 0
                            baseline = float(x.value)
                    elif idx_to_header[i].lower() == 'coverage interaction':
                        if x.value:
                            cov_interaction = x.value.strip().lower()  # additive, nested, etc.
                    elif idx_to_header[i].lower() == 'impact interaction':
                        if x.value:
                            imp_interaction = x.value.strip()  # additive, nested, etc.
                    elif idx_to_header[i].lower() == 'uncertainty':
                        if x.value is not None:  # test `is not None` because it might be entered as 0
                            uncertainty = float(x.value)
                    elif x.value is not None:  # If the header isn't empty, then it should be one of the program names
                        if idx_to_header[i] not in self.programs:
                            raise Exception('The heading "%s" was not recognized as a program name or a special token - spelling error?' % (idx_to_header[i]))
                        progs[idx_to_header[i]] = float(x.value)

                if baseline is not None or progs:  # Only instantiate covout objects if they have programs associated with them
                    self.covouts[(par_name, pop_name)] = Covout(par=par_name, pop=pop_name, cov_interaction=cov_interaction, imp_interaction=imp_interaction, uncertainty=uncertainty, baseline=baseline, progs=progs)

    def _write_effects(self):
        # TODO - Use the framework to exclude irrelevant programs and populations
        sheet = self._book.add_worksheet("Program effects")
        widths = dict()

        current_row = 0

        for par_name, par_label in self.pars.items():
            sheet.write(current_row, 0, par_label, self._formats['rc_title']['left']['F'])
            update_widths(widths, 0, par_label)

            for i, s in enumerate(['Baseline value', 'Coverage interaction', 'Impact interaction', 'Uncertainty']):
                sheet.write(current_row, 1 + i, s, self._formats['rc_title']['left']['T'])
                widths[1 + i] = 12  # Fixed width, wrapping
            # sheet.write_comment(xlrc(current_row,1), 'In this column, enter the baseline value for "%s" if none of the programs reach this parameter (e.g., if the coverage is 0)' % (par_label))

            applicable_progs = self.programs.values()  # All programs - could filter this later on
            prog_col = {p.name: i + 6 for i, p in enumerate(applicable_progs)}  # add any extra padding columns to the indices here too

            for prog in applicable_progs:
                sheet.write_formula(current_row, prog_col[prog.name], self._references[prog.name], self._formats['center_bold'], value=prog.name)
                update_widths(widths, prog_col[prog.name], prog.name)
            current_row += 1

            applicable_covouts = {x.pop: x for x in self.covouts.values() if x.par == par_name}
            applicable_pops = self.pops.keys()  # All pops - could filter these (by both program coverage and covouts)

            for pop_name in applicable_pops:

                if pop_name not in applicable_covouts:  # There is currently no covout
                    covout = None
                else:
                    covout = applicable_covouts[pop_name]

                sheet.write_formula(current_row, 0, self._references[self.pops[pop_name]], value=self.pops[pop_name])
                update_widths(widths, 0, self.pops[pop_name])

                if covout and covout.baseline is not None:
                    sheet.write(current_row, 1, covout.baseline, self._formats['not_required'])
                else:
                    sheet.write(current_row, 1, None, self._formats['unlocked'])

                if covout and covout.cov_interaction is not None:
                    sheet.write(current_row, 2, covout.cov_interaction.title(), self._formats['not_required'])
                else:
                    sheet.write(current_row, 2, 'Additive', self._formats['unlocked'])
                sheet.data_validation(xlrc(current_row, 2), {"validate": "list", "source": ["Random", "Additive", "Nested"]})

                if covout and covout.imp_interaction is not None:
                    sheet.write(current_row, 3, covout.imp_interaction, self._formats['not_required'])
                else:
                    sheet.write(current_row, 3, None, self._formats['unlocked'])
                sheet.data_validation(xlrc(current_row, 3), {"validate": "list", "source": ["Synergistic", "Best"]})

                if covout and covout.sigma is not None:
                    sheet.write(current_row, 4, covout.sigma, self._formats['not_required'])
                else:
                    sheet.write(current_row, 4, None, self._formats['unlocked'])

                for prog in applicable_progs:
                    if covout and prog.name in covout.progs:
                        sheet.write(current_row, prog_col[prog.name], covout.progs[prog.name], self._formats['not_required'])
                    else:
                        sheet.write(current_row, prog_col[prog.name], None, self._formats['unlocked'])

                    fcn_pop_not_reached = '%s<>"Y"' % (self._references['reach_pop'][(prog.name, pop_name)])  # Excel formula returns FALSE if pop was 'N' (or blank)
                    sheet.conditional_format(xlrc(current_row, prog_col[prog.name]), {'type': 'formula', 'criteria': '=AND(%s,NOT(ISBLANK(%s)))' % (fcn_pop_not_reached, xlrc(current_row, prog_col[prog.name])), 'format': self._formats['ignored_warning']})
                    sheet.conditional_format(xlrc(current_row, prog_col[prog.name]), {'type': 'formula', 'criteria': '=' + fcn_pop_not_reached, 'format': self._formats['ignored_not_required']})

                # Conditional formatting for the impact interaction - hatched out if no single-program outcomes
                fcn_empty_outcomes = 'COUNTIF(%s:%s,"<>" & "")<2' % (xlrc(current_row, 5), xlrc(current_row, 5 + len(applicable_progs)))
                sheet.conditional_format(xlrc(current_row, 3), {'type': 'formula', 'criteria': '=' + fcn_empty_outcomes, 'format': self._formats['ignored']})
                sheet.conditional_format(xlrc(current_row, 3), {'type': 'formula', 'criteria': '=AND(%s,NOT(ISBLANK(%s)))' % (fcn_empty_outcomes, xlrc(current_row, 3)), 'format': self._formats['ignored_warning']})

                current_row += 1

            current_row += 1

        apply_widths(sheet, widths)

    @staticmethod
    def new(name=None, tvec=None, progs=None, project=None, framework=None, data=None, pops=None, comps=None, pars=None):
        """
        Generate a new progset with blank data

        :param name: the name for the progset
        :param tvec: an np.array() with the time values to write
        :param progs: This can be
              - A number of progs
              - An odict of {code_name:display name} programs
        :param project: specify a project to use the project's framework and data to initialize the comps, pars, and pops
        :param framework: specify a framework to use the framework's comps and pars
        :param data: specify a data to use the data's pops
        :param pops: manually specify the populations. Can be
              - A number of pops
              - A dict of pop {code name:full name} (these will need to match a databook when the progset is read in)
        :param comps: manually specify the compartments. Can be
              - A number of comps
              - A dict of comp {code name:full name} (needs to match framework when the progset is read in)
        :param pars: manually specify the impact parameters. Can be
              - A number of pars
              - A dict of parameter {code name:full name} (needs to match framework when the progset is read in)
        :return: A new :class:`ProgramSet` instances

        """

        assert tvec is not None, 'You must specify the time points where data will be entered'
        # Prepare programs
        if sc.isnumber(progs):
            nprogs = progs
            progs = sc.odict()
            for p in range(nprogs):
                progs['Prog %i' % (p + 1)] = 'Program %i' % (p + 1)
        elif isinstance(progs, dict):  # will also match odict
            pass
        else:
            errormsg = 'Please just supply a number of programs, not "%s"' % (type(progs))
            raise Exception(errormsg)

        framework, data = ProgramSet._validate_inputs(framework, data, project)

        # Assign the pops
        if pops is None:
            # Get populations from data
            pops = sc.odict([(k, v['label']) for k, v in data.pops.iteritems()])
        elif sc.isnumber(pops):
            npops = pops
            pops = sc.odict()  # Create real pops dict
            for p in range(npops):
                pops['Pop %i' % (p + 1)] = 'Population %i' % (p + 1)
        else:
            assert isinstance(pops, dict)  # Needs dict input

        # Assign the comps
        if comps is None:
            # Get comps from framework
            comps = sc.odict()
            for _, spec in framework.comps.iterrows():
                if spec['is source'] == 'y' or spec['is sink'] == 'y' or spec['is junction'] == 'y':
                    continue
                else:
                    comps[spec.name] = spec['display name']
        elif sc.isnumber(comps):
            ncomps = comps
            comps = sc.odict()  # Create real compartments list
            for p in range(ncomps):
                comps['Comp %i' % (p + 1)] = 'Compartment %i' % (p + 1)
        else:
            assert isinstance(comps, dict)  # Needs dict input

        # Assign the comps
        if pars is None:
            # Get pars from framework
            pars = sc.odict()
            for _, spec in framework.pars.iterrows():
                if spec['targetable'] == 'y':
                    pars[spec.name] = spec['display name']
            if not pars:
                logger.warning('No parameters were marked as "Targetable" in the Framework, so there are no program effects')
        elif sc.isnumber(pars):
            npars = pars
            pars = sc.odict()  # Create real compartments list
            for p in range(npars):
                pars['Par %i' % (p + 1)] = 'Parameter %i' % (p + 1)
        else:
            assert isinstance(pars, dict)  # Needs dict input

        newps = ProgramSet(name, tvec)
        [newps.add_comp(k, v) for k, v in comps.items()]
        [newps.add_par(k, v) for k, v in pars.items()]
        [newps.add_pop(k, v) for k, v in pops.items()]
        [newps.add_program(k, v) for k, v in progs.items()]
        return newps

    def validate(self) -> None:
        """
        Perform basic validation checks

        :raises: Exception is anything is invalid

        """
        for prog in self.programs.values():
            if not prog.target_comps:
                raise Exception('Program "%s" does not target any compartments' % (prog.name))
            if not prog.target_pops:
                raise Exception('Program "%s" does not target any populations' % (prog.name))

    #######################################################################################################
    # Methods for getting core response summaries: budget, allocations, coverages, outcomes, etc
    #######################################################################################################

    def get_alloc(self, tvec, instructions=None) -> dict:
        """
        Return the spending allocation for each program

        :param tvec: array of times (in years) - this is required to interpolate time-varying spending values
        :param instructions: optionally specify instructions, which can supply a spending overwrite
        :return: Dict like ``{prog_name: np.array()}`` with spending on each program (in units of '$/year' or currency equivalent)

        """

        tvec = sc.promotetoarray(tvec)

        alloc = sc.odict()
        for prog in self.programs.values():
            if instructions is None or prog.name not in instructions.alloc:
                alloc[prog.name] = prog.get_spend(tvec)
            else:
                alloc[prog.name] = instructions.alloc[prog.name].interpolate(tvec)

        return alloc

<<<<<<< HEAD
    def get_num_coverage(self, tvec, dt, instructions=None) -> dict:
        """
        Return the number coverage of each program
=======
    def get_capacities(self, tvec, dt, instructions=None, sample=False) -> dict:
        """ Return the number coverage of each program
>>>>>>> 4c24857f

        :param tvec: array of times (in years) - this is required to interpolate time-varying unit costs and capacity_constraint constraints
        :param dt: scalar timestep size - this is required to adjust spending on incidence-type programs
        :param instructions: optionally specify instructions, which can supply a spending overwrite
<<<<<<< HEAD
        :return: Dict like ``{prog_name: np.array()}`` with number of people covered at each timestep (in units of people)
=======
        :param sample: TODO implement sampling
        :return: Dict like ``{prog_name: np.array()}`` with program capacity at each timestep (in units of people)
>>>>>>> 4c24857f

        """

        # Validate inputs
        tvec = sc.promotetoarray(tvec)
        alloc = self.get_alloc(tvec, instructions)

        # Get number covered for each program
        capacities = sc.odict()  # Initialise outputs
        for prog in self.programs.values():
            if prog.name in alloc:
                spending = alloc[prog.name]
            else:
                spending = None
<<<<<<< HEAD
            num_coverage[prog.name] = prog.get_num_covered(tvec=tvec, dt=dt, spending=spending)
=======
            capacities[prog.name] = prog.get_capacity(tvec=tvec, dt=dt, spending=spending, sample=False)
>>>>>>> 4c24857f

        return capacities

<<<<<<< HEAD
    def get_prop_coverage(self, tvec, num_coverage: dict, denominator: dict, instructions=None) -> dict:
        """
        Return the fractional coverage of each program
=======
    def get_prop_coverage(self, tvec, capacities, num_eligible, instructions=None, sample=False) -> dict:
        """ Return the fractional coverage of each program
>>>>>>> 4c24857f

        Note that this function is primarily for internal usage (i.e. during
        model integration or reconciliation). Since the proportion covered depends
        on the number of people eligible for the program (the coverage denominator).

        Evaluating the proportion coverage for a ProgramSet is not a straight division because

        - instructions can override the coverage (for coverage scenarios)
        - Programs can contain saturation constraints

        :param tvec: array of times (in years) - this is required to interpolate time-varying saturation values
        :param capacities: dict of program coverages, should match the available programs (typically the output of ``ProgramSet.get_capacities()``)
        :param num_eligible: dict of number of people covered by each program, computed externally and with one entry for each program
        :param instructions: optionally specify instructions, which can supply a coverage overwrite
        :return: Dict like ``{prog_name: np.array()}`` with fractional coverage values (dimensionless)

        """

        prop_coverage = sc.odict()  # Initialise outputs
        for prog in self.programs.values():
            if instructions is None or prog.name not in instructions.coverage:
<<<<<<< HEAD
                prop_coverage[prog.name] = prog.get_prop_covered(tvec, num_coverage[prog.name], denominator[prog.name])
=======
                prop_coverage[prog.name] = prog.get_prop_covered(tvec, capacities[prog.name], num_eligible[prog.name], sample=sample)
>>>>>>> 4c24857f
            else:
                prop_coverage[prog.name] = instructions.coverage[prog.name].interpolate(tvec)
        return prop_coverage

    def get_outcomes(self, prop_coverage: dict) -> dict:
        """
        Get a dictionary of parameter values associated with coverage levels (at a single point in time)

        Since the modality interactions in Covout.get_outcome() assume that the coverage is scalar, this function
        will also only work for scalar coverage. Therefore, the prop coverage would normally come from
        ProgramSet.get_prop_coverage(tvec,...) where tvec was only one year

        :param prop_coverage: dict with coverage values ``{prog_name:val}``
        :return: dict ``{(par,pop):val}`` containing parameter value overwrites
        """

        return {(covout.par, covout.pop): covout.get_outcome(prop_coverage) for covout in self.covouts.values()}

    def sample(self, constant: bool = True):
        """
        Perturb programs based on uncertainties

        The covout objects contained within the ProgramSet cache the program outcomes. At construction,
        the cache corresponds to the values entered in the databook. Calling this function will perturb
        the caches based on the sigma values. A simulation subsequently run using the ProgramSet will
        use the perturbed outcomes.

        :param constant: If True, time series will be perturbed by a single constant offset. If False,
                         an different perturbation will be applied to each time specific value independently.
        :return: A new ``ProgramSet`` with values perturbed by sampling

        """

        new = sc.dcp(self)
        for prog in new.programs.values():
            prog.sample(constant)
        for covout in new.covouts.values():
            covout.sample()
        return new


class Program(NamedItem):
    """ Representation of a single program

    A Program object will be instantiated for every program listed on the 'Program Targeting'
    sheet in the program book

    :param name: Short name of the program
    :param label: Full name of the program
    :param target_pops: List of population code names for pops targeted by the program
    :param target_comps: List of compartment code names for compartments targeted by the program
    :param currency: The currency to use (for display purposes only) - normally this would be set to ``ProgramSet.currency`` by ``ProgramSet.add_program()``

    """

    def __init__(self, name, label=None, target_pops=None, target_comps=None, currency='$'):
        NamedItem.__init__(self, name)
        self.name = name  #: Short name of program
        self.label = name if label is None else label  #: Full name of the program
        self.target_pops = [] if target_pops is None else target_pops  #: List of populations targeted by the program
        self.target_comps = [] if target_comps is None else target_comps  #: Compartments targeted by the program - used for calculating coverage denominators
        self.baseline_spend = TimeSeries(assumption=0.0, units=currency + '/year')  #: A TimeSeries with any baseline spending data - currently not exposed in progbook
        self.spend_data = TimeSeries(units=currency + '/year')  #: TimeSeries with spending data for the program
        self.unit_cost = TimeSeries(units=currency + '/person (one-off)')  #: TimeSeries with unit cost of the program
        self.capacity = TimeSeries(units='people/year')  #: TimeSeries with capacity constraint for the program
        self.saturation = TimeSeries(units=FS.DEFAULT_SYMBOL_INAPPLICABLE)  #: TimeSeries with saturation constraint that is applied to fractional coverage
        self.coverage = TimeSeries(units='people/year')  #: TimeSeries with capacity of program - optional - if not supplied, cost function is assumed to be linear

    def sample(self, constant: bool) -> None:
        """
        Perturb program values based on uncertainties

        Calling this function will perturb the original values based on their uncertainties. The
        values will change in-place. Normally, this method would be called by
        :meth:`ProgramSet.sample()` which will copy the ``Program`` instance first.

        :param constant: If True, time series will be perturbed by a single constant offset. If False,
                         an different perturbation will be applied to each time specific value independently.
        """

<<<<<<< HEAD
        self.spend_data = self.spend_data.sample(constant)
        self.unit_cost = self.unit_cost.sample(constant)
        self.capacity = self.capacity.sample(constant)
        self.saturation = self.saturation.sample(constant)
        self.coverage = self.coverage.sample(constant)
=======
        NamedItem.__init__(self, name)
        self.name = name  # Short name of program
        self.label = name if label is None else label  # Full name of the program
        self.target_pops = [] if target_pops is None else target_pops  # List of populations targeted by the program
        self.target_comps = [] if target_comps is None else target_comps  # Compartments targeted by the program - used for calculating coverage denominators
        self.baseline_spend = TimeSeries(assumption=0.0, units=currency + '/year')  # A TimeSeries with any baseline spending data - currently not exposed in progbook
        self.spend_data = TimeSeries(units=currency + '/year')  # TimeSeries with spending data
        self.unit_cost = TimeSeries(units=currency + '/person (one-off)')  # TimeSeries with unit cost of program
        self.capacity_constraint = TimeSeries(units='people/year')  # TimeSeries with capacity_constraint of program - optional - if not supplied, cost function is assumed to be linear
        self.saturation = TimeSeries(units=FS.DEFAULT_SYMBOL_INAPPLICABLE)
        self.coverage = TimeSeries(units='people/year')  # TimeSeries with capacity_constraint of program - optional - if not supplied, cost function is assumed to be linear
>>>>>>> 4c24857f

    def __repr__(self):
        output = sc.prepr(self)
        output += '          Program name: %s\n' % self.name
        output += '         Program label: %s\n' % self.label
        output += '  Targeted populations: %s\n' % self.target_pops
        output += ' Targeted compartments: %s\n' % self.target_comps
        output += '\n'
        return output

    def get_spend(self, year=None, total=False) -> np.array:
        """
        Retrieve program spending

        :param year: Scalar, list, or array of years to retrieve spending in
        :param total: If True, the baseline spend will be added to the spending data
        :return: Array of spending values

        """

        if total:
            return self.spend_data.interpolate(year) + self.baseline_spend.interpolate(year)
        else:
            return self.spend_data.interpolate(year)

<<<<<<< HEAD
    def get_num_covered(self, tvec, spending, dt):
=======
    def get_capacity(self, tvec, spending, dt, sample=False):
>>>>>>> 4c24857f
        """
        Return number of people covered

        :param tvec: A scalar, list, or array of times
        :param spending: A vector of spending values (in units of '$/year'), the same size as ``tvec``
        :param dt: The time step size (required because the number covered at each time step potentially depends on the spending per-timestep)
        :return: Array the same size as ``tvec``, with coverage in units of 'people'

        """

        # Validate inputs
        spending = sc.promotetoarray(spending)

        unit_cost = self.unit_cost.interpolate(tvec)
        if '/year' not in self.unit_cost.units:
            # The spending is $/year, and the /year gets eliminated if the unit cost is also per year. If that's not the case, then
            # we need to multiply the spending by the timestep to get the correct units
            spending *= dt

        capacity = spending / unit_cost

        if self.capacity_constraint.has_data:
            capacity_constraint = self.capacity_constraint.interpolate(tvec)
            if '/year' in self.capacity_constraint.units:
                # The capacity_constraint constraint is applied to a number of people. If it is /year, then it must be multiplied by the timestep first
                capacity_constraint *= dt
            capacity = np.minimum(capacity_constraint, capacity)

        return capacity

<<<<<<< HEAD
    def get_prop_covered(self, tvec, num_covered, denominator):
=======
    def get_prop_covered(self, tvec, capacity, eligible, sample=False):
>>>>>>> 4c24857f
        """
        Return proportion of people covered

        :param tvec:  An array of times
<<<<<<< HEAD
        :param num_covered: An array of number of people covered (e.g. the output of ``Program.get_num_covered()``)
        :param denominator: The number of people in the denominator (computed from a model object or a Result)
=======
        :param capacity: An array of number of people covered (e.g. the output of ``Program.get_capacity()``)
        :param eligible: The number of people eligible for the program (computed from a model object or a Result)
        :param sample: TODO - implement sampling
>>>>>>> 4c24857f
        :return: The fractional coverage (used to compute outcomes)

        """

        tvec = sc.promotetoarray(tvec)
        eligible = sc.promotetoarray(eligible)
        capacity = sc.promotetoarray(capacity)

        if self.saturation.has_data:
            # If the coverage denominator (eligible) is 0, then we need to use the saturation value
            prop_covered = np.divide(capacity, eligible, out=np.full(capacity.shape, np.inf), where=eligible != 0)
            saturation = self.saturation.interpolate(tvec)
            prop_covered = 2 * saturation / (1 + exp(-2 * prop_covered / saturation)) - saturation
            prop_covered = minimum(prop_covered, 1.)  # Ensure that coverage doesn't go above 1 (if saturation is < 1)
        else:
            # The division below means that 0/0 is treated as returning 1
            prop_covered = np.divide(capacity, eligible, out=np.ones_like(capacity), where=eligible > capacity)

        return prop_covered

<<<<<<< HEAD

=======
>>>>>>> 4c24857f
class Covout(object):
    """
    Store and compute program outcomes

    The :class:`Covout` object is responsible for storing the


    :param par: string with the code name of the parameter being overwritten
    :param pop: string with the code name of the population being overwritten
    :param progs: a dict containing ``{prog_name:outcome}`` with the single program outcomes
    :param cov_interaction: one of 'additive', 'random', 'nested'
    :param imp_interaction: a parsable string like ``'Prog1+Prog2=10,Prog2+Prog3=20'`` with the interaction outcomes
    :param uncertainty: a scalar standard deviation for the outcomes
    :param baseline: the zero coverage baseline value

    """

    def __init__(self, par: str, pop: str, progs: dict, cov_interaction: str = None, imp_interaction: str = None, uncertainty=0.0, baseline=0.0):

        if cov_interaction is None:
            cov_interaction = 'additive'
        else:
            assert cov_interaction in ['additive', 'random', 'nested'], 'Coverage interaction must be set to "additive", "random", or "nested"'

        self.par = par
        self.pop = pop
        self.cov_interaction = cov_interaction
        self.imp_interaction = imp_interaction
        self.progs = sc.dcp(progs)
        self.sigma = uncertainty
        self.baseline = baseline
<<<<<<< HEAD
=======
        self.progs = None #: A dictionary storing program outcomes keyed by program name
        self.deltas = None #: An array of outcome deltas (outcome minus baseline)
        self.n_progs = None #: The number of programs
        self.update_progs(progs)

    def update_progs(self, progs):
        # Call this function with the program outcomes are changed
        # Could be because program outcomes were sampled using sigma?
        # This is important because it also updates the modality interaction outcomes
        # These are otherwise expensive to compute

        # First, sort the program dict by the magnitude of the outcome
        prog_tuple = [(k, v) for k, v in progs.items()]
        prog_tuple = sorted(prog_tuple, key=lambda x: -abs(x[1]))
        self.progs = sc.odict()
        for item in prog_tuple:
            self.progs[item[0]] = item[1]
        self.deltas = np.array([x[1] - self.baseline for x in prog_tuple])  # Internally cache the deltas which are used
        self.n_progs = len(progs)
>>>>>>> 4c24857f

        # Parse the interactions into a numeric representation
        self._interactions = dict()
        if self.imp_interaction and not self.imp_interaction.lower() in ['best', 'synergistic']:
            for interaction in self.imp_interaction.split(','):
                combo, val = interaction.split('=')
                combo = frozenset([x.strip() for x in combo.split('+')])
                for x in combo:
                    assert x in self._cached_progs, 'The impact interaction refers to a program "%s" which does not appear in the available programs' % (x)
                self._interactions[combo] = float(val) - self.baseline

        self.update_outcomes()

    @property
    def n_progs(self) -> int:
        """
        Return the number of programs

        :return: The number of programs with defined outcomes (usually this is a subset of all available programs)

        """

        return len(self.progs)

    def sample(self) -> None:
        """
        Perturb the values entered in the databook

        The :class:`Covout` instance is modified in-place. Note that the program outcomes are scalars
        that do not vary over time - therefore, :meth:`Covout.sample()` does not have a ``constant``
        argument.

        """

        if self.sigma is None:
            return

        for k, v in self.progs.items():
            self.progs[k] = v + self.sigma * np.random.randn(1)[0]
        # Perturb the interactions
        if self._interactions:
            for k, v in self.interactions.items():
                self.interactions[k] = v + self.sigma * np.random.randn(1)[0]
            tokens = ['%s=%.4f' % ('+'.join(k), v) for k, v in self.interactions.items()]
            self.imp_interaction = ','.join(tokens)

        self.update_outcomes()

    def update_outcomes(self) -> None:
        """
        Update cache when outcomes change

        This method should be called whenever the baseline, program outcomes, or interaction outcomes change.
        It updates the internal cache so that get_outcome() uses the correct values. It's responsible for

        1. Sorting the programs by outcome value
        2. Compute the deltas relative to baseline
        3. Pre-compute the outcomes associated with every possible combination of programs

        """

        # First, sort the program dict by the magnitude of the outcome
        prog_tuple = [(k, v) for k, v in self.progs.items()]
        prog_tuple = sorted(prog_tuple, key=lambda x: -abs(x[1]))
        self._cached_progs = sc.odict()  # This list contains the perturbed/sampled values, in order
        for item in prog_tuple:
            self._cached_progs[item[0]] = item[1]
        self._deltas = np.array([x[1] - self.baseline for x in prog_tuple])  # Internally cache the deltas which are used

        # Precompute the combinations and associated modality interaction outcomes - it's computationally expensive otherwise
        # We need to store it in two forms
        # - An (ordered) vector of outcomes, which is used by additive and random to do the modality interaction in vectorized form
        # - A dict of outcomes, which is used by nested to look up the outcome using a tupled key of program indices
        combination_strings = [bin(x)[2:].rjust(self.n_progs, '0') for x in range(2 ** self.n_progs)]  # ['00','01','10',...]
        self.combinations = np.array([list(int(y) for y in x) for x in combination_strings])
        _combination_outcomes = []
        for prog_combination in self.combinations.astype(bool):
            _combination_outcomes.append(self.compute_impact_interaction(progs=prog_combination))
        self._combination_outcomes = np.array(_combination_outcomes)  # Reshape to column vector, since that's the shape of combination_coverage

    def __repr__(self):
        output = sc.prepr(self)
        output = sc.indent('   Parameter: ', self.par)
        output += sc.indent('  Population: ', self.pop)
        output += sc.indent('Baseline val: ', self.baseline)
        output += sc.indent('    Programs: ', ', '.join(['%s: %s' % (key, val) for key, val in self.progs.items()]))
        output += '\n'
        return output

    def get_outcome(self, prop_covered):
        """ Return parameter value given program coverages

        The :class:`Covout` object contains a set of programs and outcomes. The :meth:`Covout.get_outcome` method
        returns the outcome value associated for coverage of each program. Don't forget that any given Covout instance
        is already specific to a ``(par,pop)`` combination

        :param prop_covered: A dict with ``{prog_name:coverage}`` containing at least all of the
                             programs in `self.progs`. Note that `coverage` is expected to be a ``np.array``
                             (such that that generated by :meth:`ProgramSet.get_prop_coverage`). However,
                             because the modality calculations only work for scalars, only the first entry
                             in the array will be used.
        :return: A scalar outcome (of type `np.double` or similar i.e. _not_ an array)

        """

        # Put coverages and deltas into array form
        outcome = self.baseline  # Accumulate the outcome by adding the deltas onto this

        if self.n_progs == 0:
            return outcome  # If there are no programs active, return the baseline value immediately
        elif self.n_progs == 1:
            return outcome + prop_covered[self._cached_progs.keys()[0]][0] * self._deltas[0]

        cov = []
        for prog in self._cached_progs.keys():
            cov.append(prop_covered[prog][0])
        cov = np.array(cov)

        # ADDITIVE CALCULATION
        if self.cov_interaction == 'additive':
            # Outcome += c1*delta_out1 + c2*delta_out2

            # If sum(cov)<0 then there will be a divide by zero error. Also, need to divide by max(sum(cov),1) rather than sum(cov)
            # because otherwise, the coverages will be scaled UP to 1. So fastest just to check here
            if np.sum(cov) > 1:
                # Only keep the programs with nonzero coverage
                additive = np.maximum(cov - np.maximum(cov - (1 - (np.cumsum(cov) - cov)), 0), 0)
                remainder = 1 - additive
                random = cov - additive
                # If remainder is 0, then random must also be 0 i.e. it's always 0/0
                # This happens if the best program has coverage of exactly 1.0 which means it's entirely additive but also has no remainder
                random_portion = np.divide(random, remainder, out=np.zeros_like(random), where=remainder != 0)
                additive_portion_coverage = self.combinations * additive
                net_random = self.combinations * random_portion + (self.combinations ^ 1) * (1 - random_portion)
                combination_coverage = np.zeros((net_random.shape[0],))
                for i in range(0, net_random.shape[1]):
                    contribution = np.ones((net_random.shape[0],))
                    for j in range(0, net_random.shape[1]):
                        if i == j:
                            contribution *= additive_portion_coverage[:, j]
                        else:
                            contribution *= net_random[:, j]
                    combination_coverage += contribution
                outcome += np.sum(combination_coverage * self._combination_outcomes.ravel())
            else:
                outcome += np.sum(cov * self._deltas)

        # NESTED CALCULATION
        elif self.cov_interaction == 'nested':
            # Outcome += c3*max(delta_out1,delta_out2,delta_out3) + (c2-c3)*max(delta_out1,delta_out2) + (c1 -c2)*delta_out1, where c3<c2<c1.
            idx = np.argsort(cov)
            prog_mask = np.full(cov.shape, fill_value=True)
            combination_coverage = np.zeros((self.combinations.shape[0],))

            for i in range(0, len(cov)):
                combination_index = int('0b' + ''.join(['1' if x else '0' for x in prog_mask]), 2)
                if i == 0:
                    combination_coverage[combination_index] = cov[idx[i]]
                else:
                    combination_coverage[combination_index] = cov[idx[i]] - cov[idx[i - 1]]
                prog_mask[idx[i]] = False  # Disable this program at the next iteration

            outcome += np.sum(combination_coverage * self._combination_outcomes.ravel())

        # RANDOM CALCULATION
        elif self.cov_interaction == 'random':
            # Outcome += c1(1-c2)* delta_out1 + c2(1-c1)*delta_out2 + c1c2* max(delta_out1,delta_out2)
            combination_coverage = np.product(self.combinations * cov + (self.combinations ^ 1) * (1 - cov), axis=1)
            outcome += np.sum(combination_coverage.ravel() * self._combination_outcomes.ravel())
        else:
            raise Exception('Unknown reachability type "%s"', self.cov_interaction)

        return outcome

    def compute_impact_interaction(self, progs: np.array) -> float:
        """
        Return the output for a given combination of programs

        The outcome for various combinations of programs is cached prior to running the model.
        This function retrieves the appropriate delta given a boolean array flagging which
        programs are active

        :param progs: A numpy boolean array, with length equal to the number of programs
        :return: The delta value corresponding to the specified combination of programs

        """

        if not any(progs):
            return 0.0
        else:
            progs_active = frozenset(np.array(self._cached_progs.keys())[progs])

        if progs_active in self._interactions:
            # If the combination of programs has an explicitly specified outcome, then use it
            return self._interactions[progs_active]
        elif self.imp_interaction is not None and self.imp_interaction.lower() == 'synergistic':
            raise NotImplementedError
        else:
            # Otherwise, do the 'best' interaction and return the delta with the largest magnitude
            tmp = self._deltas[progs]
            idx = np.argmax(abs(tmp))
            return tmp[idx]<|MERGE_RESOLUTION|>--- conflicted
+++ resolved
@@ -16,21 +16,9 @@
 from xlsxwriter.utility import xl_rowcol_to_cell as xlrc
 
 import sciris as sc
-from .excel import standard_formats, AtomicaSpreadsheet, apply_widths, update_widths, read_tables, TimeDependentValuesEntry, validate_category
-from .system import FrameworkSettings as FS
-from .system import logger
-from .utils import NamedItem
-from .utils import TimeSeries
-<<<<<<< HEAD
-=======
-from .system import FrameworkSettings as FS
 from .excel import standard_formats, apply_widths, update_widths, read_tables, TimeDependentValuesEntry, validate_category
-from xlsxwriter.utility import xl_rowcol_to_cell as xlrc
-import openpyxl
-import xlsxwriter as xw
-import io
-import numpy as np
->>>>>>> 4c24857f
+from .system import logger, FrameworkSettings as FS
+from .utils import NamedItem, TimeSeries
 
 
 class ProgramInstructions(object):
@@ -402,17 +390,10 @@
             - A Project containing a framework and data
             - ProjectFramework and ProjectData instances without a project
 
-<<<<<<< HEAD
-        :param spreadsheet: A string file path, or an AtomicaSpreadsheet
-        :param framework: A :class:`ProjectFramework` instance
-        :param data: A :class:`ProjectData` instance
-        :param project: A :class:`Project` instance
-=======
         :param spreadsheet: A string file path, or an sc.Spreadsheet
         :param framework: A :py:class:`ProjectFramework` instance
         :param data: A :py:class:`ProjectData` instance
         :param project: A :py:class:`Project` instance
->>>>>>> 4c24857f
         :param name: Optionally specify the name of the ProgramSet to create
         :param _allow_missing_data: Internal only - optionally allow missing unit costs and spending (used for loading template progbook files)
         :return: A :class:`ProgramSet`
@@ -940,24 +921,13 @@
 
         return alloc
 
-<<<<<<< HEAD
-    def get_num_coverage(self, tvec, dt, instructions=None) -> dict:
-        """
-        Return the number coverage of each program
-=======
-    def get_capacities(self, tvec, dt, instructions=None, sample=False) -> dict:
+    def get_capacities(self, tvec, dt, instructions=None) -> dict:
         """ Return the number coverage of each program
->>>>>>> 4c24857f
 
         :param tvec: array of times (in years) - this is required to interpolate time-varying unit costs and capacity_constraint constraints
         :param dt: scalar timestep size - this is required to adjust spending on incidence-type programs
         :param instructions: optionally specify instructions, which can supply a spending overwrite
-<<<<<<< HEAD
-        :return: Dict like ``{prog_name: np.array()}`` with number of people covered at each timestep (in units of people)
-=======
-        :param sample: TODO implement sampling
         :return: Dict like ``{prog_name: np.array()}`` with program capacity at each timestep (in units of people)
->>>>>>> 4c24857f
 
         """
 
@@ -972,22 +942,12 @@
                 spending = alloc[prog.name]
             else:
                 spending = None
-<<<<<<< HEAD
-            num_coverage[prog.name] = prog.get_num_covered(tvec=tvec, dt=dt, spending=spending)
-=======
-            capacities[prog.name] = prog.get_capacity(tvec=tvec, dt=dt, spending=spending, sample=False)
->>>>>>> 4c24857f
-
+            capacities[prog.name] = prog.get_capacity(tvec=tvec, dt=dt, spending=spending)
         return capacities
 
-<<<<<<< HEAD
-    def get_prop_coverage(self, tvec, num_coverage: dict, denominator: dict, instructions=None) -> dict:
+    def get_prop_coverage(self, tvec, capacities, num_eligible, instructions=None) -> dict:
         """
         Return the fractional coverage of each program
-=======
-    def get_prop_coverage(self, tvec, capacities, num_eligible, instructions=None, sample=False) -> dict:
-        """ Return the fractional coverage of each program
->>>>>>> 4c24857f
 
         Note that this function is primarily for internal usage (i.e. during
         model integration or reconciliation). Since the proportion covered depends
@@ -1009,11 +969,7 @@
         prop_coverage = sc.odict()  # Initialise outputs
         for prog in self.programs.values():
             if instructions is None or prog.name not in instructions.coverage:
-<<<<<<< HEAD
-                prop_coverage[prog.name] = prog.get_prop_covered(tvec, num_coverage[prog.name], denominator[prog.name])
-=======
-                prop_coverage[prog.name] = prog.get_prop_covered(tvec, capacities[prog.name], num_eligible[prog.name], sample=sample)
->>>>>>> 4c24857f
+                prop_coverage[prog.name] = prog.get_prop_covered(tvec, capacities[prog.name], num_eligible[prog.name])
             else:
                 prop_coverage[prog.name] = instructions.coverage[prog.name].interpolate(tvec)
         return prop_coverage
@@ -1094,25 +1050,11 @@
                          an different perturbation will be applied to each time specific value independently.
         """
 
-<<<<<<< HEAD
         self.spend_data = self.spend_data.sample(constant)
         self.unit_cost = self.unit_cost.sample(constant)
-        self.capacity = self.capacity.sample(constant)
+        self.capacity_constraint = self.capacity_constraint.sample(constant)
         self.saturation = self.saturation.sample(constant)
         self.coverage = self.coverage.sample(constant)
-=======
-        NamedItem.__init__(self, name)
-        self.name = name  # Short name of program
-        self.label = name if label is None else label  # Full name of the program
-        self.target_pops = [] if target_pops is None else target_pops  # List of populations targeted by the program
-        self.target_comps = [] if target_comps is None else target_comps  # Compartments targeted by the program - used for calculating coverage denominators
-        self.baseline_spend = TimeSeries(assumption=0.0, units=currency + '/year')  # A TimeSeries with any baseline spending data - currently not exposed in progbook
-        self.spend_data = TimeSeries(units=currency + '/year')  # TimeSeries with spending data
-        self.unit_cost = TimeSeries(units=currency + '/person (one-off)')  # TimeSeries with unit cost of program
-        self.capacity_constraint = TimeSeries(units='people/year')  # TimeSeries with capacity_constraint of program - optional - if not supplied, cost function is assumed to be linear
-        self.saturation = TimeSeries(units=FS.DEFAULT_SYMBOL_INAPPLICABLE)
-        self.coverage = TimeSeries(units='people/year')  # TimeSeries with capacity_constraint of program - optional - if not supplied, cost function is assumed to be linear
->>>>>>> 4c24857f
 
     def __repr__(self):
         output = sc.prepr(self)
@@ -1138,11 +1080,7 @@
         else:
             return self.spend_data.interpolate(year)
 
-<<<<<<< HEAD
-    def get_num_covered(self, tvec, spending, dt):
-=======
-    def get_capacity(self, tvec, spending, dt, sample=False):
->>>>>>> 4c24857f
+    def get_capacity(self, tvec, spending, dt):
         """
         Return number of people covered
 
@@ -1173,23 +1111,14 @@
 
         return capacity
 
-<<<<<<< HEAD
-    def get_prop_covered(self, tvec, num_covered, denominator):
-=======
-    def get_prop_covered(self, tvec, capacity, eligible, sample=False):
->>>>>>> 4c24857f
+    def get_prop_covered(self, tvec, capacity, eligible):
+
         """
         Return proportion of people covered
 
         :param tvec:  An array of times
-<<<<<<< HEAD
-        :param num_covered: An array of number of people covered (e.g. the output of ``Program.get_num_covered()``)
-        :param denominator: The number of people in the denominator (computed from a model object or a Result)
-=======
         :param capacity: An array of number of people covered (e.g. the output of ``Program.get_capacity()``)
         :param eligible: The number of people eligible for the program (computed from a model object or a Result)
-        :param sample: TODO - implement sampling
->>>>>>> 4c24857f
         :return: The fractional coverage (used to compute outcomes)
 
         """
@@ -1210,10 +1139,6 @@
 
         return prop_covered
 
-<<<<<<< HEAD
-
-=======
->>>>>>> 4c24857f
 class Covout(object):
     """
     Store and compute program outcomes
@@ -1245,28 +1170,6 @@
         self.progs = sc.dcp(progs)
         self.sigma = uncertainty
         self.baseline = baseline
-<<<<<<< HEAD
-=======
-        self.progs = None #: A dictionary storing program outcomes keyed by program name
-        self.deltas = None #: An array of outcome deltas (outcome minus baseline)
-        self.n_progs = None #: The number of programs
-        self.update_progs(progs)
-
-    def update_progs(self, progs):
-        # Call this function with the program outcomes are changed
-        # Could be because program outcomes were sampled using sigma?
-        # This is important because it also updates the modality interaction outcomes
-        # These are otherwise expensive to compute
-
-        # First, sort the program dict by the magnitude of the outcome
-        prog_tuple = [(k, v) for k, v in progs.items()]
-        prog_tuple = sorted(prog_tuple, key=lambda x: -abs(x[1]))
-        self.progs = sc.odict()
-        for item in prog_tuple:
-            self.progs[item[0]] = item[1]
-        self.deltas = np.array([x[1] - self.baseline for x in prog_tuple])  # Internally cache the deltas which are used
-        self.n_progs = len(progs)
->>>>>>> 4c24857f
 
         # Parse the interactions into a numeric representation
         self._interactions = dict()
