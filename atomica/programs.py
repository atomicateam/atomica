--- conflicted
+++ resolved
@@ -717,11 +717,7 @@
 
         return default_budget
 
-<<<<<<< HEAD
-    def get_num_covered(self, year=None, alloc=None, unit_cost=None, capacity=None, sample=None):
-=======
     def get_num_covered(self, year=None, alloc=None, unit_cost=None, capacity=None,sample='best'):
->>>>>>> 75f7da9e
         ''' Extract the number of people covered by a program, optionally specifying an overwrite for the alloc '''
 
         num_covered = sc.odict() # Initialise outputs
@@ -735,12 +731,8 @@
                 spending = alloc[prog.name]
             else:
                 spending = None
-<<<<<<< HEAD
 
             num_covered[prog.name] = prog.get_num_covered(year=year, budget=spending, unit_cost=unit_cost, capacity=capacity, sample=sample)
-=======
-            num_covered[prog.name] = prog.get_num_covered(year=year, budget=spending, capacity=capacity, unit_cost=unit_cost,sample=sample)
->>>>>>> 75f7da9e
 
         return num_covered
 
