--- conflicted
+++ resolved
@@ -1016,12 +1016,7 @@
 
         return capacities
 
-<<<<<<< HEAD
-    def get_prop_coverage(self, tvec, capacities, num_eligible, instructions=None) -> dict:
-=======
-
     def get_prop_coverage(self, tvec, capacities: dict, num_eligible: dict, dt: float, instructions=None) -> dict:
->>>>>>> e0c54547
         """
         Return fractional coverage
 
@@ -1053,16 +1048,12 @@
             if instructions is None or prog.name not in instructions.coverage:
                 prop_coverage[prog.name] = prog.get_prop_covered(tvec, capacities[prog.name], num_eligible[prog.name])
             else:
-<<<<<<< HEAD
                 prop_coverage[prog.name] = instructions.coverage[prog.name].interpolate(tvec, method='previous')
-=======
-                prop_coverage[prog.name] = instructions.coverage[prog.name].interpolate(tvec)
                 if prog.is_one_off:
                     # Scale by dt beforehand, so that a timestep coverage of 1 can be achieved with an annual coverage
                     # greater than 1 - that is, the number of people covered in a year relative to the CURRENT
                     # compartment size
                     prop_coverage[prog.name] *= dt
->>>>>>> e0c54547
                 prop_coverage[prog.name] = minimum(prop_coverage[prog.name], 1.)
 
         return prop_coverage
