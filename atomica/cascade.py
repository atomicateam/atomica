"""
Utility functions for working with cascades

Cascades are defined in a :class:`ProjectFramework` object. This module
implements functions that are useful for working with the cascades, including

- Validation
- Plotting
- Value extraction

On the plotting side, the two key functions are

- :func:`plot_single_cascade` which makes a single cascade plot complete with
  shaded regions between bars, and conversion arrows
- :func:`plot_multi_cascade` which makes a scenario comparison type cascade
  plot with bars grouped by cascade stage (not possible with normal
  :func:`plotting.plot_bars`)

The plot takes in as arguments the cascade and populations. Users can specify
cascades as

- The name of a cascade in the Framework
- The index of a cascade in the Framework
- A list of comps/characs in stage order, with stage names matching the
  comps/characs
- A ordered dict with ``{stage:comps/characs}``, with a customized stage name.
  This is referred to in code as a **cascade dict**

The first two representations map to cascades defined in the framework, while
the last two representations relate to defining custom cascades on the fly.
They are therefore sanitized in two stages

- :func:`sanitize_cascade_inputs` turns cascade indices into names, and
  cascade lists into dicts. Returning string names for predefined cascades
  allows the name to be used in the title of plots
- :func:`get_cascade_outputs` turns cascade names into cascade dicts

The dictionary representation is always required when retrieving the values of
cascades. There are two types of value retrieval:

- :func:`get_cascade_vals` which returns values for each cascade stage from a
  model result
- :func:`get_cascade_data` which attempts to compute values for each cascade
  stage from a :class:`ProjectData` instance. This is used when plotting data
  points on the cascade plot. Compartments and characteristics are
  automatically summed as required. Data points will only be displayed if the
  data has values for all of the included quantities in the year being
  plotted.


"""


from .plotting import plot_legend
import matplotlib.pyplot as plt
import numpy as np
import textwrap
import sciris as sc
import matplotlib
from .utils import NDict, nested_loop
from .results import Result, Ensemble
from .system import logger
from .data import ProjectData
<<<<<<< HEAD

=======
import functools
>>>>>>> 751b690f
default_figsize = (10, 4)
default_ax_position = [0.15, 0.2, 0.35, 0.7]


class InvalidCascade(Exception):
    """
    Error if cascade is not valid

    This error gets thrown if a cascade failed validation - for example, because the
    requested stages were not correctly nested

    """

    pass


def plot_cascade(results=None, cascade=None, pops=None, year=None, data=None, show_table:bool =None):
    """
    Plot single or multiple cascade plot

    :func:`plot_single_cascade` generates a plot where multiple results each have their
    own figure. A common requirement (used on the FE) is to decide between calling
    :func:`plot_single_cascade` or calling :func:`plot_multi_cascade` based on whether
    there are multiple :class:`Result` instances or not.

    A multi-cascade plot will be displayed if there are multiple years or if there are multiple
    results. Thus this function is always guaranteed to return a single figure.

    :param results: A single :class:`Result` instance, or list of instances
    :param cascade: A cascade specification supported by :func:`sanitize_cascade`
    :param pops: A population specification supported by :func:`sanitize_pops` - must correspond to a single aggregation
    :param year: A single year, or multiple years (can be a scalar, list, or array)
    :param data: A :class:`ProjectData` instance
    :param show_table: If ``True`` and a multi-cascade plot is generated, then the loss table will also be shown
    :return: Figure object containing the plot that was produced

    """
    year = sc.promotetolist(year)
    results = sc.promotetolist(results)
    if len(year) > 1 or len(results) > 1:
        output = plot_multi_cascade(results=results, cascade=cascade, pops=pops, year=year, data=data, show_table=show_table)
    else:
        fig = plot_single_cascade(result=results[0], cascade=cascade, pops=pops, year=year, data=data)
        table = None
        output = (fig, table)
    return output  # Either fig or (fig,table)

def sanitize_cascade(framework, cascade) -> tuple:
    """
    Normalize cascade inputs

    For convenience, users can specify cascades in one of several
    representations. To facilitate working with these representations on the
    backend, this function turns any valid representation into a dictionary
    mapping cascade stage names to a list of compartments/characs. It also
    returns the name of the cascade (if one is present) for use in plot
    titles.

    As an example of the cascade dictionary, suppose the spreadsheet had
    stages

    - Stage 1 - ``sus,vac,inf``
    - Stage 2 - ``vac,inf``

    Then example usage would be:

    >>> sanitize_cascade(framework,'main')[1]
    {'Stage 1':['sus','vac','inf'],'Stage 2':['vac','inf']

    This function also validates the cascade, so it is not necessary to call :func:`validate_cascade` separately.

    :param framework: A :class:`ProjectFramework` instance
    :param cascade: Supported cascade representation. Could be
        - A string cascade name
        - An integer specifying the index of the cascade
        - ``None``, which maps to the first cascade in the framework
        - A ``list`` of cascade stages
        - A ``dict`` defining the cascade The first three input formats will
          result in the cascade name also being returned (otherwise it will be
          assigned ``None``
    :return: A tuple with ``(cascade_name,cascade_dict)`` - the cascade name
        is ``None`` if the cascade was specified as a ``list`` or ``dict``

    """

    if cascade is None:
        cascade = 0  # Use the first cascade

    if isinstance(cascade, list):
        # Assemble cascade from comp/charac names using the display name as the stage name
        outputs = sc.odict()
        for name in cascade:
            spec = framework.get_variable(name)[0]
            outputs[spec['display name']] = [spec.name]
        cascade = outputs
    elif isinstance(cascade, int):
        # Retrieve the cascade name based on index
        cascade = framework.cascades.keys()[cascade]

    if sc.isstring(cascade):
        cascade_name = cascade
        df = framework.cascades[cascade_name]
        cascade_dict = sc.odict()
        for _, stage in df.iterrows():
            cascade_dict[stage[0]] = [x.strip() for x in stage[1].split(',')]  # Split the name of the stage and the constituents
<<<<<<< HEAD
    else:
        cascade_name = None
        cascade_dict = cascade

    validate_cascade(framework, cascade_dict)  # Check that the requested cascade dictionary is valid

    return cascade_name,cascade_dict

def sanitize_pops(pops,pop_source) -> dict:
    """
    Sanitize input populations

    The input populations could be specified as

    - A list or dict (with single key) containing either population code names
      or full names (e.g. from the FE)
    - A string like 'all'
    - None, which is shorthand for all populations

    For cascade purposes, the specified populations must evaluate to a single
    aggregation. That is, a cascade plot can only be made for a single group
    of people at a time.

    :param pops: The population representation to sanitize (list, dict,
        string)
    :param pop_source: Object to draw available populations from (a
        :class:`Result` or :class:`PlotData`)
    :return: A dict with a single key that can be used by :class:`PlotData` to
        specify populations

    """

    # Retrieve a list mapping result names to labels
    if isinstance(pop_source,Result):
        available = [(x.name,x.label) for x in pop_source.model.pops]
    elif isinstance(pop_source,ProjectData):
        available = [(x,y['label']) for x,y in pop_source.pops.items()]
    else:
        raise Exception("Unrecognized source for pop names - must be a Result or a ProjectData instance")

    def sanitize_name(name):
        name = name.strip()
        for x,y in available:
            if x == name or y == name:
                return x,y
        raise Exception('Name "%s" not found' % (name))

=======
    else:
        cascade_name = None
        cascade_dict = cascade

    validate_cascade(framework, cascade_dict)  # Check that the requested cascade dictionary is valid

    return cascade_name,cascade_dict

def sanitize_pops(pops,pop_source) -> dict:
    """
    Sanitize input populations

    The input populations could be specified as

    - A list or dict (with single key) containing either population code names
      or full names (e.g. from the FE)
    - A string like 'all'
    - None, which is shorthand for all populations

    For cascade purposes, the specified populations must evaluate to a single
    aggregation. That is, a cascade plot can only be made for a single group
    of people at a time.

    :param pops: The population representation to sanitize (list, dict,
        string)
    :param pop_source: Object to draw available populations from (a
        :class:`Result` or :class:`PlotData`)
    :return: A dict with a single key that can be used by :class:`PlotData` to
        specify populations

    """

    # Retrieve a list mapping result names to labels
    if isinstance(pop_source,Result):
        available = [(x.name,x.label) for x in pop_source.model.pops]
    elif isinstance(pop_source,ProjectData):
        available = [(x,y['label']) for x,y in pop_source.pops.items()]
    else:
        raise Exception("Unrecognized source for pop names - must be a Result or a ProjectData instance")

    def sanitize_name(name):
        name = name.strip()
        for x,y in available:
            if x == name or y == name:
                return x,y
        raise Exception('Name "%s" not found' % (name))

>>>>>>> 751b690f
    if pops in [None, 'all', 'All', 'aggregate', 'total']:
        # If populations are an aggregation for all pops, then set the dict appropriately
        pops = {'Entire population': [x[0] for x in available]}

    elif isinstance(pops,list) or sc.isstring(pops):
        # If it's a list or string, convert it to a dict
        if sc.isstring(pops):
            pops = sc.promotetolist(pops)

        code_names = [sanitize_name(x)[0] for x in pops]

        if len(code_names) > 1:
            pops = {'Selected populations': code_names}
        else:
            pops = {sanitize_name(code_names[0])[1]:[code_names[0]]}

    assert isinstance(pops,dict) # At this point, it should be a dictionary
    assert len(pops) == 1, 'Aggregation must evaluate to only one output population'

    return sc.odict(pops) # Make sure an odict gets returned rather than a dict

def validate_cascade(framework, cascade, cascade_name=None, fallback_used:bool =False) -> bool:
    """
    Check if a cascade is valid

    A cascade is invalid if any stage does not contain a compartment that appears in subsequent stages i.e.
    if the stages are not all nested.
<<<<<<< HEAD

    :param framework: A :class:`ProjectFramework` instance
    :param cascade: A cascade representation supported by :func:`sanitize_cascade`
    :param cascade_name: Name of cascade to be printed in error messages
    :param fallback_used: If ``True``, then in the event that the cascade is not valid, the error message will reflect the fact that it was not a user-defined cascade
    :return: ``True`` if the cascade is valid
    :raises: ``InvalidCascade`` if the cascade is not valid

    """

    if not isinstance(cascade,dict):
        sanitize_cascade(framework, cascade) # This will result in a call to validate_cascade()
        return True
    else:
        cascade_dict = cascade

    if len(cascade_dict) < 2:
        # A 'cascade' with 0 or 1 stages is by definition valid, although it would not be sensible!
        return True

    expanded = sc.odict()
    for stage, includes in cascade_dict.items():
        expanded[stage] = framework.get_charac_includes(includes)

    for i in range(0, len(expanded) - 1):
        if not (set(expanded[i + 1]) <= set(expanded[i])):
            message = ''
            if fallback_used:
                message += 'The fallback cascade is not properly nested\n\n'
            elif sc.isstring(cascade_name):
                message += 'The cascade "%s" is not properly nested\n\n' % (cascade_name)
            else:
                message += 'The requested cascade is not properly nested\n\n'

            message += 'Stage "%s" appears after stage "%s" so it must contain a subset of the compartments in "%s"\n\n' % (expanded.keys()[i + 1], expanded.keys()[i], expanded.keys()[i])
            message += 'After expansion of any characteristics, the compartments comprising these stages are:\n'
            message += '"%s" = %s\n' % (expanded.keys()[i], expanded[i])
            message += '"%s" = %s\n' % (expanded.keys()[i + 1], expanded[i + 1])
            message += '\nTo be valid, stage "%s" would need the following compartments added to it: %s' % (expanded.keys()[i], list(set(expanded[i + 1]) - set(expanded[i])))
            if fallback_used and not framework.cascades:
                message += '\n\nNote that the framework did not contain a cascade - in many cases, the characteristics do not form a valid cascade. You will likely need to explicitly define a cascade in the framework file'
            if fallback_used and framework.cascades:
                message += '\n\nAlthough the framework fallback cascade was not valid, user-specified cascades do exist. The fallback cascade should only be used if user cascades are not present.'
            elif sc.isstring(cascade):
                message += '\n\nTo fix this error, please modify the definition of the cascade in the framework file'

            raise InvalidCascade(message)

    return True

def plot_single_cascade_series(result=None, cascade=None, pops=None, data=None) -> list:
    """
    Plot stacked timeseries

    Plot a stacked timeseries of the cascade. Unlike a normal stacked plot, the shaded areas show losses
    so for example the overall height of the plot corresponds to the number of people in the first cascade stage.
    Thus instead of the cascade progressing from left to right, the cascade progresses from top to bottom.
    This way, the left-right axis can be used to show the change in cascade flow over time.


    :param results: A single result, or list of results. One figure will be generated for each result
    :param cascade: A cascade specification supported by :func:`sanitize_cascade`
    :param pops: A population specification supported by :func:`sanitize_pops` - must correspond to a single aggregation
    :param data: A :class:`ProjectData` instance
    :return: List of Figure objects for all figures that were generated

=======

    :param framework: A :class:`ProjectFramework` instance
    :param cascade: A cascade representation supported by :func:`sanitize_cascade`
    :param cascade_name: Name of cascade to be printed in error messages
    :param fallback_used: If ``True``, then in the event that the cascade is not valid, the error message will reflect the fact that it was not a user-defined cascade
    :return: ``True`` if the cascade is valid
    :raises: ``InvalidCascade`` if the cascade is not valid

    """

    if not isinstance(cascade,dict):
        sanitize_cascade(framework, cascade) # This will result in a call to validate_cascade()
        return True
    else:
        cascade_dict = cascade

    if len(cascade_dict) < 2:
        # A 'cascade' with 0 or 1 stages is by definition valid, although it would not be sensible!
        return True

    expanded = sc.odict()
    for stage, includes in cascade_dict.items():
        expanded[stage] = framework.get_charac_includes(includes)

    for i in range(0, len(expanded) - 1):
        if not (set(expanded[i + 1]) <= set(expanded[i])):
            message = ''
            if fallback_used:
                message += 'The fallback cascade is not properly nested\n\n'
            elif sc.isstring(cascade_name):
                message += 'The cascade "%s" is not properly nested\n\n' % (cascade_name)
            else:
                message += 'The requested cascade is not properly nested\n\n'

            message += 'Stage "%s" appears after stage "%s" so it must contain a subset of the compartments in "%s"\n\n' % (expanded.keys()[i + 1], expanded.keys()[i], expanded.keys()[i])
            message += 'After expansion of any characteristics, the compartments comprising these stages are:\n'
            message += '"%s" = %s\n' % (expanded.keys()[i], expanded[i])
            message += '"%s" = %s\n' % (expanded.keys()[i + 1], expanded[i + 1])
            message += '\nTo be valid, stage "%s" would need the following compartments added to it: %s' % (expanded.keys()[i], list(set(expanded[i + 1]) - set(expanded[i])))
            if fallback_used and not framework.cascades:
                message += '\n\nNote that the framework did not contain a cascade - in many cases, the characteristics do not form a valid cascade. You will likely need to explicitly define a cascade in the framework file'
            if fallback_used and framework.cascades:
                message += '\n\nAlthough the framework fallback cascade was not valid, user-specified cascades do exist. The fallback cascade should only be used if user cascades are not present.'
            elif sc.isstring(cascade):
                message += '\n\nTo fix this error, please modify the definition of the cascade in the framework file'

            raise InvalidCascade(message)

    return True

def plot_single_cascade_series(result=None, cascade=None, pops=None, data=None) -> list:
    """
    Plot stacked timeseries

    Plot a stacked timeseries of the cascade. Unlike a normal stacked plot, the shaded areas show losses
    so for example the overall height of the plot corresponds to the number of people in the first cascade stage.
    Thus instead of the cascade progressing from left to right, the cascade progresses from top to bottom.
    This way, the left-right axis can be used to show the change in cascade flow over time.


    :param results: A single result, or list of results. One figure will be generated for each result
    :param cascade: A cascade specification supported by :func:`sanitize_cascade`
    :param pops: A population specification supported by :func:`sanitize_pops` - must correspond to a single aggregation
    :param data: A :class:`ProjectData` instance
    :return: List of Figure objects for all figures that were generated

>>>>>>> 751b690f
    """

    from .plotting import PlotData, plot_series  # Import here to avoid circular dependencies

    if isinstance(result, list):
        figs = []
        for r in result:
            figs.append(plot_single_cascade(r, cascade, pops, data))
        return figs

    assert isinstance(result, Result), 'Input must be a single Result object'

    cascade_name, cascade_dict = sanitize_cascade(result.framework,cascade)
    pops = sanitize_pops(pops,result)
    d = PlotData(result, outputs=cascade_dict, pops=pops)
    d.set_colors(outputs=d.outputs)

    figs = plot_series(d, axis='outputs')  # 1 result, 1 pop, axis=outputs guarantees 1 plot
    ax = figs[0].axes[0]

    if data is not None:
        t = d.tvals()[0]
        cascade_data, _ = get_cascade_data(data, result.framework, cascade_dict, pops, t)
        for stage, vals in cascade_data.items():
            color = d[d.results[0], d.pops[0], stage].color  # Get the colour of this quantity
            flt = ~np.isnan(vals)
            if np.any(flt):  # Need to only plot real values, because NaNs show up in mpld3 even though they don't appear in the normal figure
                ax.scatter(t[flt], vals[flt], marker='o', s=40, linewidths=1, facecolors=color, color='k', zorder=100)

    return figs

def plot_single_cascade(result=None, cascade=None, pops=None, year=None, data=None, title=False):
    """
    Plot cascade for a single result

    This is the fancy cascade plot, which only applies to a single result at a single time

    :param results: A single result, or list of results. One figure will be generated for each result
    :param cascade: A cascade specification supported by :func:`sanitize_cascade`
    :param pops: A population specification supported by :func:`sanitize_pops` - must correspond to a single aggregation
    :param year: A single year, can be a scalar or an iterable of length 1
    :param data: A :class:`ProjectData` instance
    :param title: Optionally override the title of the plot
    :return: Figure object containing the plot, or list of figures if multiple figures were produced

    """

    barcolor = (0.00, 0.15, 0.48)  # Cascade color -- array([0,38,122])/255.
    diffcolor = (0.85, 0.89, 1.00)  # (0.74, 0.82, 1.00) # Original: (0.93,0.93,0.93)
    losscolor = (0, 0, 0)  # (0.8,0.2,0.2)

    cascade_name, cascade_dict = sanitize_cascade(result.framework,cascade)
    pops = sanitize_pops(pops,result)

    if not year:
        year = result.t[-1]  # Draw cascade for last year
    year = sc.promotetoarray(year)

    if isinstance(result, list):
        figs = []
        for r in result:
            figs.append(plot_single_cascade(r, cascade, pops, year, data))
        return figs

    assert len(year) == 1
    assert isinstance(result, Result), 'Input must be a single Result object'
    cascade_vals, t = get_cascade_vals(result, cascade, pops, year)
    if data is not None:
        cascade_data, _ = get_cascade_data(data, result.framework, cascade, pops, year)
        cascade_data_array = np.hstack(cascade_data.values())

    assert len(t) == 1, 'Plot cascade requires time aggregation'
    cascade_array = np.hstack(cascade_vals.values())

    fig = plt.figure(figsize=default_figsize)
#    fig.set_figwidth(fig.get_figwidth()*1.5)
    ax = plt.gca()
    bar_x = np.arange(len(cascade_vals))
    h = plt.bar(bar_x, cascade_array, width=0.5, color=barcolor)
    if data is not None:
        non_nan = np.isfinite(cascade_data_array)
        if np.any(non_nan):
            plt.scatter(bar_x[non_nan], cascade_data_array[non_nan], s=40, c='#ff9900', marker='s', zorder=100)

    ax.set_xticks(np.arange(len(cascade_vals)))
    ax.set_xticklabels(['\n'.join(textwrap.wrap(x, 15)) for x in cascade_vals.keys()])

    ylim = ax.get_ylim()
    yticks = ax.get_yticks()
    data_yrange = np.diff(ylim)
    ax.set_ylim(-data_yrange * 0.2, data_yrange * 1.1)
    ax.set_yticks(yticks)
    for i, val in enumerate(cascade_array):
        plt.text(i, val * 1.01, '%s' % sc.sigfig(val, sigfigs=3, sep=True, keepints=True), verticalalignment='bottom', horizontalalignment='center', zorder=200)

    bars = h.get_children()
    conversion = cascade_array[1:] / cascade_array[0:-1]  # Fraction not lost
    conversion_text_height = cascade_array[-1] / 2

    for i in range(len(bars) - 1):
        left_bar = bars[i]
        right_bar = bars[i + 1]

        xy = np.array([
            (left_bar.get_x() + left_bar.get_width(), 0),  # Bottom left corner
            (left_bar.get_x() + left_bar.get_width(), left_bar.get_y() + left_bar.get_height()),  # Top left corner
            (right_bar.get_x(), right_bar.get_y() + right_bar.get_height()),  # Top right corner
            (right_bar.get_x(), 0),  # Bottom right corner
        ])

        p = matplotlib.patches.Polygon(xy, closed=True, facecolor=diffcolor)
        ax.add_patch(p)

        bbox_props = dict(boxstyle="rarrow", fc=(0.7, 0.7, 0.7), lw=1)

        t = ax.text(np.average(xy[1:3, 0]), conversion_text_height, '%s%%' % sc.sigfig(conversion[i] * 100, sigfigs=3, sep=True), ha="center", va="center", rotation=0, bbox=bbox_props)

    loss = np.diff(cascade_array)
    for i, val in enumerate(loss):

        plt.text(i, -data_yrange[0] * 0.02, 'Loss: %s' % sc.sigfig(-val, sigfigs=3, sep=True), verticalalignment='top', horizontalalignment='center', color=losscolor)

    pop_label = list(pops.keys())[0]
    plt.ylabel('Number of people')
    if title:
        if sc.isstring(cascade) and not cascade.lower() == 'cascade':
            plt.title('%s cascade for %s in %d' % (cascade, pop_label, year))
        else:
            plt.title('Cascade for %s in %d' % (pop_label, year))
    plt.tight_layout()

    return fig

def plot_multi_cascade(results=None, cascade=None, pops=None, year=None, data=None, show_table=None):
    """"
    Plot cascade for multiple results

    This is a cascade plot that handles multiple results and times
    Results are grouped by stage/output, which is not possible to do with plot_bars()

    :param results: A single result, or list of results. A single figure will be generated
    :param cascade: A cascade specification supported by :func:`sanitize_cascade`
    :param pops: A population specification supported by :func:`sanitize_pops` - must correspond to a single aggregation
    :param year: A scalar, or array of time points. Bars will be plotted for every time point
    :param data: A :class:`ProjectData` instance (currently not used)
    :param show_table: If ``True`` then a table with loss values will be rendered in the figure
    :return: Figure object containing the plot

    """

    if show_table is None:
        show_table = True

    # First, process the cascade into an odict of outputs for PlotData
    if isinstance(results, sc.odict):
        results = [result for _, result in results.items()]
    elif isinstance(results, Result):
        results = [results]
    elif isinstance(results, NDict):
        results = list(results)

    cascade_name, cascade_dict = sanitize_cascade(results[0].framework,cascade)
    pops = sanitize_pops(pops,results[0])

    if not year:
        year = results[0].t[-1]  # Draw cascade for last year
    year = sc.promotetoarray(year)

    if (len(results) > 1 and len(year) > 1):
        def label_fcn(result, t): return '%s (%s)' % (result.name, t)
    elif len(results) > 1:
        def label_fcn(result, t): return '%s' % (result.name)
    else:
        def label_fcn(result, t): return '%s' % (t)

    # Gather all of the cascade outputs and years
    cascade_vals = sc.odict()
    for result in results:
        for t in year:
            cascade_vals[label_fcn(result, t)] = get_cascade_vals(result, cascade, pops=pops, year=t)[0]

    # Determine the number of bars, per stage - based either on result or time point
    n_bars = len(cascade_vals)
    bar_width = 1.  # This is the width of the bars
    bar_gap = 0.15  # This is the width of the bars
    block_gap = 1.  # This is the gap between blocks
    block_size = n_bars * (bar_width + bar_gap)
    x = np.arange(0, len(cascade_vals[0].keys())) * (block_size + block_gap)  # One block for each cascade stage
    colors = sc.gridcolors(n_bars)  # Default colors
    legend_entries = sc.odict()

    fig = plt.figure(figsize=default_figsize)
#    fig.set_figwidth(fig.get_figwidth()*1.5)

    for offset, (bar_label, data) in enumerate(cascade_vals.items()):
        legend_entries[bar_label] = colors[offset]
        vals = np.hstack(data.values())
        plt.bar(x + offset * (bar_width + bar_gap), vals, color=colors[offset], width=bar_width)

    plot_legend(legend_entries, fig=fig)
    ax = fig.axes[0]
    ax.set_xticks(x + (block_size - bar_gap - bar_width) / 2)
    ax.set_xticklabels(['\n'.join(textwrap.wrap(k, 15)) for k in cascade_vals[0].keys()])
    if show_table:
        ax.get_xaxis().set_ticks_position('top')

    # Make the loss table
    cell_text = []
    for data in cascade_vals.values():
        cascade_array = np.hstack(data.values())
        loss = np.diff(cascade_array)
        loss_str = ['%s' % sc.sigfig(-val, sigfigs=3, sep=True) for val in loss]
        loss_str.append('-')  # No loss for final stage
        cell_text.append(loss_str)

    # Clean up formatting
    yticks = ax.get_yticks()
    ax.set_yticks(yticks[1:])  # Remove the first tick at 0 so it doesn't clash with table - TODO: improve table spacing so this isn't needed
    plt.ylabel('Number of people')
    if show_table:
        plt.subplots_adjust(top=0.8, right=0.75, left=0.2, bottom=0.25)
    else:
        plt.subplots_adjust(top=0.95, right=0.75, left=0.2, bottom=0.25)

    # Reset axes
    plt.tight_layout()

    # Add a table at the bottom of the axes
    row_labels = list(cascade_vals.keys())
    if show_table:
        plt.table(cellText=cell_text, rowLabels=row_labels, rowColours=None, colLabels=None, loc='bottom', cellLoc='center')
        return fig
    else:
        col_labels = [k for k in cascade_vals[0].keys()]
        table = {'text': cell_text, 'rowlabels': row_labels, 'collabels': col_labels}
        return fig, table

def get_cascade_vals(result, cascade, pops=None, year=None) -> tuple:
    """
    Get values for a cascade

    :param result: A single :class:`Result` instance
    :param cascade: A cascade representation supported by
        :func:`sanitize_cascade`
    :param pops: A string (like ``'all'``), a list of pops to aggregate, or a
        dict with a single key specifying an aggregation and the name of the
        resulting aggregation
    :param year: Optionally specify a subset of years to retrieve values for.
        Can be a scalar, list, or array. If ``None``, all time points in the
        result will be used
    :return: A tuple with ``(cascade_vals,t)`` where ``cascade_vals`` is the
        form ``{stage_name:np.array}`` and ``t`` is a ``np.array`` with the
        year values

    """

    from .plotting import PlotData  # Import here to avoid circular dependencies

    if pops in [None, 'all', 'All']:
        pops = 'total'

    # Sanitize the cascade inputs
    _, cascade_dict = sanitize_cascade(result.framework, cascade)

    if year is None:
        d = PlotData(result, outputs=cascade_dict, pops=pops)
    else:
        year = sc.promotetoarray(year)
        d = PlotData(result, outputs=cascade_dict, pops=pops)
        d.interpolate(year)

    assert len(d.pops) == 1, 'get_cascade_vals() cannot get results for multiple populations or population aggregations, only a single pop or single aggregation'
    cascade_vals = sc.odict()
    for result in d.results:
        for pop in d.pops:
            for output in d.outputs:
                cascade_vals[output] = d[(result, pop, output)].vals  # NB. Might want to return the Series here to retain formatting, units etc.
    t = d.tvals()[0]  # nb. first entry in d.tvals() is time values, second entry is time labels

    return cascade_vals, t

def cascade_summary(source_data,year:float,pops=None,cascade=0) -> None:
    """
    Print summary of cascade

    This function takes in results, either as a Result or list of Results, or as a CascadeEnsemble.

    :param source_data: A :class:`Result` or a :class:`CascadeEnsemble`
    :param year: A scalar year to print results in
    :param pops: If a :class:`Result` was passed in, this can be any valid population aggregation. If a :class:`CascadeEnsemble`
            was passed in, then this must match the name of one of the population aggregations stored in the Ensemble (i.e.
            it must be an item contained in `CascadeEnsemble.pops`)
    :param cascade: If a :class:`Result` was passed in, this argument specifies which cascade to use. If a :class:`CascadeEnsemble`
        was passed in, then this argument is ignored because the :class:`CascadeEnsemble` already uniquely specifies the cascade
    :param pretty: If ``True``, absolute values will be rounded to integers and percentages to 2 sig figs
    :return:

    """

    # If we want to support uncertainty, then we need to be able to pass in a CascadeEnsemble
    # A CascadeEnsemble might contain more than one Result, which this function needs to deal with. Since there is a
    # one-to-one mapping between a cascade and a PlotData, a CascadeEnsemble can only ever store one cascade at a time
    # A Result may also contain more than one cascade, hence we take in the 'cascade' argument to select which one

    # CascadeEnsemble cannot specify which cascade (pre-defined in the Ensemble)
    if isinstance(source_data,CascadeEnsemble):
        vals, uncertainty, t = source_data.get_vals(pop=pops,years=year)
        for result in vals.keys():
            print('Result: %s - %g' % (result,year))
            baseline = vals[result][0][0]
            for stage in vals[result].keys():
                v = vals[result][stage][0]
                u = uncertainty[result][stage][0]
                print('%s - %s ± %s (%s%% ± %s%%)' % (stage, np.round(v), sc.sigfig(u,2), sc.sigfig(100*v/baseline,2),sc.sigfig(100*u/baseline,2)))
    else:
        # Convert to list of results, check all names are unique
        source_data = sc.promotetolist(source_data)
        if len(set([x.name for x in source_data])) != len(source_data):
            raise Exception('If passing in multiple Results, they must have different names')
<<<<<<< HEAD


        for result in source_data:

            cascade_name, cascade_dict = sanitize_cascade(result.framework, cascade)
            absolute, _ = get_cascade_vals(result, cascade_dict, pops=pops, year=year)
            percentage = sc.dcp(absolute)
            for i in reversed(range(len(percentage))):
                percentage[i] /= percentage[0]

            print('Result: %s - %g' % (result.name,year))
            for k in absolute.keys():
                print('%s - %.0f (%s%%)' % (k,np.round(absolute[k][0]),sc.sigfig(percentage[k][0]*100,2)))


def get_cascade_data(data, framework, cascade, pops=None, year=None):
    """
    Get data values for a cascade

    This function is the counterpart to :func:`get_cascade_vals` but it
    returns values from data rather than values from a :class:`Result`. Note
    that the inputs and outputs are slightly different - this function still
    needs the framework so that it can sanitize the requested cascade. If
    ``year`` is specified, the output is guaranteed to be the same size as the
    input year array, the same as :func:`get_cascade_vals`. However, the
    :func:`get_cascade_vals` defaults to all time points in the simulation
    output, whereas this function defaults to all data years. Thus, if the
    year is omitted, the returned time points may be different between the two
    functions. To make a plot superimposing data and model output, the year
    should be specified explicitly to ensure that the years match up.


    NB - In general, data probably will NOT exist
    Set the logging level to 'DEBUG' to have messages regarding this printed out

    :param data: A :class:`ProjectData` instance
    :param framework: A :class:`ProjectFramework` instance
    :param cascade: A cascade representation supported by
        :func:`sanitize_cascade`
    :param pops: Supported population representation. Can be 'all', or a pop
        name, or a list of pop names, or a dict with one key
    :param year: Optionally specify a subset of years to retrieve values for.
        Can be a scalar, list, or array. If ``None``, all time points in the
        :class:`ProjectData` instance will be used
    :return: A tuple with ``(cascade_vals,t)`` where ``cascade_vals`` is the
        form ``{stage_name:np.array}`` and ``t`` is a ``np.array`` with the
        year values

    """


=======


        for result in source_data:

            cascade_name, cascade_dict = sanitize_cascade(result.framework, cascade)
            absolute, _ = get_cascade_vals(result, cascade_dict, pops=pops, year=year)
            percentage = sc.dcp(absolute)
            for i in reversed(range(len(percentage))):
                percentage[i] /= percentage[0]

            print('Result: %s - %g' % (result.name,year))
            for k in absolute.keys():
                print('%s - %.0f (%s%%)' % (k,np.round(absolute[k][0]),sc.sigfig(percentage[k][0]*100,2)))


def get_cascade_data(data, framework, cascade, pops=None, year=None):
    """
    Get data values for a cascade

    This function is the counterpart to :func:`get_cascade_vals` but it
    returns values from data rather than values from a :class:`Result`. Note
    that the inputs and outputs are slightly different - this function still
    needs the framework so that it can sanitize the requested cascade. If
    ``year`` is specified, the output is guaranteed to be the same size as the
    input year array, the same as :func:`get_cascade_vals`. However, the
    :func:`get_cascade_vals` defaults to all time points in the simulation
    output, whereas this function defaults to all data years. Thus, if the
    year is omitted, the returned time points may be different between the two
    functions. To make a plot superimposing data and model output, the year
    should be specified explicitly to ensure that the years match up.


    NB - In general, data probably will NOT exist
    Set the logging level to 'DEBUG' to have messages regarding this printed out

    :param data: A :class:`ProjectData` instance
    :param framework: A :class:`ProjectFramework` instance
    :param cascade: A cascade representation supported by
        :func:`sanitize_cascade`
    :param pops: Supported population representation. Can be 'all', or a pop
        name, or a list of pop names, or a dict with one key
    :param year: Optionally specify a subset of years to retrieve values for.
        Can be a scalar, list, or array. If ``None``, all time points in the
        :class:`ProjectData` instance will be used
    :return: A tuple with ``(cascade_vals,t)`` where ``cascade_vals`` is the
        form ``{stage_name:np.array}`` and ``t`` is a ``np.array`` with the
        year values

    """


>>>>>>> 751b690f
    if pops is None:
        pops = 'all'

    _, cascade_dict = sanitize_cascade(framework, cascade)
    pops = sanitize_pops(pops,data)[0] # Get list representation since we don't care about the name of the aggregated pop

    if year is not None:
        t = sc.promotetoarray(year)  # Output times are guaranteed to be
    else:
        t = data.tvec  # Defaults to data's time vector

    # Now, get the outputs in the given years
    data_values = dict()
    for stage_constituents in cascade_dict.values():
        if sc.isstring(stage_constituents):
            stage_constituents = [stage_constituents]  # Make it a list - this is going to be a common source of errors otherwise
        for code_name in stage_constituents:
            if code_name not in data_values:
                data_values[code_name] = np.zeros(t.shape) * np.nan  # data values start out as NaN - this is a fallback in case for some reason pops is empty (the data will be all NaNs then)

                for pop_idx, pop in enumerate(pops):
                    ts = data.get_ts(code_name, pop)  # The TimeSeries data for the required variable and population
                    vals = np.ones(t.shape) * np.nan  # preallocate output values coming from this TimeSeries object

                    # Now populate this array
                    if ts is not None:
                        for i, tval in enumerate(ts.t):
                            match = np.where(t == tval)[0]
                            if len(match):  # If a time point in the TimeSeries matches the requested time - then match[0] is the index in t
                                vals[match[0]] = ts.vals[i]
                        if np.any(np.isnan(vals)):
                            logger.debug('Data for %s (%s) did not contain values for some of the requested years' % (code_name, pop))
                    else:
                        logger.debug('Data not present for %s (%s)' % (code_name, pop))

                    if pop_idx == 0:
                        data_values[code_name] = vals  # If at least one TimeSeries was found, use the first one as the data values (it could still be NaN if no times match)
                    else:
                        data_values[code_name] += vals

    # Now, data values contains all of the required quantities in all of the required years. Last step is to aggregate them
    cascade_data = sc.odict()
    for stage_name, stage_constituents in cascade_dict.items():
        for code_name in stage_constituents:
            if stage_name not in cascade_data:
                cascade_data[stage_name] = data_values[code_name]
            else:
                cascade_data[stage_name] += data_values[code_name]

    return cascade_data, t

class CascadeEnsemble(Ensemble):
    """
    Ensemble for cascade plots

    This specialized Ensemble type is oriented to working with cascades. It has pre-defined mapping
    functions for retrieving cascade values and wrappers to plot cascade data.

    Conceptually, the idea is that using cascades with ensembles requires doing two things

    - Having a mapping function that generates PlotData instances where the outputs are
      cascade stages
    - Having a plotting function that makes bar plots where all of the bars for the same year/result
      are the same color (which rules out `Ensemble.plot_bars()`) where the bars are grouped by
      output (which rules out `plotting.plot_bars()`) and where the plot data is stored in `PlotData`
      instances rather than in `Result` object (which rules out `cascade.plot_multi_cascade`)

    This specialized Ensemble class implements both of the above steps

    - The constructor takes in the name of the cascade (or a cascade dict) and internally generates
      a suitable mapping function
    - `CascadeEnsemble.plot_multi_cascade` handles plotting multi-bar plots with error bars for cascades

    :param framework: A :class:`ProjectFramework` instance
    :param cascade: A cascade representation supported by :func:`sanitize_cascade`. However, if the cascade is a dict, then
                    it will not be sanitized. This allows advanced aggregations to be used. A CascadeEnsemble can only
                    store results for one cascade - to record multiple cascades, create further CascadeEnsemble instances
                    as required.
    :param years: Optionally interpolate results onto these years, to reduce storage requirements
    :param baseline_results: Optionally store baseline result obtained without uncertainty
    :param pops: A population aggregation dict. Can evaluate to more than one aggregated population

    """

    def __init__(self,framework, cascade, years=None, baseline_results=None, pops=None):

<<<<<<< HEAD
        from .plotting import PlotData # Import here to avoid circular dependencies

        if years is not None:
            years = sc.promotetoarray(years)

=======
        if years is not None:
            years = sc.promotetoarray(years)

>>>>>>> 751b690f
        if isinstance(cascade,dict):
            cascade_name = None
            cascade_dict = cascade
        else:
            cascade_name, cascade_dict = sanitize_cascade(framework,cascade)

        if not cascade_name:
            cascade_name = 'Cascade'

<<<<<<< HEAD
        def cascade_mapping(results):
            # This mapping function returns PlotData for the cascade
            # It's a closure containing the cascade, years, and pops requested
            d = PlotData(results,outputs=cascade_dict,pops=pops)
            if years is not None:
                d.interpolate(years)
            return d

        # Perform normal Ensemble initialization using the cascade mapping function defined above
        # (with the closure for the requested cascade, pops, and years)
        super().__init__(name=cascade_name, mapping_function=cascade_mapping, baseline_results=baseline_results)
=======
        mapfun = functools.partial(_cascade_ensemble_mapping,cascade_dict=cascade_dict,years=years, pops=pops)

        # Perform normal Ensemble initialization using the cascade mapping function defined above
        # (with the closure for the requested cascade, pops, and years)
        super().__init__(name=cascade_name, mapping_function=mapfun, baseline_results=baseline_results)
>>>>>>> 751b690f

    def get_vals(self,pop=None,years=None) -> tuple:
        """
        Return cascade values and uncertainty

        This method returns arrays of cascade values and uncertainties. Unlike :func:`get_cascade_vals`
        this method returns uncertainties and works for multiple Results (which can be stored in a single
        PlotData instance).

        This is implemented in `CascadeEnsemble` and not `Ensemble` for now because we make certain
        assumptions in `CascadeEnsemble` that are not valid more generally - specifically, that the outputs
        all correspond to a single set of cascade stages, and the

        The year must match a year contained in the CascadeEnsemble - the match is made by finding the
        year, rather than interpolation. This is because interpolation may have occurred when the
        Result was initially stored as a PlotData in the CascadeEnsemble - in that case, double interpolation
        may occur and provide incorrect results (e.g. if the simulation is interpolated onto two years, and then
        interpolated again as part of getting the values). To prevent this from happening, interpolation is not
        performed again here

        :param pop: Any population aggregations should have been completed when the results were loaded into
                     the Ensemble. Thus, we only prompt for a single population name here
        :param years: Select subset of years from the Ensemble. Must match items in ``self.tvec``
        :return: Tuple of ``(vals,uncertainty,t)`` where vals and uncertainty are doubly-nested dictionaries
            of the form ``vals[result_name][stage_name]=np.array`` with arrays the same sie as ``t`` (which matches
            the input argument ``years`` if provided)

        """

        if pop is None:
            pop = self.pops[0]

        if years is None:
            years_idx = np.arange(len(self.tvec))
        else:
            years = sc.promotetoarray(years)
            years_idx = [list(self.tvec).index(x) for x in years]

        vals = sc.odict()
        uncertainty = sc.odict()
        series_lookup = self._get_series()

        for result in self.results:

            vals[result] = sc.odict()
            uncertainty[result] =sc.odict()

            for stage in self.outputs:

                stage_vals = [x.vals[years_idx] for x in series_lookup[result, pop, stage]]
                uncertainty[result][stage] = np.vstack(stage_vals).std(axis=0)

                # Populate the baseline values
                if self.baseline:
                    vals[result][stage] = self.baseline[result, pop, stage].vals[years_idx]
                else:
                    vals[result][stage] = np.mean(stage_vals, axis=0)
<<<<<<< HEAD

        return (vals, uncertainty, self.tvec[years_idx].copy())


    def plot_multi_cascade(self,pop=None,years=None):
        """
        Plot multi-cascade with uncertainties

        The multi-cascade with uncertainties differs from the
        normal plot_multi_cascade primarily in the fact that this plot is based around
        PlotData instances while plot_multi_cascade is a simplified routine that
        takes in results and calls get_cascade_vals. Thus, while this method assumes
        that the PlotData contains a properly nested cascade, it's not actually valided
        which allows more flexibility in terms of defining arbitrary quantities to
        include on the plot (like 'virtual' stages that are functions of cascade stages)

        Intended usage is for

        - One population/population aggregation
        - Multiple years OR multiple results, but not both

        Thus, the legend will either show result names for a single year, or years for a single result

        Population aggregation here is assumed to have been done at the time the Result was loaded
        into the Ensemble, so the pop argument here simply specifies which one of the already
        aggregated population groups should be used.

        Could be generalized further once applications are clearer

        """

        if years is None:
            if len(self.results) > 1:
                years = self.tvec[-1]
            else:
                years = self.tvec
        years = sc.promotetoarray(years)

        assert not (len(years) > 1 and len(self.results)>1), "If multiple results are present, can only plot one year at a time"
        fig, ax = plt.subplots()

        if pop is None:
            pop = self.pops[0] # Use first population

        # Iterate over bar groups
        # A bar group is for a single year-result combination but contains multiple outputs
        n_colors = len(years)*len(self.results) # Offset to apply to each bar
        n_stages = len(self.outputs) # Number of stages being plotted
        series_lookup = self._get_series()

        w = 1 # bar width
        g1 = 0.1 # gap between bars
        g2 = 1 # gap between stages
        stage_width = n_colors*(w+g1)+w+g2

        base_positions = np.arange(n_stages)*stage_width
        n_rendered = 0 # Track the offset for bars rendered

        for year in years:
            year_idx = list(self.tvec).index(year)
            for result in self.results:

                # Assemble the results for the bar group to render
                # This is an array with an entry for every bar
                # The outputs are ordered as the dict is ordered so can use them directly
                stage_vals = []
                for output in self.outputs:
                    stage_vals.append(np.array([x.vals[year_idx] for x in series_lookup[result, pop, output]]))
                stage_vals = np.vstack(stage_vals).T

                if self.baseline:
                    baseline_vals = np.array([self.baseline[result,pop,x].vals[year_idx] for x in self.outputs])
                else:
                    baseline_vals = np.mean(stage_vals,axis=0)

                label = '%s - %g' % (result,year)
                ax.bar(base_positions+n_rendered*(w+g1), baseline_vals, yerr=np.std(stage_vals,axis=0), capsize=10,label=label, width=w)
                n_rendered += 1

        ax.legend()
        ax.set_xticks(base_positions + (n_colors-1)*(w+g1)/2)
        ax.set_xticklabels(self.outputs)
=======

        return (vals, uncertainty, self.tvec[years_idx].copy())


    def plot_multi_cascade(self,pop=None,years=None):
        """
        Plot multi-cascade with uncertainties

        The multi-cascade with uncertainties differs from the
        normal plot_multi_cascade primarily in the fact that this plot is based around
        PlotData instances while plot_multi_cascade is a simplified routine that
        takes in results and calls get_cascade_vals. Thus, while this method assumes
        that the PlotData contains a properly nested cascade, it's not actually valided
        which allows more flexibility in terms of defining arbitrary quantities to
        include on the plot (like 'virtual' stages that are functions of cascade stages)

        Intended usage is for

        - One population/population aggregation
        - Multiple years OR multiple results, but not both

        Thus, the legend will either show result names for a single year, or years for a single result

        Population aggregation here is assumed to have been done at the time the Result was loaded
        into the Ensemble, so the pop argument here simply specifies which one of the already
        aggregated population groups should be used.

        Could be generalized further once applications are clearer

        """

        if years is None:
            if len(self.results) > 1:
                years = self.tvec[-1]
            else:
                years = self.tvec
        years = sc.promotetoarray(years)

        assert not (len(years) > 1 and len(self.results)>1), "If multiple results are present, can only plot one year at a time"
        fig, ax = plt.subplots()

        if pop is None:
            pop = self.pops[0] # Use first population

        # Iterate over bar groups
        # A bar group is for a single year-result combination but contains multiple outputs
        n_colors = len(years)*len(self.results) # Offset to apply to each bar
        n_stages = len(self.outputs) # Number of stages being plotted
        series_lookup = self._get_series()

        w = 1 # bar width
        g1 = 0.1 # gap between bars
        g2 = 1 # gap between stages
        stage_width = n_colors*(w+g1)+w+g2

        base_positions = np.arange(n_stages)*stage_width
        n_rendered = 0 # Track the offset for bars rendered

        for year in years:
            year_idx = list(self.tvec).index(year)
            for result in self.results:

                # Assemble the results for the bar group to render
                # This is an array with an entry for every bar
                # The outputs are ordered as the dict is ordered so can use them directly
                stage_vals = []
                for output in self.outputs:
                    stage_vals.append(np.array([x.vals[year_idx] for x in series_lookup[result, pop, output]]))
                stage_vals = np.vstack(stage_vals).T

                if self.baseline:
                    baseline_vals = np.array([self.baseline[result,pop,x].vals[year_idx] for x in self.outputs])
                else:
                    baseline_vals = np.mean(stage_vals,axis=0)

                label = '%s - %g' % (result,year)
                ax.bar(base_positions+n_rendered*(w+g1), baseline_vals, yerr=np.std(stage_vals,axis=0), capsize=10,label=label, width=w)
                n_rendered += 1

        ax.legend()
        ax.set_xticks(base_positions + (n_colors-1)*(w+g1)/2)
        ax.set_xticklabels(self.outputs)
        return fig

def _cascade_ensemble_mapping(results, cascade_dict, years, pops):
    # This mapping function returns PlotData for the cascade
    # It's a closure containing the cascade, years, and pops requested
    # It's a separate function so it can be pickled and parallelized
    from .plotting import PlotData
    d = PlotData(results,outputs=cascade_dict,pops=pops)
    if years is not None:
        d.interpolate(years)
    return d
>>>>>>> 751b690f
<|MERGE_RESOLUTION|>--- conflicted
+++ resolved
@@ -61,11 +61,7 @@
 from .results import Result, Ensemble
 from .system import logger
 from .data import ProjectData
-<<<<<<< HEAD
-
-=======
 import functools
->>>>>>> 751b690f
 default_figsize = (10, 4)
 default_ax_position = [0.15, 0.2, 0.35, 0.7]
 
@@ -171,7 +167,6 @@
         cascade_dict = sc.odict()
         for _, stage in df.iterrows():
             cascade_dict[stage[0]] = [x.strip() for x in stage[1].split(',')]  # Split the name of the stage and the constituents
-<<<<<<< HEAD
     else:
         cascade_name = None
         cascade_dict = cascade
@@ -219,55 +214,6 @@
                 return x,y
         raise Exception('Name "%s" not found' % (name))
 
-=======
-    else:
-        cascade_name = None
-        cascade_dict = cascade
-
-    validate_cascade(framework, cascade_dict)  # Check that the requested cascade dictionary is valid
-
-    return cascade_name,cascade_dict
-
-def sanitize_pops(pops,pop_source) -> dict:
-    """
-    Sanitize input populations
-
-    The input populations could be specified as
-
-    - A list or dict (with single key) containing either population code names
-      or full names (e.g. from the FE)
-    - A string like 'all'
-    - None, which is shorthand for all populations
-
-    For cascade purposes, the specified populations must evaluate to a single
-    aggregation. That is, a cascade plot can only be made for a single group
-    of people at a time.
-
-    :param pops: The population representation to sanitize (list, dict,
-        string)
-    :param pop_source: Object to draw available populations from (a
-        :class:`Result` or :class:`PlotData`)
-    :return: A dict with a single key that can be used by :class:`PlotData` to
-        specify populations
-
-    """
-
-    # Retrieve a list mapping result names to labels
-    if isinstance(pop_source,Result):
-        available = [(x.name,x.label) for x in pop_source.model.pops]
-    elif isinstance(pop_source,ProjectData):
-        available = [(x,y['label']) for x,y in pop_source.pops.items()]
-    else:
-        raise Exception("Unrecognized source for pop names - must be a Result or a ProjectData instance")
-
-    def sanitize_name(name):
-        name = name.strip()
-        for x,y in available:
-            if x == name or y == name:
-                return x,y
-        raise Exception('Name "%s" not found' % (name))
-
->>>>>>> 751b690f
     if pops in [None, 'all', 'All', 'aggregate', 'total']:
         # If populations are an aggregation for all pops, then set the dict appropriately
         pops = {'Entire population': [x[0] for x in available]}
@@ -295,7 +241,6 @@
 
     A cascade is invalid if any stage does not contain a compartment that appears in subsequent stages i.e.
     if the stages are not all nested.
-<<<<<<< HEAD
 
     :param framework: A :class:`ProjectFramework` instance
     :param cascade: A cascade representation supported by :func:`sanitize_cascade`
@@ -362,74 +307,6 @@
     :param data: A :class:`ProjectData` instance
     :return: List of Figure objects for all figures that were generated
 
-=======
-
-    :param framework: A :class:`ProjectFramework` instance
-    :param cascade: A cascade representation supported by :func:`sanitize_cascade`
-    :param cascade_name: Name of cascade to be printed in error messages
-    :param fallback_used: If ``True``, then in the event that the cascade is not valid, the error message will reflect the fact that it was not a user-defined cascade
-    :return: ``True`` if the cascade is valid
-    :raises: ``InvalidCascade`` if the cascade is not valid
-
-    """
-
-    if not isinstance(cascade,dict):
-        sanitize_cascade(framework, cascade) # This will result in a call to validate_cascade()
-        return True
-    else:
-        cascade_dict = cascade
-
-    if len(cascade_dict) < 2:
-        # A 'cascade' with 0 or 1 stages is by definition valid, although it would not be sensible!
-        return True
-
-    expanded = sc.odict()
-    for stage, includes in cascade_dict.items():
-        expanded[stage] = framework.get_charac_includes(includes)
-
-    for i in range(0, len(expanded) - 1):
-        if not (set(expanded[i + 1]) <= set(expanded[i])):
-            message = ''
-            if fallback_used:
-                message += 'The fallback cascade is not properly nested\n\n'
-            elif sc.isstring(cascade_name):
-                message += 'The cascade "%s" is not properly nested\n\n' % (cascade_name)
-            else:
-                message += 'The requested cascade is not properly nested\n\n'
-
-            message += 'Stage "%s" appears after stage "%s" so it must contain a subset of the compartments in "%s"\n\n' % (expanded.keys()[i + 1], expanded.keys()[i], expanded.keys()[i])
-            message += 'After expansion of any characteristics, the compartments comprising these stages are:\n'
-            message += '"%s" = %s\n' % (expanded.keys()[i], expanded[i])
-            message += '"%s" = %s\n' % (expanded.keys()[i + 1], expanded[i + 1])
-            message += '\nTo be valid, stage "%s" would need the following compartments added to it: %s' % (expanded.keys()[i], list(set(expanded[i + 1]) - set(expanded[i])))
-            if fallback_used and not framework.cascades:
-                message += '\n\nNote that the framework did not contain a cascade - in many cases, the characteristics do not form a valid cascade. You will likely need to explicitly define a cascade in the framework file'
-            if fallback_used and framework.cascades:
-                message += '\n\nAlthough the framework fallback cascade was not valid, user-specified cascades do exist. The fallback cascade should only be used if user cascades are not present.'
-            elif sc.isstring(cascade):
-                message += '\n\nTo fix this error, please modify the definition of the cascade in the framework file'
-
-            raise InvalidCascade(message)
-
-    return True
-
-def plot_single_cascade_series(result=None, cascade=None, pops=None, data=None) -> list:
-    """
-    Plot stacked timeseries
-
-    Plot a stacked timeseries of the cascade. Unlike a normal stacked plot, the shaded areas show losses
-    so for example the overall height of the plot corresponds to the number of people in the first cascade stage.
-    Thus instead of the cascade progressing from left to right, the cascade progresses from top to bottom.
-    This way, the left-right axis can be used to show the change in cascade flow over time.
-
-
-    :param results: A single result, or list of results. One figure will be generated for each result
-    :param cascade: A cascade specification supported by :func:`sanitize_cascade`
-    :param pops: A population specification supported by :func:`sanitize_pops` - must correspond to a single aggregation
-    :param data: A :class:`ProjectData` instance
-    :return: List of Figure objects for all figures that were generated
-
->>>>>>> 751b690f
     """
 
     from .plotting import PlotData, plot_series  # Import here to avoid circular dependencies
@@ -749,7 +626,6 @@
         source_data = sc.promotetolist(source_data)
         if len(set([x.name for x in source_data])) != len(source_data):
             raise Exception('If passing in multiple Results, they must have different names')
-<<<<<<< HEAD
 
 
         for result in source_data:
@@ -801,59 +677,6 @@
     """
 
 
-=======
-
-
-        for result in source_data:
-
-            cascade_name, cascade_dict = sanitize_cascade(result.framework, cascade)
-            absolute, _ = get_cascade_vals(result, cascade_dict, pops=pops, year=year)
-            percentage = sc.dcp(absolute)
-            for i in reversed(range(len(percentage))):
-                percentage[i] /= percentage[0]
-
-            print('Result: %s - %g' % (result.name,year))
-            for k in absolute.keys():
-                print('%s - %.0f (%s%%)' % (k,np.round(absolute[k][0]),sc.sigfig(percentage[k][0]*100,2)))
-
-
-def get_cascade_data(data, framework, cascade, pops=None, year=None):
-    """
-    Get data values for a cascade
-
-    This function is the counterpart to :func:`get_cascade_vals` but it
-    returns values from data rather than values from a :class:`Result`. Note
-    that the inputs and outputs are slightly different - this function still
-    needs the framework so that it can sanitize the requested cascade. If
-    ``year`` is specified, the output is guaranteed to be the same size as the
-    input year array, the same as :func:`get_cascade_vals`. However, the
-    :func:`get_cascade_vals` defaults to all time points in the simulation
-    output, whereas this function defaults to all data years. Thus, if the
-    year is omitted, the returned time points may be different between the two
-    functions. To make a plot superimposing data and model output, the year
-    should be specified explicitly to ensure that the years match up.
-
-
-    NB - In general, data probably will NOT exist
-    Set the logging level to 'DEBUG' to have messages regarding this printed out
-
-    :param data: A :class:`ProjectData` instance
-    :param framework: A :class:`ProjectFramework` instance
-    :param cascade: A cascade representation supported by
-        :func:`sanitize_cascade`
-    :param pops: Supported population representation. Can be 'all', or a pop
-        name, or a list of pop names, or a dict with one key
-    :param year: Optionally specify a subset of years to retrieve values for.
-        Can be a scalar, list, or array. If ``None``, all time points in the
-        :class:`ProjectData` instance will be used
-    :return: A tuple with ``(cascade_vals,t)`` where ``cascade_vals`` is the
-        form ``{stage_name:np.array}`` and ``t`` is a ``np.array`` with the
-        year values
-
-    """
-
-
->>>>>>> 751b690f
     if pops is None:
         pops = 'all'
 
@@ -940,17 +763,9 @@
 
     def __init__(self,framework, cascade, years=None, baseline_results=None, pops=None):
 
-<<<<<<< HEAD
-        from .plotting import PlotData # Import here to avoid circular dependencies
-
         if years is not None:
             years = sc.promotetoarray(years)
 
-=======
-        if years is not None:
-            years = sc.promotetoarray(years)
-
->>>>>>> 751b690f
         if isinstance(cascade,dict):
             cascade_name = None
             cascade_dict = cascade
@@ -960,25 +775,11 @@
         if not cascade_name:
             cascade_name = 'Cascade'
 
-<<<<<<< HEAD
-        def cascade_mapping(results):
-            # This mapping function returns PlotData for the cascade
-            # It's a closure containing the cascade, years, and pops requested
-            d = PlotData(results,outputs=cascade_dict,pops=pops)
-            if years is not None:
-                d.interpolate(years)
-            return d
-
-        # Perform normal Ensemble initialization using the cascade mapping function defined above
-        # (with the closure for the requested cascade, pops, and years)
-        super().__init__(name=cascade_name, mapping_function=cascade_mapping, baseline_results=baseline_results)
-=======
         mapfun = functools.partial(_cascade_ensemble_mapping,cascade_dict=cascade_dict,years=years, pops=pops)
 
         # Perform normal Ensemble initialization using the cascade mapping function defined above
         # (with the closure for the requested cascade, pops, and years)
         super().__init__(name=cascade_name, mapping_function=mapfun, baseline_results=baseline_results)
->>>>>>> 751b690f
 
     def get_vals(self,pop=None,years=None) -> tuple:
         """
@@ -1036,90 +837,6 @@
                     vals[result][stage] = self.baseline[result, pop, stage].vals[years_idx]
                 else:
                     vals[result][stage] = np.mean(stage_vals, axis=0)
-<<<<<<< HEAD
-
-        return (vals, uncertainty, self.tvec[years_idx].copy())
-
-
-    def plot_multi_cascade(self,pop=None,years=None):
-        """
-        Plot multi-cascade with uncertainties
-
-        The multi-cascade with uncertainties differs from the
-        normal plot_multi_cascade primarily in the fact that this plot is based around
-        PlotData instances while plot_multi_cascade is a simplified routine that
-        takes in results and calls get_cascade_vals. Thus, while this method assumes
-        that the PlotData contains a properly nested cascade, it's not actually valided
-        which allows more flexibility in terms of defining arbitrary quantities to
-        include on the plot (like 'virtual' stages that are functions of cascade stages)
-
-        Intended usage is for
-
-        - One population/population aggregation
-        - Multiple years OR multiple results, but not both
-
-        Thus, the legend will either show result names for a single year, or years for a single result
-
-        Population aggregation here is assumed to have been done at the time the Result was loaded
-        into the Ensemble, so the pop argument here simply specifies which one of the already
-        aggregated population groups should be used.
-
-        Could be generalized further once applications are clearer
-
-        """
-
-        if years is None:
-            if len(self.results) > 1:
-                years = self.tvec[-1]
-            else:
-                years = self.tvec
-        years = sc.promotetoarray(years)
-
-        assert not (len(years) > 1 and len(self.results)>1), "If multiple results are present, can only plot one year at a time"
-        fig, ax = plt.subplots()
-
-        if pop is None:
-            pop = self.pops[0] # Use first population
-
-        # Iterate over bar groups
-        # A bar group is for a single year-result combination but contains multiple outputs
-        n_colors = len(years)*len(self.results) # Offset to apply to each bar
-        n_stages = len(self.outputs) # Number of stages being plotted
-        series_lookup = self._get_series()
-
-        w = 1 # bar width
-        g1 = 0.1 # gap between bars
-        g2 = 1 # gap between stages
-        stage_width = n_colors*(w+g1)+w+g2
-
-        base_positions = np.arange(n_stages)*stage_width
-        n_rendered = 0 # Track the offset for bars rendered
-
-        for year in years:
-            year_idx = list(self.tvec).index(year)
-            for result in self.results:
-
-                # Assemble the results for the bar group to render
-                # This is an array with an entry for every bar
-                # The outputs are ordered as the dict is ordered so can use them directly
-                stage_vals = []
-                for output in self.outputs:
-                    stage_vals.append(np.array([x.vals[year_idx] for x in series_lookup[result, pop, output]]))
-                stage_vals = np.vstack(stage_vals).T
-
-                if self.baseline:
-                    baseline_vals = np.array([self.baseline[result,pop,x].vals[year_idx] for x in self.outputs])
-                else:
-                    baseline_vals = np.mean(stage_vals,axis=0)
-
-                label = '%s - %g' % (result,year)
-                ax.bar(base_positions+n_rendered*(w+g1), baseline_vals, yerr=np.std(stage_vals,axis=0), capsize=10,label=label, width=w)
-                n_rendered += 1
-
-        ax.legend()
-        ax.set_xticks(base_positions + (n_colors-1)*(w+g1)/2)
-        ax.set_xticklabels(self.outputs)
-=======
 
         return (vals, uncertainty, self.tvec[years_idx].copy())
 
@@ -1212,5 +929,4 @@
     d = PlotData(results,outputs=cascade_dict,pops=pops)
     if years is not None:
         d.interpolate(years)
-    return d
->>>>>>> 751b690f
+    return d