--- conflicted
+++ resolved
@@ -400,9 +400,7 @@
                                                        workbook_type=workbook_type)
 
     if temp_storage is None:
-<<<<<<< HEAD
         temp_storage = sc.odict()
-=======
         temp_storage = odict()
     if formats is None:
         raise AtomicaException("Excel formats have not been passed to workbook table construction.")
@@ -412,7 +410,6 @@
     # Set up identifier for the item that this connection matrix is constructed for.
     # If the table is not a template, this term will remain none.
     term = None
->>>>>>> ca78d649
 
     row, col = start_row, start_col
     # TODO: Handle the case where construction is based on framework/data contents rather than instructions.
@@ -788,15 +785,9 @@
         npops = pops
         pops = []  # Create real pops list
         for p in range(npops):
-<<<<<<< HEAD
-            pops.append('Pop %i'%(p+1)) 
+            pops.append('Pop %i' % (p + 1))
     
     if sc.isnumber(progs):
-=======
-            pops.append('Pop %i' % (p + 1))
-
-    if isnumber(progs):
->>>>>>> ca78d649
         nprogs = progs
         progs = []  # Create real pops list
         for p in range(nprogs):
@@ -1096,15 +1087,9 @@
 
 
 class ProgramSpreadsheet:
-<<<<<<< HEAD
-    def __init__(self, name, pops, progs, data_start=None, data_end=None, verbose = 0):
+    def __init__(self, name, pops, progs, data_start=None, data_end=None, verbose=0):
         self.sheet_names = sc.odict([
             ('targeting',   'Populations & programs'),
-=======
-    def __init__(self, name, pops, progs, data_start=None, data_end=None, verbose=0):
-        self.sheet_names = odict([
-            ('targeting', 'Populations & programs'),
->>>>>>> ca78d649
             ('costcovdata', 'Program data'),
         ])
         self.name = name
