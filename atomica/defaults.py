"""
Defines some defaults for Atomica projects
Version: 2018mar27
"""

from sciris.core import printv # TODO replace
from atomica.framework import ProjectFramework
from atomica.project import Project
<<<<<<< HEAD
from atomica.system import AtomicaException # TODO rename
from atomica import atomicapath
=======
from atomica.system import OptimaException # TODO rename
from atomica.system import atomicaPath
>>>>>>> b7d1566d


def defaultprograms(project, addcostcovpars=False, addcostcovdata=False, filterprograms=None):
    ''' Make some default programs'''
    pass
    
def defaultprogset(P, addcostcovpars=False, addcostcovdata=False, filterprograms=None, verbose=2):
    ''' Make a default programset'''
    pass

def defaultproject(which='sir', verbose=2, **kwargs):
    ''' 
    Options for easily creating default projects based on different spreadsheets, including
    program information -- useful for testing 
    Version: 2018mar27
    '''
    
    ##########################################################################################################################
    ## Simple
    ##########################################################################################################################
    
    if which=='sir':
        printv('Creating an SIR epidemic project...', 2, verbose)
        
        F = ProjectFramework(name=which, frameworkfilename=atomicaPath(['tests','frameworks'])+'framework_sir.xlsx')
        P = Project(framework=F, databook=atomicaPath(['tests','databooks'])+"databook_sir.xlsx")
        
    else:
        raise AtomicaException('Default project type "%s" not understood: choices are "sir"' % which)
    return P



def demo(doplot=False, verbose=2, **kwargs):
    ''' Create a simple demo project'''
    P = defaultproject(**kwargs)
    if doplot: 
        printv('Plotting not implemented yet.', 2, verbose)
    return P<|MERGE_RESOLUTION|>--- conflicted
+++ resolved
@@ -6,13 +6,8 @@
 from sciris.core import printv # TODO replace
 from atomica.framework import ProjectFramework
 from atomica.project import Project
-<<<<<<< HEAD
-from atomica.system import AtomicaException # TODO rename
-from atomica import atomicapath
-=======
-from atomica.system import OptimaException # TODO rename
+from atomica.system import AtomicaException
 from atomica.system import atomicaPath
->>>>>>> b7d1566d
 
 
 def defaultprograms(project, addcostcovpars=False, addcostcovdata=False, filterprograms=None):
