"""
Implements the :class:`Project` user interface for Atomica

The :class:`Project` class serves as the primary user interface for
Atomica. Almost all functionality can be accessed via this interface.

A project is based around 5 major lists:
    1. parsets -- an odict of parameter sets
    2. progsets -- an odict of program sets
    3. scens -- an odict of scenario structures
    4. optims -- an odict of optimization structures
    5. results -- an odict of results associated with parsets, scens, and optims

In addition, a project contains:
    1. data -- loaded from the spreadsheet
    2. settings -- timestep, indices, etc.
    3. various kinds of metadata -- project name, creation date, etc.

"""

from .version import version, gitinfo
from .calibration import perform_autofit
from .data import ProjectData
from .framework import ProjectFramework
from .model import run_model
from .parameters import ParameterSet

from .programs import ProgramSet, ProgramInstructions
from .scenarios import Scenario, ParameterScenario, BudgetScenario, CoverageScenario
from .optimization import Optimization, optimize, OptimInstructions, InvalidInitialConditions
from .system import logger
from .cascade import sanitize_cascade
from .utils import NDict, evaluate_plot_string
from .plotting import PlotData, plot_series
from .results import Result
from .migration import migrate
import sciris as sc
import numpy as np
import tqdm
import logging

class ProjectSettings(object):
    def __init__(self, sim_start=None, sim_end=None, sim_dt=None):

        self.sim_start = sim_start if sim_start is not None else 2000.0
        self.sim_end = sim_end if sim_end is not None else 2035.0
        self.sim_dt = sim_dt if sim_dt is not None else 0.25
        logger.debug("Initialized project settings.")

    def __repr__(self):
        """ Print object """
        output = sc.prepr(self)
        return output

    @property
    def tvec(self):
        return np.arange(self.sim_start, self.sim_end + self.sim_dt / 2, self.sim_dt)

    def update_time_vector(self, start=None, end=None, dt=None):
        """ Calculate time vector. """
        if start is not None:
            self.sim_start = start
        if end is not None:
            self.sim_end = end
        if dt is not None:
            self.sim_dt = dt
        return None


class Project(object):
    def __init__(self, name="default", framework=None, databook=None, do_run=True, **kwargs):
        """ Initialize the project. Keywords are passed to ProjectSettings. """
        # INPUTS
        # - framework : a Framework to use. This could be
        #               - A filename to an Excel file on disk
        #               - An sc.Spreadsheet instance
        #               - A ProjectFramework instance
        #               - None (this should generally not be used though!)
        # - databook : The path to a databook file. The databook will be loaded into Project.data and the spreadsheet saved to Project.databook
        # - do_run : If True, a simulation will be run upon project construction

        self.name = name

        if sc.isstring(framework) or isinstance(framework, sc.Spreadsheet):
            self.framework = ProjectFramework(inputs=framework)
        elif isinstance(framework, ProjectFramework):
            self.framework = framework
        else:
            logger.warning('Project was constructed without a Framework - a framework should be provided')
            self.framework = None

        # Define the structure sets
        self.parsets = NDict()
        self.progsets = NDict()
        self.scens = NDict()
        self.optims = NDict()
        self.results = NDict()

        # Define metadata
        self.uid = sc.uuid()
        self.version = version
        self.gitinfo = sc.dcp(gitinfo)
        self.created = sc.now()
        self.modified = sc.now()
        self.filename = None

        self.progbook = None  # This will contain an sc.Spreadsheet when the user loads one
        self.settings = ProjectSettings(**kwargs)  # Global settings

        self._result_update_required = False  # This flag is set to True by migration is the result objects contained in this Project are out of date due to a migration change

        # Load project data, if available
        if framework and databook:
            self.load_databook(databook_path=databook, do_run=do_run)
        elif databook:
            logger.warning('Project was constructed without a Framework - databook spreadsheet is being saved to project, but data is not being loaded')
            self.databook = sc.Spreadsheet(databook)  # Just load the spreadsheet in so that it isn't lost
            self.data = None
        else:
            self.databook = None  # This will contain an sc.Spreadsheet when the user loads one
            self.data = None

    def __repr__(self):
        """ Print out useful information when called """
        output = sc.objrepr(self)
        output += '      Project name: %s\n' % self.name
        output += '    Framework name: %s\n' % self.framework.name
        output += '\n'
        output += '    Parameter sets: %i\n' % len(self.parsets)
        output += '      Program sets: %i\n' % len(self.progsets)
        output += '         Scenarios: %i\n' % len(self.scens)
        output += '     Optimizations: %i\n' % len(self.optims)
        output += '      Results sets: %i\n' % len(self.results)
        output += '\n'
        output += '   Atomica version: %s\n' % self.version
        output += '      Date created: %s\n' % sc.getdate(self.created)
        output += '     Date modified: %s\n' % sc.getdate(self.modified)
#        output += '  Datasheet loaded: %s\n' % sc.getdate(self.databookloaddate)
        output += '        Git branch: %s\n' % self.gitinfo['branch']
        output += '          Git hash: %s\n' % self.gitinfo['hash']
        output += '               UID: %s\n' % self.uid
        output += '============================================================\n'
        return output

    @property
    def pop_names(self):
        if self.data is None:
            return []
        else:
            return list(self.data.pops.keys())

    @property
    def pop_labels(self):
        if self.data is None:
            return []
        else:
            return list([x['label'] for x in self.data.pops.values()])

    #######################################################################################################
    # Methods for I/O and spreadsheet loading
    #######################################################################################################
    def create_databook(self, databook_path=None, num_pops=1, num_transfers=0, num_interpops=0, data_start=2000.0, data_end=2020.0, data_dt=1.0):
        """ Generate an empty data-input Excel spreadsheet corresponding to the framework of this project. """
        if databook_path is None:
            databook_path = "./databook_" + self.name + ".xlsx"
        data = ProjectData.new(self.framework, np.arange(data_start, data_end + data_dt, data_dt), pops=num_pops, transfers=num_transfers)
        data.save(databook_path)
        return data

    def load_databook(self, databook_path=None, make_default_parset=True, do_run=True) -> None:
        """
        Load a data spreadsheet

        :param databook_path: a path string, which will load a file from disk, or an sc.Spreadsheet
                                containing the contents of a databook
        :param make_default_parset: If True, a Parset called "default" will be immediately created from the
                                    newly-added data
        :param do_run: If True, a simulation will be run using the new parset

        """

        if sc.isstring(databook_path):
            full_path = sc.makefilepath(filename=databook_path, default=self.name, ext='xlsx', makedirs=False)
            databook_spreadsheet = sc.Spreadsheet(full_path)
        else:
            databook_spreadsheet = databook_path

        data = ProjectData.from_spreadsheet(databook_spreadsheet, self.framework)

        # If there are existing progsets, make sure the new data is consistent with them
        if self.progsets:
            data_pops = set((x,y['label']) for x,y in data.pops.items())
            for progset in self.progsets.values():
                assert data_pops == set((x,y) for x,y in progset.pops.items()), 'Existing progsets exist with populations that do not match the new databook'

        self.data = data
        self.data.validate(self.framework)  # Make sure the data is suitable for use in the Project (as opposed to just manipulating the databook)
        self.databook = sc.dcp(databook_spreadsheet)  # Actually a shallow copy is fine here because sc.Spreadsheet contains no mutable properties
        self.modified = sc.now()
        self.settings.update_time_vector(start=self.data.start_year)  # Align sim start year with data start year.

        if not (self.framework.comps['is source'] == 'y').any():
            self.settings.update_time_vector(end=self.data.end_year + 5.0)  # Project only forecasts 5 years if not dynamic (with births)

        if make_default_parset:
            self.make_parset(name="default")
        if do_run:
            if not make_default_parset:
                logger.warning("Project has been requested to run a simulation after loading databook, "
                               "despite no request to create a default parameter set.")
            self.run_sim(parset="default", store_results=True)

    def make_parset(self, name="default"):
        """ Transform project data into a set of parameters that can be used in model simulations. """
        self.parsets.append(ParameterSet(self.framework, self.data, name))
        return self.parsets[name]

    def make_progbook(self, progbook_path=None, progs=None, data_start=None, data_end=None):
        ''' Make a blank program databook'''
        # Get filepath
        if self.data is None:
            errormsg = 'Please upload a databook before creating a program book. The databook defines which populations will appear in the program book.'
            raise Exception(errormsg)
        full_path = sc.makefilepath(filename=progbook_path, default=self.name, ext='xlsx', makedirs=False)  # Directory will be created later in progset.save()
        if data_start is None:
            data_start = self.data.tvec[0]
        if data_end is None:
            data_end = self.data.tvec[-1]
        progset = ProgramSet.new(tvec=np.arange(data_start, data_end + 1), progs=progs, framework=self.framework, data=self.data)
        progset.save(full_path)

    def load_progbook(self, progbook_path=None, name="default"):
        """
        Create a ProgramSet given a progbook

        :param progbook_path: Path to a program spreadsheet or an AtomicaSpreadsheet instance
        :param name: The name to assign to the new ProgramSet
        :return: The newly created ProgramSet (also stored in ``self.progsets``)

        """

        if self.data is None:
            errormsg = 'Please upload a databook before uploading a program book. The databook contains the population definitions required to read the program book.'
            raise Exception(errormsg)

        if sc.isstring(progbook_path):
            full_path = sc.makefilepath(filename=progbook_path, default=self.name, ext='xlsx', makedirs=False)
            progbook_spreadsheet = sc.Spreadsheet(full_path)
        else:
            progbook_spreadsheet = progbook_path

        progset = ProgramSet.from_spreadsheet(spreadsheet=progbook_spreadsheet, framework=self.framework, data=self.data, name=name)
        progset.validate()
        self.progbook = sc.dcp(progbook_spreadsheet)  # Actually a shallow copy is fine here because AtomicaSpreadsheet contains no mutable properties
        self.progsets.append(progset)
        return progset

    def make_scenario(self, name="default", which=None, instructions=None, json=None):
        if which is None:
            which = json.get('which', 'budget')
        if json is not None:
            if which == 'budget':
                scenario = BudgetScenario(**json)
            elif which == 'coverage':
                scenario = CoverageScenario(**json)
            else:
                raise Exception('Parameter scenarios from JSON not implemented')
        else:
            if which == 'parameter':
                scenario = ParameterScenario(name=name, scenario_values=instructions)
            else:
                raise Exception('Budget scenarios not from JSON not implemented')

        self.scens.append(scenario)
        return scenario

    def make_optimization(self, json=None):
        optim_ins = OptimInstructions(json=json)
        self.optims[optim_ins.json['name']] = optim_ins
        return optim_ins


#    #######################################################################################################
#    ### Utilities
#    #######################################################################################################

    def parset(self, key=None, verbose=2):
        ''' Shortcut for getting a parset '''
        if key is None:
            key = -1
        if isinstance(key, ParameterSet):
            return key  # It's already a parameter set, do nothing
        else:
            try:
                return self.parsets[key]
            except:
                sc.printv('Warning, parset "%s" not found!' % key, 1, verbose)
                return None

    def progset(self, key=None, verbose=2):
        ''' Shortcut for getting a progset '''
        if key is None:
            key = -1
        if isinstance(key, ProgramSet):
            return key  # It's already a program set, do nothing
        else:
            try:
                return self.progsets[key]
            except:
                sc.printv('Warning, progset "%s" not found!' % key, 1, verbose)
                return None

    def scen(self, key=None, verbose=2):
        ''' Shortcut for getting a scenario '''
        if key is None:
            key = -1
        if isinstance(key, Scenario):
            return key  # It's already a scenario, do nothing
        else:
            try:
                return self.scens[key]
            except:
                sc.printv('Warning, scenario "%s" not found!' % key, 1, verbose)
                return None

    def optim(self, key=None, verbose=2):
        ''' Shortcut for getting an optimization '''
        if key is None:
            key = -1
        if isinstance(key, Optimization):
            return key  # It's already an optimization, do nothing
        else:
            try:
                return self.optims[key]
            except:
                sc.printv('Warning, scenario "%s" not found!' % key, 1, verbose)
                return None

    def result(self, key=None, verbose=2):
        ''' Shortcut for getting an result -- a little special since they don't have a fixed type '''
        if key is None:
            key = -1
        if not sc.isstring(key) and not sc.isnumber(key) and not isinstance(key, tuple):
            if not isinstance(key, [Result, list, sc.odict]):
                print('Warning: result "%s" is of unexpected type: "%s"' % (key, type(key)))
            return key  # It's not something that looks like a key
        else:
            try:
                return self.scens[key]
            except:
                sc.printv('Warning, scenario "%s" not found!' % key, 1, verbose)
                return None

        if key is None:
            key = -1
        try:
            return self.results[key]
        except:
            return sc.printv('Warning, results "%s" not found!' % key, 1, verbose)  # Returns None

    #######################################################################################################
    # Methods to perform major tasks
    #######################################################################################################

    def plot(self, results=None, key=None, outputs=None, pops=None):

        def get_supported_plots():
            df = self.framework.sheets['plots'][0]
            plots = sc.odict()
            for name, output in zip(df['name'], df['quantities']):
                plots[name] = evaluate_plot_string(output)
            return plots

        if outputs is None:
            supported_plots = get_supported_plots()
            outputs = [{plot_name: supported_plots[plot_name]} for plot_name in supported_plots.keys()]
        if results is None:
            results = self.result(key)

        allfigs = []
        for output in outputs:
            try:
                if not isinstance(list(output.values())[0], list):
                    output = list(output.values())[0]
                plotdata = PlotData(results, outputs=output, project=self, pops=pops)
                figs = plot_series(plotdata, axis='pops', plot_type='stacked', legend_mode='together')
                allfigs += figs
            except Exception as e:
                print('WARNING, %s failed (%s)' % (output, str(e)))
        return allfigs

    def update_settings(self, sim_start=None, sim_end=None, sim_dt=None):
        """ Modify the project settings, e.g. the simulation time vector. """
        self.settings.update_time_vector(start=sim_start, end=sim_end, dt=sim_dt)

    def run_sim(self, parset=None, progset=None, progset_instructions=None, store_results=False, result_name:str=None):
        """
        Run a single simulation

        This function is the main entry point for running model simulations, given a
        parset and optionally program set + instructions.

        :param parset: A :class:`ParameterSet` instance, or the name of a parset contained in ``self.parsets``.
                        If ``None``, then the most recently added parset will be used (the last entry in ``self.parsets``)
        :param progset: Optionally pass in a :class:`ProgramSet` instance, or the name of a progset contained in ``self.progsets``
        :param progset_instructions: A :class:`ProgramInstructions` instance. Programs will only be used if a instructions are provided
        :param store_results: If True, then the result will automatically be stored in ``self.results``
        :param result_name: Optionally assign a specific name to the result (otherwise, a unique default name will automatically be selected)
        :return: A :class:`Result` instance

        """

        parset = self.parset(parset)
        if progset is not None:
            progset = self.progset(progset)
            if progset_instructions is None:
                logger.info("Program set '%s' will be ignored while running project '%s' due to the absence of program set instructions", progset.name, self.name)

        if result_name is None:
            base_name = "parset_" + parset.name
            if progset is not None:
                base_name = base_name + "_progset_" + progset.name
            k = 1
            result_name = base_name
            while result_name in self.results:
                result_name = base_name + "_" + str(k)
                k += 1

        tm = sc.tic()
        result = run_model(settings=self.settings, framework=self.framework, parset=parset, progset=progset,
                           program_instructions=progset_instructions, name=result_name)
        logger.info('Elapsed time for running "%s": %ss',self.name,sc.sigfig(sc.toc(tm,output=True),3))
        if store_results:
            self.results.append(result)

        return result

    def run_sampled_sims(self,parset,progset=None,progset_instructions=None, result_names=None, n_samples:int =1,parallel=False, max_attempts=None) -> list:
        """
        Run sampled simulations

        This method samples from the parset (and progset if provided). It is separate from `run_sim` for
        several reasons

        - To avoid inadvertantly blowing up the size of the project, `run_sampled_sims` does not support automatic result saving
        - `run_sim` always returns a `Result` - if rolled into one functions, the return type would not be predictable
        - `run_sim` only takes in a single ``ProgramInstructions`` and ``result_name`` whereas `run_sampled_sims` supports iteration
           over multiple instructions


        This method is different from proj.run_sim(samples=n_samples) in two ways
        -

        The other common scenario is having multiple results

        :param n_samples: An integer number of samples
        :param parset: A :class:`ParameterSet` instance
        :param progset: Optionally a :class:`ProgramSet` instance
        :param progset_instructions: This can be a list of instructions
        :param result_names: Optionally specify names for each result. The most common usage would be when passing in a list of program instructions
                             corresponding to different budget scenarios. The result names should be a list the same length as the instructions, or
                             containing a single element if not using programs.
        :param parallel: If True, run simulations in parallel (on Windows, must have ``if __name__ == '__main__'`` gating the calling code)
        :param max_attempts: Number of retry attempts for bad initializations
        :return: A list of Results that can be passed to `Ensemble.update()`. If multiple instructions are provided, the return value of this
                 function will be a list of lists, where the inner list iterates over different instructions for the same parset/progset samples.
                 It is expected in that case that the Ensemble's mapping function would take in a list of results

        """

        assert (not progset) == (not progset_instructions), "If running with programs, both a progset and instructions must be provided"

        parset = self.parset(parset)
        progset = self.progset(progset) if progset is not None else None
        progset_instructions = sc.promotetolist(progset_instructions, keepnone=True)

        if not result_names:
            if len(progset_instructions) > 1:
                result_names = ['instructions_%d' % (i) for i in range(len(progset_instructions))]
            else:
                result_names = ['default']
        else:
            result_names = sc.promotetolist(result_names)
            assert(len(result_names) == 1 and not progset) or (len(progset_instructions) == len(result_names)), "Number of result names must match number of instructions"

        original_level = logger.getEffectiveLevel()
        logger.setLevel(logging.WARNING) # Never print debug messages inside the sampling loop - note that depending on the platform, this may apply within `sc.parallelize`

        if n_samples == 1:
            results = [_run_sampled_sim(self, parset, progset, progset_instructions, result_names, max_attempts=max_attempts)]
        elif parallel:
            # NB. The calling code must be wrapped in a 'if __name__ == '__main__' if on Windows
            results = sc.parallelize(_run_sampled_sim, iterarg=n_samples, kwargs={'proj':self, 'parset':parset, 'progset':progset, 'progset_instructions':progset_instructions, 'result_names':result_names, 'max_attempts':max_attempts})
        else:
            if original_level <= logging.INFO:
                # Print the progress bar if the logging level was INFO or lower
                results = [_run_sampled_sim(self, parset, progset, progset_instructions, result_names, max_attempts=max_attempts) for _ in tqdm.trange(n_samples)]
            else:
                results = [_run_sampled_sim(self, parset, progset, progset_instructions, result_names, max_attempts=max_attempts) for _ in range(n_samples)]

        logger.setLevel(original_level) # Reset the logger

        return results

    def calibrate(self, parset=None, adjustables=None, measurables=None, max_time=60, save_to_project=True, new_name=None,
                  default_min_scale=0.0, default_max_scale=2.0, default_weight=1.0, default_metric="fractional"):
        """
        Method to perform automatic calibration.

        The adjustables argument should be a list in the form of...
            [par_name_1, par_name_2, charac_name_1]
        ...or...
            [(par_name_1, pop_1, min_scale_1, max_scale_1)
             (par_name_2, None, min_scale_2, max_scale_2),
             (charac_name_1, pop_2, min_scale_3, max_scale_3)]
        The former instructs specified parameter values for all populations to be varied between default scaling limits.
        The latter varies specified parameters for specified populations, within specified scaling limits.
        'None' in the population position represents independent scaling across all populations.

        The measurables argument should be a list in the form of...
            [charac_name_1, charac_name_2]
        ...or...
            [(charac_name_1, pop_1, weight_1, "fractional")
             (charac_name_2, None, weight_2, "wape")]
        The former calculates a 'fractional' data comparison metric across specified characteristics for all pops.
        The latter calculates its metric for specified populations and for both specified weights and metric types.
        'None' represents combining the metric across all populations.

        To calibrate a project-attached parameter set in place, provide its key as the new name argument to this method.
        Current fitting metrics are: "fractional", "meansquare", "wape"
        Note that scaling limits are absolute, not relative.
        """

        if parset is None:
            parset = -1
        parset = self.parsets[parset]
        if new_name is None:
            new_name = parset.name + ' (auto-calibrated)'
        if adjustables is None:
            adjustables = list(self.framework.pars.index[~self.framework.pars['calibrate'].isnull()])
            adjustables += list(self.framework.comps.index[~self.framework.comps['calibrate'].isnull()])
            adjustables += list(self.framework.characs.index[~self.framework.characs['calibrate'].isnull()])
        if measurables is None:
            measurables = list(self.framework.comps.index)
            measurables += list(self.framework.characs.index)
        for index, adjustable in enumerate(adjustables):
            if sc.isstring(adjustable):  # Assume that a parameter name was passed in if not a tuple.
                adjustables[index] = (adjustable, None, default_min_scale, default_max_scale)
        for index, measurable in enumerate(measurables):
            if sc.isstring(measurable):  # Assume that a parameter name was passed in if not a tuple.
                measurables[index] = (measurable, None, default_weight, default_metric)
        new_parset = perform_autofit(project=self, parset=parset,
                                     pars_to_adjust=adjustables, output_quantities=measurables, max_time=max_time)
        new_parset.name = new_name  # The new parset is a calibrated copy of the old, so change id.
        if save_to_project:
            self.parsets.append(new_parset)

        return new_parset

    def run_scenarios(self, store_results=True):
        results = []
        for scenario in self.scens.values():
            if scenario.active:
                result = scenario.run(project=self, store_results=store_results)
                results.append(result)
        return results

    def run_optimization(self, optimname=None, maxtime=None, maxiters=None, store_results=True):
        '''Run an optimization'''
        optim_ins = self.optim(optimname)
        optim, unoptimized_instructions = optim_ins.make(project=self)
        if maxtime is not None:
            optim.maxtime = maxtime
        if maxiters is not None:
            optim.maxiters = maxiters
        parset = self.parset(optim.parsetname)
        progset = self.progset(optim.progsetname)
        original_end = self.settings.sim_end
        self.settings.sim_end = optim_ins.json['end_year']  # Simulation should be run up to the user's end year
        try:
            optimized_instructions = optimize(self, optim, parset, progset, unoptimized_instructions)
        except InvalidInitialConditions:
            if optim_ins.json['optim_type'] == 'money':
                raise Exception('It was not possible to achieve the optimization target even with an increased budget. Specify or raise upper limits for spending, or decrease the optimization target')
            else:
                raise  # Just raise it as-is

        self.settings.sim_end = original_end  # Note that if the end year is after the original simulation year, the result won't be visible (although it will have been optimized for)
        optimized_result = self.run_sim(parset=parset, progset=progset, progset_instructions=optimized_instructions, result_name="Optimized", store_results=store_results)
        unoptimized_result = self.run_sim(parset=parset, progset=progset, progset_instructions=unoptimized_instructions, result_name="Baseline", store_results=store_results)
        results = [unoptimized_result, optimized_result]
        return results

    def save(self, filename:str =None, folder:str =None) -> str:
        """
        Save binary project file

        This method saves the entire project as a binary blob to disk

        :param filename: Name of the file to save
        :param folder: Optionally specify a folder
        :return: The full path of the file that was saved

        """

        fullpath = sc.makefilepath(filename=filename, folder=folder, default=[self.filename, self.name], ext='prj', sanitize=True)
        self.filename = fullpath
        sc.saveobj(fullpath, self)
        return fullpath

    @staticmethod
    def load(filepath):
        """
        Load binary project file

        This method is an alternate constructor that is used to load a binary file
        saved using :meth:`Project.save`. Migration is automatically performed as
        part of the loading operation.

        :param filepath: The file path/name to load
        :return: A new :class:`Project` instance

        """

        P = sc.loadobj(filepath)
        assert isinstance(P, Project)
        P = migrate(P)
        return P

<<<<<<< HEAD
    def demo_scenarios(self, dorun:bool =False, doadd:bool =True, which:str ='budget'):
=======
    def demo_scenarios(self, dorun=False, doadd=True):
>>>>>>> 751b690f
        """
        Create demo scenarios

        This method creates three default budget scenarios

        - Default budget
        - Doubled budget
        - Zero budget

        :param dorun: If True, and if doadd=True, simulations will be run
        :param doadd: If True, scenario objects will be created and added to the project
<<<<<<< HEAD
        :param which: Specify whether to add a 'budget' or a 'coverage' scenario
=======
>>>>>>> 751b690f
        :return: If ``doadd=False``, returns JSON scenarios. If ``doadd=True`` and ``dorun=False``, return ``None``. If ``doadd=True`` and ``dorun=True``, return list of Result objects

        """

        json1 = sc.odict()
        
        json1['parsetname'] = -1
        json1['progsetname'] = -1
        json1['start_year'] = self.data.end_year  # This allows the tests to run on the BE where this default never gets modified e.g. by set_scen_info()
        json1['alloc_year'] = self.data.end_year
        json1['active'] = True
        json1['which'] = which
        if which == 'budget':
            json1['name'] = 'Default budget'
            json1['alloc'] = self.progset(json1['progsetname']).get_alloc(tvec=json1['alloc_year'])
        else:
            # WARNING, ugly! But have to run the model to get the coverage
            json1['name'] = 'Default coverage'
            alloc = self.progset().get_alloc(tvec=json1['start_year'])
            R = self.run_sim(progset=json1['progsetname'], progset_instructions=ProgramInstructions(alloc=alloc, start_year=json1['start_year']))
            json1['coverage'] = R.get_coverage('fraction', year=2018)
            for key,val in json1['coverage'].items():
                json1['coverage'][key] = [val[0], None]
            json1['end_year'] = None

        json2 = sc.odict()
        json2['parsetname'] = -1
        json2['progsetname'] = -1
        json2['start_year'] = self.data.end_year  # This allows the tests to run on the BE where this default never gets modified e.g. by set_scen_info()
        json2['alloc_year'] = self.data.end_year
        json2['alloc'] = self.progset(json1['progsetname']).get_alloc(tvec=json1['alloc_year'])
        json2['name'] = 'Doubled budget'
        json2['alloc'][:] *= 2.0
        json2['active'] = True
        json2['which'] = 'budget'

        json3 = sc.dcp(json2)
        json3['name'] = 'Zero budget'
        json3['alloc'][:] *= 0.0
        json3['active'] = True
        json3['which'] = 'budget'

        if doadd:
            for json in [json1, json2, json3]:
                self.make_scenario(json=json)
            if dorun:
                results = self.run_scenarios()
                return results
            else:
                return None
        else:
            return json1

    def demo_optimization(self, dorun=False, tool=None, optim_type=None):
        """
        Create demo optimizations

        Note that if optim_type='money' then the optimization 'weights' entered in the FE are
        actually treated as relative scalings for the minimization target. e.g. If ':ddis' has a weight
        of 25, this is a objective weight factor for optim_type='outcome' but it means 'we need to reduce
        deaths by 25%' if optim_type='money' (since there is no weight factor for the minimize money epi targets)

        :param dorun: If True, runs optimization immediately
        :param tool: Choose optimization objectives based on whether tool is ``'cascade'`` or ``'tb'``
        :param optim_type: set to ``'outcome'`` or ``'money'`` - use ``'money'`` to minimize money
        :return: If ``dorun=True``, return list of results. Otherwise, returns an ``OptimInstructions`` instance

        """

        if optim_type is None:
            optim_type = 'outcome'
        assert tool in ['cascade', 'tb']
        assert optim_type in ['outcome', 'money']
        json = sc.odict()
        if optim_type == 'outcome':
            json['name'] = 'Default outcome optimization'
        elif optim_type == 'money':
            json['name'] = 'Default money optimization'
        json['parset_name'] = -1
        json['progset_name'] = -1
        json['start_year'] = self.data.end_year
        json['end_year'] = self.settings.sim_end
        json['budget_factor'] = 1.0
        json['optim_type'] = optim_type
        json['tool'] = tool
        json['method'] = 'asd'  # Note: may want to change this if PSO is improved

        if tool == 'cascade':
            json['objective_weights'] = sc.odict()
            json['objective_labels'] = sc.odict()

            for cascade_name in self.framework.cascades:
                _, cascade = sanitize_cascade(self.framework, cascade_name)

                if optim_type == 'outcome':
                    json['objective_weights']['conversion:%s' % (cascade_name)] = 1.
                elif optim_type == 'money':
                    json['objective_weights']['conversion:%s' % (cascade_name)] = 0.
                else:
                    raise Exception('Unknown optim_type')

                if cascade_name.lower() == 'cascade':
                    json['objective_labels']['conversion:%s' % (cascade_name)] = 'Maximize the conversion rates along each stage of the cascade'
                else:
                    json['objective_labels']['conversion:%s' % (cascade_name)] = 'Maximize the conversion rates along each stage of the %s cascade' % (cascade_name)

                for stage_name in cascade.keys():
                    # We checked earlier that there are no ':' symbols here, but asserting that this is true, just in case
                    assert ':' not in cascade_name
                    assert ':' not in stage_name
                    objective_name = 'cascade_stage:%s:%s' % (cascade_name, stage_name)

                    if optim_type == 'outcome':
                        json['objective_weights'][objective_name] = 1
                    elif optim_type == 'money':
                        json['objective_weights'][objective_name] = 0
                    else:
                        raise Exception('Unknown optim_type')

                    if cascade_name.lower() == 'cascade':
                        json['objective_labels'][objective_name] = 'Maximize the number of people in cascade stage "%s"' % (stage_name)
                    else:
                        json['objective_labels'][objective_name] = 'Maximize the number of people in stage "%s" of the %s cascade' % (stage_name, cascade_name)

        elif tool == 'tb':
            if optim_type == 'outcome':
                json['objective_weights'] = {'ddis': 1, 'acj': 1, 'ds_inf': 0, 'mdr_inf': 0, 'xdr_inf': 0}  # These are TB-specific: maximize people alive, minimize people dead due to TB
                json['objective_labels'] = {'ddis': 'Minimize TB-related deaths',
                                            'acj': 'Minimize total new active TB infections',
                                            'ds_inf': 'Minimize prevalence of active DS-TB',
                                            'mdr_inf': 'Minimize prevalence of active MDR-TB',
                                            'xdr_inf': 'Minimize prevalence of active XDR-TB'}
            elif optim_type == 'money':
                # The weights here default to 0 because it's possible, depending on what programs are selected, that improvement
                # in one or more of them might be impossible even with infinite money. Also, can't increase money too much because otherwise
                # run the risk of a local minimum stopping optimization early with the current algorithm (this will change in the future)
                json['objective_weights'] = {'ddis': 0, 'acj': 5, 'ds_inf': 0, 'mdr_inf': 0, 'xdr_inf': 0}  # These are TB-specific: maximize people alive, minimize people dead due to TB
                json['objective_labels'] = {'ddis': 'Minimize TB-related deaths',
                                            'acj': 'Total new active TB infections',
                                            'ds_inf': 'Prevalence of active DS-TB',
                                            'mdr_inf': 'Prevalence of active MDR-TB',
                                            'xdr_inf': 'Prevalence of active XDR-TB'}

            else:
                raise Exception('Unknown optim_type')

        else:
            raise Exception('Tool "%s" not recognized' % tool)
        json['maxtime'] = 30  # WARNING, default!
        json['prog_spending'] = sc.odict()
        for prog_name in self.progset().programs.keys():
            json['prog_spending'][prog_name] = [0, None]
        optim = self.make_optimization(json=json)
        if dorun:
            results = self.run_optimization(optimname=json['name'])
            return results
        else:
            return optim


def _run_sampled_sim(proj, parset, progset, progset_instructions:list, result_names:list, max_attempts:int =None):
    """
    Internal function to run simulation with sampling

    This function is intended for internal use only. It's purpose is to facilitate the implementation
    of parallelization. It should normally be called via :meth:`Project.run_sim`.

    This standalone function samples and runs a simulation. It is a standalone function rather than
    a method of :class:`Project` or :class:`Ensemble` so that it can be pickled for use in
    ``sc.parallelize`` (otherwise, an error relating to not being able to pickle local functions or the
    base class gets raised).

    A sampled simulation may result in bad initial conditions. If that occurs, the parameters and program
    set will be resampled up to a maximum of ``n_attempts`` times, after which an error will be raised.

    :param proj: A :class:`Project` instance
    :param parset: A :class:`ParameterSet` instance
    :param progset: A :class:`ProgramSet` instance
    :param progset_instructions: A list of instructions to run against a single sample
    :param result_names: A list of result names (strings)
    :param max_attempts: Maximum number of sampling attempts before raising an error
    :return: A list of results that either contains 1 result, or the same number of results as instructions

    """

    from .model import BadInitialization  # avoid circular import

    if max_attempts is None:
        max_attempts = 50

    attempts = 0
    while attempts < max_attempts:
        try:
            if progset:
                sampled_parset = parset.sample()
                sampled_progset = progset.sample()
                results = [proj.run_sim(parset=sampled_parset, progset=sampled_progset, progset_instructions=x, result_name=y) for x, y in zip(progset_instructions, result_names)]
            else:
                sampled_parset = parset.sample()
                results = [proj.run_sim(parset=sampled_parset, result_name=y) for y in result_names]
            return results
        except BadInitialization:
            attempts += 1
    raise Exception('Failed simulation after %d attempts - something might have gone wrong' % (max_attempts))<|MERGE_RESOLUTION|>--- conflicted
+++ resolved
@@ -627,11 +627,7 @@
         P = migrate(P)
         return P
 
-<<<<<<< HEAD
     def demo_scenarios(self, dorun:bool =False, doadd:bool =True, which:str ='budget'):
-=======
-    def demo_scenarios(self, dorun=False, doadd=True):
->>>>>>> 751b690f
         """
         Create demo scenarios
 
@@ -643,10 +639,7 @@
 
         :param dorun: If True, and if doadd=True, simulations will be run
         :param doadd: If True, scenario objects will be created and added to the project
-<<<<<<< HEAD
         :param which: Specify whether to add a 'budget' or a 'coverage' scenario
-=======
->>>>>>> 751b690f
         :return: If ``doadd=False``, returns JSON scenarios. If ``doadd=True`` and ``dorun=False``, return ``None``. If ``doadd=True`` and ``dorun=True``, return list of Result objects
 
         """
