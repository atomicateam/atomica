--- conflicted
+++ resolved
@@ -435,38 +435,18 @@
 #                logger.info("Program set '{0}' will be ignored while running project '{1}' due to no options specified.".format(progset.name, self.name))
 #                progset = None
 
-        if result_name is None:
-            result_name = "parset_" + parset.name
-            if not progset is None:
-                result_name = result_name + "_progset_" + progset.name
-            if result_type is not None:
-                result_name = result_type + "_" + result_name
-            k = 1
-            while k > 0:
-                result_name_attempt = result_name + "_" + str(k)
-                k = k + 1
-                if result_name_attempt not in self.results:
-                    result_name = result_name_attempt
-                    k = 0
-
         tm = tic()
-<<<<<<< HEAD
-        result = runModel(settings=self.settings, framework=self.framework, parset=parset, progset=progset, options=options)
-        
-        if result_name is None:
-            result_name = "parset_" + parset.name
-            if not progset is None:
-                result_name = result_name + "_progset_" + progset.name
-            if result_type is not None:
-                result_name = result_type + "_" + result_name
-=======
-        results = runModel(settings=self.settings, framework=self.framework, parset=parset, progset=progset, options=options, name=result_name)
->>>>>>> b9bce04f
-
+        result = runModel(settings=self.settings, framework=self.framework, parset=parset, progset=progset, options=options,name=result_name)
         toc(tm, label="running '{0}' model".format(self.name))
 
         if store_results:
-<<<<<<< HEAD
+            if result_name is None:
+                result_name = "parset_" + parset.name
+                if not progset is None:
+                    result_name = result_name + "_progset_" + progset.name
+                if result_type is not None:
+                    result_name = result_type + "_" + result_name
+
             proposed_name = result_name
             k = 1 # consider making this 2?
             while proposed_name in self.results:
@@ -475,11 +455,6 @@
             self.results[proposed_name] = result
 
         return result
-=======
-            self.results[result_name] = results
-
-        return results
->>>>>>> b9bce04f
 
     def calibrate(self, parset, adjustables=None, measurables=None, max_time=60, save_to_project=True, new_name=None, 
                   default_min_scale=0.0, default_max_scale=2.0, default_weight=1.0, default_metric="fractional"):
