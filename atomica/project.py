--- conflicted
+++ resolved
@@ -270,11 +270,7 @@
         self.progsets.append(progset)
         return progset
 
-<<<<<<< HEAD
-    def make_scenario(self, which: str = 'combined', **kwargs):
-=======
-    def make_scenario(self, which:str ='combined', **kwargs) -> Scenario:
->>>>>>> a1a28b96
+    def make_scenario(self, which: str = 'combined', **kwargs) -> Scenario:
         """
         Make new scenario and store in Project
 
