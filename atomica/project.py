--- conflicted
+++ resolved
@@ -80,13 +80,8 @@
 
         self.name = name
 
-<<<<<<< HEAD
-        if sc.isstring(framework) or isinstance(framework, AtomicaSpreadsheet):
+        if sc.isstring(framework) or isinstance(framework, sc.Spreadsheet):
             self.framework = ProjectFramework(inputs=framework)
-=======
-        if sc.isstring(framework) or isinstance(framework, sc.Spreadsheet):
-            self.framework = ProjectFramework(inputs=framework, name=frw_name)
->>>>>>> 4c24857f
         elif isinstance(framework, ProjectFramework):
             self.framework = framework
         else:
@@ -118,11 +113,7 @@
             self.load_databook(databook_path=databook, do_run=do_run)
         elif databook:
             logger.warning('Project was constructed without a Framework - databook spreadsheet is being saved to project, but data is not being loaded')
-<<<<<<< HEAD
-            self.databook = AtomicaSpreadsheet(databook)  # Just load the spreadsheet in so that it isn't lost
-=======
-            self.databook = sc.Spreadsheet(databook_path)  # Just load the spreadsheet in so that it isn't lost
->>>>>>> 4c24857f
+            self.databook = sc.Spreadsheet(databook)  # Just load the spreadsheet in so that it isn't lost
             self.data = None
         else:
             self.databook = None  # This will contain an sc.Spreadsheet when the user loads one
@@ -259,13 +250,7 @@
 
         progset = ProgramSet.from_spreadsheet(spreadsheet=progbook_spreadsheet, framework=self.framework, data=self.data, name=name)
         progset.validate()
-<<<<<<< HEAD
         self.progbook = sc.dcp(progbook_spreadsheet)  # Actually a shallow copy is fine here because AtomicaSpreadsheet contains no mutable properties
-=======
-        self.progbook = sc.dcp(progbook_spreadsheet)  # Actually a shallow copy is fine here because sc.Spreadsheet contains no mutable properties
-
-        logger.debug('Updating program sets')
->>>>>>> 4c24857f
         self.progsets.append(progset)
         return progset
 
