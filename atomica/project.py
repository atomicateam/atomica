"""
PROJECT

The main project class. Almost all functionality is provided by this class.

A project is based around 5 major lists:
    1. parsets -- an odict of parameter sets
    2. progsets -- an odict of program sets
    3. scens -- an odict of scenario structures
    4. optims -- an odict of optimization structures
    5. results -- an odict of results associated with parsets, scens, and optims

In addition, a project contains:
    1. data -- loaded from the spreadsheet
    2. settings -- timestep, indices, etc.
    3. various kinds of metadata -- project name, creation date, etc.

Methods for structure lists:
    1. add -- add a new structure to the odict
    2. remove -- remove a structure from the odict
    3. copy -- copy a structure in the odict
    4. rename -- rename a structure in the odict

Version: 2018sep25
"""

from .version import version
from .calibration import perform_autofit
from .data import ProjectData
from .framework import ProjectFramework
from .model import run_model
from .parameters import ParameterSet

from .programs import ProgramSet
from .scenarios import Scenario, ParameterScenario, BudgetScenario, CoverageScenario
from .optimization import Optimization, optimize, OptimInstructions, InvalidInitialConditions
from .system import logger, AtomicaException
from .cascade import get_cascade_outputs
from .utils import NDict
from .plotting import PlotData, plot_series
from .results import Result, evaluate_plot_string
import sciris as sc
import numpy as np
from .excel import AtomicaSpreadsheet


class ProjectSettings(object):
    def __init__(self, sim_start=None, sim_end=None, sim_dt=None):

        self.sim_start = sim_start if sim_start is not None else 2000.0
        self.sim_end   = sim_end   if sim_end   is not None else 2035.0
        self.sim_dt    = sim_dt    if sim_dt    is not None else 0.25

        logger.debug("Initialized project settings.")

    def __repr__(self):
        """ Print object """
        output = sc.prepr(self)
        return output

    @property
    def tvec(self):
        return np.arange(self.sim_start, self.sim_end + self.sim_dt / 2, self.sim_dt)

    def update_time_vector(self, start=None, end=None, dt=None):
        """ Calculate time vector. """
        if start is not None: self.sim_start = start
        if end   is not None: self.sim_end   = end
        if dt    is not None: self.sim_dt    = dt
        return None


class Project(object):
    def __init__(self, name="default", framework=None, frw_name=None, databook_path=None, do_run=True, **kwargs):
        """ Initialize the project. Keywords are passed to ProjectSettings. """
        # INPUTS
        # - framework : a Framework to use. This could be
        #               - A filename to an Excel file on disk
        #               - An AtomicaSpreadsheet instance
        #               - A ProjectFramework instance
        #               - None (this should generally not be used though!)
        # - databook_path : The path to a databook file. The databook will be loaded into Project.data and the spreadsheet saved to Project.databook
        # - do_run : If True, a simulation will be run upon project construction

        self.name = name

        if sc.isstring(framework) or isinstance(framework,AtomicaSpreadsheet):
            self.framework = ProjectFramework(inputs=framework, name=frw_name)
        elif isinstance(framework,ProjectFramework):
            self.framework = framework
        else:
            logger.warning('Project was constructed without a Framework - a framework should be provided')
            self.framework = None

        # Define the structure sets
        self.parsets  = NDict()
        self.progsets = NDict()
        self.scens    = NDict()
        self.optims   = NDict()
        self.results  = NDict()

        # Define metadata
        self.uid = sc.uuid()
        self.version = version
        self.gitinfo = sc.gitinfo(__file__)
        self.created = sc.now()
        self.modified = sc.now()
        self.filename = None

        self.progbook = None # This will contain an AtomicaSpreadsheet when the user loads one
        self.settings = ProjectSettings(**kwargs) # Global settings

        # Load project data, if available
        if framework and databook_path:
            # TODO: Consider compatibility checks for framework/databook.
            self.load_databook(databook_path=databook_path, do_run=do_run)
        elif databook_path:
            logger.warning('Project was constructed without a Framework - databook spreadsheet is being saved to project, but data is not being loaded')
            self.databook = AtomicaSpreadsheet(databook_path) # Just load the spreadsheet in so that it isn't lost
            self.data = None
        else:
            self.databook = None  # This will contain an AtomicaSpreadsheet when the user loads one
            self.data = None

    def __repr__(self):
        """ Print out useful information when called """
        output = sc.objrepr(self)
        output += '      Project name: %s\n' % self.name
        output += '    Framework name: %s\n' % self.framework.name
        output += '\n'
        output += '    Parameter sets: %i\n' % len(self.parsets)
        output += '      Program sets: %i\n' % len(self.progsets)
        output += '         Scenarios: %i\n' % len(self.scens)
        output += '     Optimizations: %i\n' % len(self.optims)
        output += '      Results sets: %i\n' % len(self.results)
        output += '\n'
        output += '   Atomica version: %s\n' % self.version
        output += '      Date created: %s\n' % sc.getdate(self.created)
        output += '     Date modified: %s\n' % sc.getdate(self.modified)
#        output += '  Datasheet loaded: %s\n' % sc.getdate(self.databookloaddate)
        output += '        Git branch: %s\n' % self.gitinfo['branch']
        output += '          Git hash: %s\n' % self.gitinfo['hash']
        output += '               UID: %s\n' % self.uid
        output += '============================================================\n'
        return output

    @property
    def pop_names(self):
        if self.data is None:
            return []
        else:
            return list(self.data.pops.keys())

    @property
    def pop_labels(self):
        if self.data is None:
            return []
        else:
            return list([x['label'] for x in self.data.pops.values()])

    #######################################################################################################
    # Methods for I/O and spreadsheet loading
    #######################################################################################################
    def create_databook(self, databook_path=None, num_pops=1, num_transfers=0, num_interpops=0,data_start=2000.0, data_end=2020.0, data_dt=1.0):
        """ Generate an empty data-input Excel spreadsheet corresponding to the framework of this project. """
        if databook_path is None:
            databook_path = "./databook_" + self.name + ".xlsx"
        data = ProjectData.new(self.framework, np.arange(data_start,data_end+data_dt,data_dt), pops=num_pops, transfers=num_transfers)
        data.save(databook_path)
        return data

    def load_databook(self, databook_path=None, make_default_parset=True, do_run=True):
        """
        Load a data spreadsheet.

        INPUTS:
        - databook_path: a path string, which will load a file from disk, or an AtomicaSpreadsheet
                         containing the contents of a databook
        - make_default_parset: If True, a Parset called "default" will be immediately created from the
                               newly-added data
        - do_run: If True, a simulation will be run using the new parset
        """
        if sc.isstring(databook_path):
            full_path = sc.makefilepath(filename=databook_path, default=self.name, ext='xlsx')
            databook_spreadsheet = AtomicaSpreadsheet(full_path)
        else:
            databook_spreadsheet = databook_path

        self.data = ProjectData.from_spreadsheet(databook_spreadsheet,self.framework)
        self.data.validate(self.framework) # Make sure the data is suitable for use in the Project (as opposed to just manipulating the databook)
        self.databook = sc.dcp(databook_spreadsheet) # Actually a shallow copy is fine here because AtomicaSpreadsheet contains no mutable properties
        self.modified = sc.now()
        self.settings.update_time_vector(start=self.data.start_year)  # Align sim start year with data start year.

        if not (self.framework.comps['is source'] == 'y').any():
            self.settings.update_time_vector(end=self.data.end_year+5.0)  # Project only forecasts 5 years if not dynamic (with births)

        if make_default_parset:
            self.make_parset(name="default")
        if do_run:
            if not make_default_parset:
                logger.warning("Project has been requested to run a simulation after loading databook, "
                               "despite no request to create a default parameter set.")
            self.run_sim(parset="default")


    def make_parset(self, name="default"):
        """ Transform project data into a set of parameters that can be used in model simulations. """
        self.parsets.append(ParameterSet(name))
        self.parsets[name].make_pars(self.framework, self.data)
        return self.parsets[name]


    def make_progbook(self, progbook_path=None, progs=None, data_start=None, data_end=None, blh_effects=False):
        ''' Make a blank program databook'''
        ## Get filepath
        if self.data is None:
            errormsg = 'Please upload a databook before creating a program book. The databook defines which populations will appear in the program book.'
            raise AtomicaException(errormsg)
        full_path = sc.makefilepath(filename=progbook_path, default=self.name, ext='xlsx')
        if data_start is None:  data_start = self.data.tvec[0]
        if data_end is None:    data_end= self.data.tvec[-1]
        progset = ProgramSet.new(tvec=np.arange(data_start, data_end+1), progs=progs, framework=self.framework, data=self.data)
        progset.save(full_path)


    def load_progbook(self, progbook_path=None, name="default", blh_effects=False, verbose=False):
        ''' Load a programs databook'''
        if verbose: print('Making ProgramSet')
        if verbose: print('Uploading program data')
        if self.data is None:
            errormsg = 'Please upload a databook before uploading a program book. The databook contains the population definitions required to read the program book.'
            raise AtomicaException(errormsg)

        if sc.isstring(progbook_path):
            full_path = sc.makefilepath(filename=progbook_path, default=self.name, ext='xlsx')
            progbook_spreadsheet = AtomicaSpreadsheet(full_path)
        else:
            progbook_spreadsheet = progbook_path

        progset = ProgramSet.from_spreadsheet(spreadsheet=progbook_spreadsheet, framework=self.framework,data=self.data)
        progset.validate()
        self.progbook = sc.dcp(progbook_spreadsheet) # Actually a shallow copy is fine here because AtomicaSpreadsheet contains no mutable properties

        if verbose: print('Updating program sets')
        self.progsets.append(progset)
        if verbose: print('Done with make_progset().')


    def make_scenario(self, name="default", which=None, instructions=None, json=None,parsetname=None):
        if json is not None:
            if which == 'budget':
                scenario = BudgetScenario(**json)
<<<<<<< HEAD
            elif which == 'parameter':
                scenario = ParameterScenario(**json)
=======
            elif which == 'coverage':
                scenario = CoverageScenario(**json)
>>>>>>> e7acd90c
            else:
                raise Exception('Scenarios from JSON not implemented for %s' % which)
        else:
            if which == 'parameter':
                scenario = ParameterScenario(name=name, scenario_values=instructions,parsetname=parsetname)
            else:
                raise Exception('Budget scenarios not from JSON not implemented')

        self.scens.append(scenario)
        return scenario

    def make_optimization(self, json=None):
        optim_ins = OptimInstructions(json=json)
        self.optims[optim_ins.json['name']] = optim_ins
        return optim_ins


#    #######################################################################################################
#    ### Utilities
#    #######################################################################################################

    def parset(self, key=None, verbose=2):
        ''' Shortcut for getting a parset '''
        if key is None: key = -1
        if isinstance(key, ParameterSet):
            return key # It's already a parameter set, do nothing
        else:
            try:    
                return self.parsets[key]
            except: 
                sc.printv('Warning, parset "%s" not found!' % key, 1, verbose)
                return None


    def progset(self, key=None, verbose=2):
        ''' Shortcut for getting a progset '''
        if key is None: key = -1
        if isinstance(key, ProgramSet):
            return key # It's already a program set, do nothing
        else:
            try:    
                return self.progsets[key]
            except: 
                sc.printv('Warning, progset "%s" not found!' % key, 1, verbose)
                return None


    def scen(self, key=None, verbose=2):
        ''' Shortcut for getting a scenario '''
        if key is None: key = -1
        if isinstance(key, Scenario):
            return key # It's already a scenario, do nothing
        else:
            try:    
                return self.scens[key]
            except: 
                sc.printv('Warning, scenario "%s" not found!' % key, 1, verbose)
                return None

    def optim(self, key=None, verbose=2):
        ''' Shortcut for getting an optimization '''
        if key is None: key = -1
        if isinstance(key, Optimization):
            return key # It's already an optimization, do nothing
        else:
            try:    
                return self.optims[key]
            except: 
                sc.printv('Warning, scenario "%s" not found!' % key, 1, verbose)
                return None


    def result(self, key=None, verbose=2):
        ''' Shortcut for getting an result -- a little special since they don't have a fixed type '''
        if key is None: key = -1
        if not sc.isstring(key) and not sc.isnumber(key) and not isinstance(key, tuple):
            if not isinstance(key, [Result, list, sc.odict]):
                print('Warning: result "%s" is of unexpected type: "%s"' % (key, type(key)))
            return key # It's not something that looks like a key
        else:
            try:    
                return self.scens[key]
            except: 
                sc.printv('Warning, scenario "%s" not found!' % key, 1, verbose)
                return None
        
        if key is None: key = -1
        try:    return self.results[key]
        except: return sc.printv('Warning, results "%s" not found!' %key, 1, verbose) # Returns None



    #######################################################################################################
    # Methods to perform major tasks
    #######################################################################################################

    def plot(self, results=None, key=None, outputs=None, pops=None):
        
        def get_supported_plots():
            df = self.framework.sheets['plots'][0]
            plots = sc.odict()
            for name,output in zip(df['name'], df['quantities']):
                plots[name] = evaluate_plot_string(output)
            return plots
        
        if outputs is None:
            supported_plots = get_supported_plots()
            outputs = [{plot_name:supported_plots[plot_name]} for plot_name in supported_plots.keys()]
        if results is None:
            results = self.result(key)
        allfigs = []
        alllegends = []
        for output in outputs:
            try: 
                print('Plotting %s...' % output)
                if not isinstance(list(output.values())[0],list): output = output.values()[0]
                plotdata = PlotData(results, outputs=output, project=self, pops=pops)
                figs,legends = plot_series(plotdata, axis='pops', plot_type='stacked', legend_mode='separate')
                allfigs += figs
                alllegends += legends
            except:
                print('WARNING, %s failed' % output)
        return figs,legends

    def update_settings(self, sim_start=None, sim_end=None, sim_dt=None):
        """ Modify the project settings, e.g. the simulation time vector. """
        self.settings.update_time_vector(start=sim_start, end=sim_end, dt=sim_dt)

    def run_sim(self, parset=None, progset=None, progset_instructions=None,
                store_results=True, result_type=None, result_name=None):
        """
        Run model using a selected parset and store/return results.
        An optional program set and use instructions can be passed in to simulate budget-based interventions.
        """

        parset = self.parset(parset)
        if progset is not None:     # Do not grab a default program set in case one does not exist.
            progset = progset if isinstance(progset, ProgramSet) else self.progset(progset)

        if progset is None:
            logger.info("Initiating a standard run of project '{0}' "
                        "(i.e. without the influence of programs).".format(self.name))
        elif progset_instructions is None:
            logger.info("Program set '{0}' will be ignored while running project '{1}' "
                        "due to the absence of program set instructions.".format(progset.name, self.name))

        if result_name is None:
            base_name = "parset_" + parset.name
            if progset is not None:
                base_name = base_name + "_progset_" + progset.name
            if result_type is not None:
                base_name = result_type + "_" + base_name

            k = 1
            result_name = base_name
            while result_name in self.results:
                result_name = base_name + "_" + str(k)
                k += 1

        tm = sc.tic()
        result = run_model(settings=self.settings, framework=self.framework, parset=parset, progset=progset,
                           program_instructions=progset_instructions, name=result_name)
        sc.toc(tm, label="running '{0}' model".format(self.name))

        if store_results:
            self.results.append(result)

        return result

    def calibrate(self, parset=None, adjustables=None, measurables=None, max_time=60, save_to_project=True, new_name=None,
                  default_min_scale=0.0, default_max_scale=2.0, default_weight=1.0, default_metric="fractional"):
        """
        Method to perform automatic calibration.

        The adjustables argument should be a list in the form of...
            [par_name_1, par_name_2, charac_name_1]
        ...or...
            [(par_name_1, pop_1, min_scale_1, max_scale_1)
             (par_name_2, None, min_scale_2, max_scale_2),
             (charac_name_1, pop_2, min_scale_3, max_scale_3)]
        The former instructs specified parameter values for all populations to be varied between default scaling limits.
        The latter varies specified parameters for specified populations, within specified scaling limits.
        'None' in the population position represents independent scaling across all populations.

        The measurables argument should be a list in the form of...
            [charac_name_1, charac_name_2]
        ...or...
            [(charac_name_1, pop_1, weight_1, "fractional")
             (charac_name_2, None, weight_2, "wape")]
        The former calculates a 'fractional' data comparison metric across specified characteristics for all pops.
        The latter calculates its metric for specified populations and for both specified weights and metric types.
        'None' represents combining the metric across all populations.

        To calibrate a project-attached parameter set in place, provide its key as the new name argument to this method.
        Current fitting metrics are: "fractional", "meansquare", "wape"
        Note that scaling limits are absolute, not relative.
        """
        print('TEMPPPPP')
        print(max_time)
        print(type(max_time))
        if parset is None: parset = -1
        parset = self.parsets[parset]
        if new_name is None:
            new_name = parset.name + ' (auto-calibrated)'
        if adjustables is None:
            adjustables = list(self.framework.pars.index[~self.framework.pars['calibrate'].isnull()])
            adjustables += list(self.framework.comps.index[~self.framework.comps['calibrate'].isnull()])
            adjustables += list(self.framework.characs.index[~self.framework.characs['calibrate'].isnull()])
        if measurables is None:
            measurables = list(self.framework.comps.index)
            measurables += list(self.framework.characs.index)
        for index, adjustable in enumerate(adjustables):
            if sc.isstring(adjustable):  # Assume that a parameter name was passed in if not a tuple.
                adjustables[index] = (adjustable, None, default_min_scale, default_max_scale)
        for index, measurable in enumerate(measurables):
            if sc.isstring(measurable):  # Assume that a parameter name was passed in if not a tuple.
                measurables[index] = (measurable, None, default_weight, default_metric)
        new_parset = perform_autofit(project=self, parset=parset,
                                     pars_to_adjust=adjustables, output_quantities=measurables, max_time=max_time)
        new_parset.name = new_name  # The new parset is a calibrated copy of the old, so change id.
        if save_to_project:
            self.parsets.append(new_parset)

        return new_parset

    def run_scenarios(self, store_results=True):
        results = []
        for scenario in self.scens.values():
            if scenario.active:
                result = scenario.run(project=self, store_results=store_results)
                results.append(result)
        return results

    def run_optimization(self, optimname=None, maxtime=None, maxiters=None, store_results=True):
        '''Run an optimization'''
        optim_ins = self.optim(optimname)
        optim, unoptimized_instructions = optim_ins.make(project=self)
        if maxtime is not None: optim.maxtime = maxtime
        if maxiters is not None: optim.maxiters = maxiters
        parset = self.parset(optim.parsetname)
        progset = self.progset(optim.progsetname)
        original_end = self.settings.sim_end
        self.settings.sim_end = optim_ins.json['end_year'] # Simulation should be run up to the user's end year
        try:
            optimized_instructions = optimize(self, optim, parset, progset, unoptimized_instructions)
        except InvalidInitialConditions:
            if optim_ins.json['optim_type'] == 'money':
                raise AtomicaException('It was not possible to achieve the optimization target even with an increased budget. Specify or raise upper limits for spending, or decrease the optimization target')
            else:
                raise # Just raise it as-is

        self.settings.sim_end = original_end # Note that if the end year is after the original simulation year, the result won't be visible (although it will have been optimized for)
        optimized_result   = self.run_sim(parset=parset, progset=progset, progset_instructions=  optimized_instructions, result_name="Optimized", store_results=store_results)
        unoptimized_result = self.run_sim(parset=parset, progset=progset, progset_instructions=unoptimized_instructions, result_name="Baseline" , store_results=store_results)
        results = [unoptimized_result, optimized_result]
        return results

    def save(self, filename=None, folder=None):
        """ Save the current project to a relevant object file. """
        fullpath = sc.makefilepath(filename=filename, folder=folder, default=[self.filename, self.name], ext='prj', sanitize=True)
        self.filename = fullpath
        sc.saveobj(fullpath, self)
        return fullpath

    @staticmethod
    def load(filepath):
        """ Convenience class method for loading a project in the absence of an instance. """
        P = sc.loadobj(filepath)
        assert isinstance(P,Project)
        return P

    def demo_scenarios(self, dorun=False, doadd=True, scen_type=None, default):

        if scen_type == 'parameter':
            json1 = sc.odict()
            json1['name']        ='Default parameters'
            json1['parsetname']  = -1
            json1['progsetname'] = -1
            json1['start_year']  = self.data.end_year # This allows the tests to run on the BE where this default never gets modified e.g. by set_scen_info()
            json1['cov_year']    = self.data.end_year
            json1['cov']         = self.progset(json1['progsetname']).get_covergaes(year=json1['alloc_year'])
            json1['active']      = True
            
            jsons = [json1]
        
        elif scen_type == 'coverage':
            json1 = sc.odict()
            json1['name']        ='Default coverage'
            json1['parsetname']  = -1
            json1['progsetname'] = -1
            json1['start_year']  = self.data.end_year # This allows the tests to run on the BE where this default never gets modified e.g. by set_scen_info()
            json1['cov_year']    = self.data.end_year
            json1['cov']         = self.progset(json1['progsetname']).get_covergaes(year=json1['alloc_year'])
            json1['active']      = True
    
            json2 = sc.dcp(json1)
            json2['name']        ='Zero coverage'
            json2['cov'][:]      *= 0.0
            
            jsons = [json1, json2]
        
        elif scen_type == 'budget':
            json1 = sc.odict()
            json1['name']        ='Default budget'
            json1['parsetname']  = -1
            json1['progsetname'] = -1
            json1['start_year']  = self.data.end_year # This allows the tests to run on the BE where this default never gets modified e.g. by set_scen_info()
            json1['alloc_year']  = self.data.end_year
            json1['alloc']       = self.progset(json1['progsetname']).get_budgets(year=json1['alloc_year'])
            json1['active']      = True
            
            json2 = sc.dcp(json1)
            json2['name']        ='Zero budget'
            json2['alloc'][:]    *= 0.0
            
            json3 = sc.dcp(json1)
            json3['name']        ='Doubled budget'
            json3['alloc'][:]    *= 2.0
            
            jsons = [json1, json2, json3]

        if doadd:
            for json in jsons:
                self.make_scenario(which=scen_type, json=json)
            if dorun:
                results = self.run_scenarios()
                return results
            else:
                return None
        else:
            return jsons[0]

    def demo_optimization(self, dorun=False, tool=None, optim_type=None):
        # INPUTS
        # - dorun : If True, runs optimization immediately
        # - tool : Choose optimization objectives based on whether tool is 'cascade' or 'tb'
        # - optim_type : set to 'outcome' or 'money' - use 'money' to minimize money
        #
        # Note that if optim_type='money' then the optimization 'weights' entered in the FE are
        # actually treated as relative scalings for the minimization target. e.g. If ':ddis' has a weight
        # of 25, this is a objective weight factor for optim_type='outcome' but it means 'we need to reduce
        # deaths by 25%' if optim_type='money' (since there is no weight factor for the minimize money epi targets)
        if optim_type is None: optim_type = 'outcome'
        assert tool       in ['cascade', 'tb']
        assert optim_type in ['outcome', 'money']
        json = sc.odict()
        if   optim_type == 'outcome': json['name'] = 'Default outcome optimization'
        elif optim_type == 'money':   json['name'] = 'Default money optimization'
        json['parset_name']       = -1
        json['progset_name']      = -1
        json['start_year']        = self.data.end_year
        json['end_year']          = self.settings.sim_end
        json['budget_factor']     = 1.0
        json['optim_type']        = optim_type
        json['tool']              = tool
        json['method']            = 'asd' # Note: may want to change this if PSO is improved

        if tool == 'cascade':
            json['objective_weights'] = sc.odict()
            json['objective_labels'] = sc.odict()

            for cascade_name in self.framework.cascades:
                cascade = get_cascade_outputs(self.framework,cascade_name)

                if optim_type == 'outcome': json['objective_weights']['conversion:%s' % (cascade_name)] = 1.
                elif optim_type == 'money': json['objective_weights']['conversion:%s' % (cascade_name)] = 0.
                else:
                    raise AtomicaException('Unknown optim_type')

                if cascade_name.lower() == 'cascade': json['objective_labels']['conversion:%s' % (cascade_name)] = 'Maximize the conversion rates along each stage of the cascade'
                else:                                 json['objective_labels']['conversion:%s' % (cascade_name)] = 'Maximize the conversion rates along each stage of the %s cascade' % (cascade_name)

                for stage_name in cascade.keys():
                    # We checked earlier that there are no ':' symbols here, but asserting that this is true, just in case
                    assert ':' not in cascade_name
                    assert ':' not in stage_name
                    objective_name = 'cascade_stage:%s:%s' % (cascade_name,stage_name)

                    if optim_type == 'outcome': json['objective_weights'][objective_name] = 1
                    elif optim_type == 'money': json['objective_weights'][objective_name] = 0
                    else:
                        raise AtomicaException('Unknown optim_type')

                    if cascade_name.lower() == 'cascade': json['objective_labels'][objective_name] = 'Maximize the number of people in cascade stage "%s"' % (stage_name)
                    else:                                 json['objective_labels'][objective_name] = 'Maximize the number of people in stage "%s" of the %s cascade' % (stage_name,cascade_name)

        elif tool == 'tb':
            if optim_type == 'outcome':
                json['objective_weights'] = {'ddis': 1, 'acj': 1, 'ds_inf': 0, 'mdr_inf': 0,'xdr_inf': 0}  # These are TB-specific: maximize people alive, minimize people dead due to TB
                json['objective_labels'] = {'ddis':   'Minimize TB-related deaths',
                                'acj':    'Minimize total new active TB infections', 
                                'ds_inf': 'Minimize prevalence of active DS-TB', 
                                'mdr_inf':'Minimize prevalence of active MDR-TB', 
                                'xdr_inf':'Minimize prevalence of active XDR-TB'}
            elif optim_type == 'money':
                # The weights here default to 0 because it's possible, depending on what programs are selected, that improvement
                # in one or more of them might be impossible even with infinite money. Also, can't increase money too much because otherwise
                # run the risk of a local minimum stopping optimization early with the current algorithm (this will change in the future)
                json['objective_weights'] = {'ddis': 25, 'acj': 25, 'ds_inf': 25, 'mdr_inf': 25,'xdr_inf': 25}  # These are TB-specific: maximize people alive, minimize people dead due to TB
                json['objective_labels'] = {'ddis':   'Minimize TB-related deaths',
                                'acj':    'Total new active TB infections', 
                                'ds_inf': 'Prevalence of active DS-TB', 
                                'mdr_inf':'Prevalence of active MDR-TB', 
                                'xdr_inf':'Prevalence of active XDR-TB'}
            
            else:
                raise AtomicaException('Unknown optim_type')

        else:
            raise AtomicaException('Tool "%s" not recognized' % tool)
        json['maxtime']           = 30 # WARNING, default!
        json['prog_spending']     = sc.odict()
        for prog_name in self.progset().programs.keys():
            json['prog_spending'][prog_name] = [0,None]
        optim = self.make_optimization(json=json)
        if dorun:
            results = self.run_optimization(optimname=json['name'])
            return results
        else:
            return optim
            <|MERGE_RESOLUTION|>--- conflicted
+++ resolved
@@ -251,13 +251,10 @@
         if json is not None:
             if which == 'budget':
                 scenario = BudgetScenario(**json)
-<<<<<<< HEAD
+            elif which == 'coverage':
+                scenario = CoverageScenario(**json)
             elif which == 'parameter':
                 scenario = ParameterScenario(**json)
-=======
-            elif which == 'coverage':
-                scenario = CoverageScenario(**json)
->>>>>>> e7acd90c
             else:
                 raise Exception('Scenarios from JSON not implemented for %s' % which)
         else:
