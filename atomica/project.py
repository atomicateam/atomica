--- conflicted
+++ resolved
@@ -183,51 +183,9 @@
     def make_progset(self, progdata=None, name="default"):
         '''Make a progset from program spreadsheet data'''
         
-<<<<<<< HEAD
         progset = ProgramSet(name=name)
         progset.make(progdata=progdata, project=self)
-
-        if add:
-            self.set_progset(progset_key=name,progset_object=progset)
-            return None
-        else:
-            return progset
-
-
-=======
-        # Sort out inputs
-        if progdata is None:
-            if self.progdata is None:
-                errormsg = 'You need to supply program data or a project with program data in order to make a program set.'
-                raise AtomicaException(errormsg)
-            else:
-                progdata = self.progdata
-                
-        # Check if the populations match - if not, raise an error, if so, add the data
-        if set(progdata['pops']) != set(self.popnames):
-            errormsg = 'The populations in the program data are not the same as those that were loaded from the epi databook: "%s" vs "%s"' % (progdata['pops'], set(self.popnames))
-            raise AtomicaException(errormsg)
-                
-        nprogs = len(progdata['progs']['short'])
-        programs = []
-        
-        for np in range(nprogs):
-            pkey = progdata['progs']['short'][np]
-            data = {k: progdata[pkey][k] for k in ('cost', 'coverage')}
-            data['t'] = progdata['years']
-            p = Program(short=pkey,
-                        name=progdata['progs']['short'][np],
-                        targetpops=[val for i,val in enumerate(progdata['pops']) if progdata['progs']['targetpops'][i]],
-                        unitcost=progdata[pkey]['unitcost'],
-                        capacity=progdata[pkey]['capacity'],
-                        data=data
-                        )
-            programs.append(p)
-            
-        progset = ProgramSet(name=name,programs=programs)
         self.progsets.insert(progset)
-        return progset
->>>>>>> 69e8449e
 
 #    def makedefaults(self, name=None, scenname=None, overwrite=False):
 #        ''' When creating a project, create a default program set, scenario, and optimization to begin with '''
