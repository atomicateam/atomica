"""
Functions for generating plots from model outputs

This module implements Atomica's plotting library, which is used to
generate various plots from model outputs.

"""

import itertools
import os
import errno
from collections import defaultdict

import numpy as np
import scipy.interpolate
import scipy.integrate
import matplotlib.cm as cmx
import matplotlib.colors as matplotlib_colors
import matplotlib.pyplot as plt
from matplotlib.collections import PatchCollection
from matplotlib.legend import Legend
from matplotlib.lines import Line2D
from matplotlib.patches import Rectangle, Patch
from matplotlib.ticker import FuncFormatter

import sciris as sc
from .model import Compartment, Characteristic, Parameter, Link, TimedLink, SourceCompartment, JunctionCompartment, SinkCompartment
from .results import Result
from .system import logger
from .function_parser import parse_function
from .system import FrameworkSettings as FS
from .utils import format_duration, nested_loop

settings = dict()
settings['legend_mode'] = 'together'  # Possible options are ['together','separate','none']
settings['bar_width'] = 1.0  # Width of bars in plot_bars()
settings['line_width'] = 3.0  # Width of bars in plot_bars()
settings['dpi'] = 150 #average quality
settings['transparent'] = False


def save_figs(figs, path='.', prefix='', fnames=None) -> None:
    """
    Save figures to disk as PNG files

    Functions like `plot_series` and `plot_bars` can generate multiple figures, depending on
    the data and legend options. This function facilitates saving those figures together.
    The name for the file can be automatically selected when saving figures generated
    by `plot_series` and `plot_bars`. This function also deals with cases where the figure
    list may or may not contain a separate legend (so saving figures with this function means
    the legend mode can be changed freely without having to change the figure saving code).

    :param figs: A figure or list of figures
    :param path: Optionally append a path to the figure file name
    :param prefix: Optionally prepend a prefix to the file name
    :param fnames: Optionally an array of file names. By default, each figure is named
    using its 'label' property. If a figure has an empty 'label' string it is assumed to be
    a legend and will be named based on the name of the figure immediately before it.
    If you provide an empty string in the `fnames` argument this same operation will be carried
    out. If the last figure name is omitted, an empty string will automatically be added.

    """

    try:
        os.makedirs(path)
    except OSError as err:
        if err.errno != errno.EEXIST:
            raise

    # Sanitize fig array input
    if not isinstance(figs, list):
        figs = [figs]

    # Sanitize and populate default fnames values
    if fnames is None:
        fnames = [fig.get_label() for fig in figs]
    elif not isinstance(fnames, list):
        fnames = [fnames]

    # Add legend figure to the end
    if len(fnames) < len(figs):
        fnames.append('')
    assert len(fnames) == len(figs), "Number of figures must match number of specified filenames, or the last figure must be a legend with no label"
    assert fnames[0], 'The first figure name cannot be empty'

    for i, fig in enumerate(figs):
        if not fnames[i]:  # assert above means that i>0
            fnames[i] = fnames[i - 1] + '_legend'
            legend = fig.findobj(Legend)[0]
            fig.canvas.draw()
            bbox = legend.get_window_extent().transformed(fig.dpi_scale_trans.inverted())
        else:
            bbox = 'tight'
        fname = prefix + fnames[i] + '.png'
        fig.savefig(os.path.join(path, fname), bbox_inches=bbox, dpi=settings['dpi'], transparent=settings['transparent'])
        logger.info('Saved figure "%s"', fname)


class PlotData:
    """
    Process model outputs into plottable quantities

    This is what gets passed into a plotting function, which displays a View of the data
    Conceptually, we are applying visuals to the data.
    But we are performing an extraction step rather than doing it directly because things like
    labels, colours, groupings etc. only apply to plots, not to results, and there could be several
    different views of the same data.

    Operators for ``-`` and ``/`` are defined to faciliate looking at differences and relative
    differences of derived quantities (quantities computed using ``PlotData`` operations) across
    individual results. To keep the implementation tractable, they don't generalize further than that,
    and operators ``+`` and ``*`` are not implemented because these operations rarely make sense
    for the data being operated on.

    :param results: which results to plot. Can be
                  - a Result,
                  - a list of Results,
                  - a dict/odict of results (the name of the result is taken from the Result, not the dict)
    :param outputs: The name of an output compartment, characteristic, or
                      parameter, or list of names. Inside a list, a dict can be given to
                      specify an aggregation e.g. ``outputs=['sus',{'total':['sus','vac']}]``
                      where the key is the new name. Or, a formula can be given which will
                      be evaluated by looking up labels within the model object. Links will
                      automatically be summed over
    :param pops: The name of an output population, or list of names. Like
                 outputs, can specify a dict with a list of pops to aggregate over them
    :param output_aggregation: If an output aggregation is requested, combine
                                the outputs listed using one of
                                  - 'sum' - just add values together
                                  - 'average' - unweighted average of quantities
                                  - 'weighted' - weighted average where the weight is the
                                    compartment size, characteristic value, or link source
                                    compartment size (summed over duplicate links). 'weighted'
                                    method cannot be used with non-transition parameters and a
                                    KeyError will result in that case
    :param pop_aggregation: Same as output_aggregation, except that 'weighted'
                              uses population sizes. Note that output aggregation is performed
                              before population aggregation. This also means that population
                              aggregation can be used to combine already aggregated outputs (e.g.
                              can first sum 'sus'+'vac' within populations, and then take weighted
                              average across populations)
    :param project: Optionally provide a :class:`Project` object, which will be used to convert names to labels in the outputs for plotting.
    :param time_aggregation: Optionally specify time aggregation method. Supported methods are 'integrate' and 'average' (no weighting). When aggregating
                                times, *non-annualized* flow rates will be used.
    :param t_bins: Optionally specify time bins, which will enable time aggregation. Supported inputs are
                      - A vector of bin edges. Time points are included if the time
                        is >= the lower bin value and < upper bin value.
                      - A scalar bin size (e.g. 5) which will be expanded to a vector spanning the data
                      - The string 'all' will maps to bin edges `[-inf, inf]` aggregating over all time
    :param accumulate: Optionally accumulate outputs over time. Can be 'sum' or 'integrate' to either sum quantities or integrate by multiplying by the timestep. Accumulation happens *after* time aggregation.
                   The logic is extremely simple - the quantities in the Series pass through `cumsum`. If 'integrate' is selected, then the quantities are multiplied
                   by `dt` and the units are multiplied by `years`
    :return: A `PlotData` instance that can be passed to :func:`plot_series` or :func:`plot_bars`

    .. automethod:: __getitem__

    """

    # TODO: Make sure to chuck a useful error when t_bins is greater than sim duration, rather than just crashing.
    def __init__(self, results, outputs=None, pops=None, output_aggregation=None, pop_aggregation=None, project=None, time_aggregation=None, t_bins=None, accumulate=None):
        # Validate inputs
        if isinstance(results, sc.odict):
            results = [result for _, result in results.items()]
        elif not isinstance(results, list):
            results = [results]

        result_names = [x.name for x in results]
        if len(set(result_names)) != len(result_names):
            raise Exception('Results must have different names (in their result.name property)')

        if pops in [None, 'all']:
            pops = [pop.name for pop in results[0].model.pops]
        elif pops == 'total':
            pops = [{'Total': [pop.name for pop in results[0].model.pops]}]
        pops = sc.promotetolist(pops)

        if outputs is None:
            outputs = [comp.name for comp in results[0].model.pops[0].comps if
                       not (isinstance(comp, SourceCompartment) or isinstance(comp, JunctionCompartment) or isinstance(comp, SinkCompartment))]
        elif not isinstance(outputs, list):
            outputs = [outputs]

        pops = _expand_dict(pops)
        outputs = _expand_dict(outputs)

        assert output_aggregation in [None, 'sum', 'average', 'weighted']
        assert pop_aggregation in [None, 'sum', 'average', 'weighted']

        # First, get all of the pops and outputs requested by flattening the lists
        pops_required = _extract_labels(pops)
        outputs_required = _extract_labels(outputs)

        self.series = []
        tvecs = dict()

        # Because aggregations always occur within a Result object, loop over results
        for result in results:

            result_label = result.name
            tvecs[result_label] = result.model.t
            dt = result.model.dt

            aggregated_outputs = defaultdict(dict)  # Dict with aggregated_outputs[pop_label][aggregated_output_label]
            aggregated_units = dict()  # Dict with aggregated_units[aggregated_output_label]
            aggregated_timescales = dict()
            output_units = dict()
            output_timescales = dict()
            compsize = dict()
            popsize = dict()
            # Defaultdict won't throw key error when checking outputs.
            data_label = defaultdict(str)  # Label used to identify which data to plot, maps output label to data label.

            # Aggregation over outputs takes place first, so loop over pops
            for pop_label in pops_required:
                pop = result.model.get_pop(pop_label)
                popsize[pop_label] = pop.popsize()
                data_dict = dict()  # Temporary storage for raw outputs

                # First pass, extract the original output quantities, summing links and annualizing as required
                for output_label in outputs_required:
                    vars = pop.get_variable(output_label)

                    if vars[0].vals is None:
                        raise Exception('Requested output "%s" was not recorded because only partial results were saved' % (vars[0].name))

                    if isinstance(vars[0], Link):
                        data_dict[output_label] = np.zeros(tvecs[result_label].shape)
                        compsize[output_label] = np.zeros(tvecs[result_label].shape)

                        for link in vars:
                            data_dict[output_label] += link.vals
                            compsize[output_label] += (link.source.vals if not isinstance(link.source, JunctionCompartment) else link.source.outflow)

                        # Annualize the units, and record that they correspond to a flow per year
                        data_dict[output_label] /= dt
                        output_units[output_label] = vars[0].units
                        output_timescales[output_label] = 1.0
                        data_label[output_label] = vars[0].parameter.name if (vars[0].parameter and vars[0].parameter.units == FS.QUANTITY_TYPE_NUMBER) else None  # Only use parameter data points if the units match

                    elif isinstance(vars[0], Parameter):
                        data_dict[output_label] = vars[0].vals
                        output_units[output_label] = vars[0].units
                        output_timescales[output_label] = vars[0].timescale  # The timescale attribute for non-transition parameters will already be set to None
                        data_label[output_label] = vars[0].name

                        # If there are links, we can retrieve a compsize for the user to do a weighted average
                        if vars[0].links:
                            output_units[output_label] = vars[0].units
                            compsize[output_label] = np.zeros(tvecs[result_label].shape)
                            for link in vars[0].links:
                                compsize[output_label] += (link.source.vals if not isinstance(link.source, JunctionCompartment) else link.source.outflow)

                    elif isinstance(vars[0], Compartment) or isinstance(vars[0], Characteristic):
                        data_dict[output_label] = vars[0].vals
                        compsize[output_label] = vars[0].vals
                        output_units[output_label] = vars[0].units
                        output_timescales[output_label] = None
                        data_label[output_label] = vars[0].name

                    else:
                        raise Exception('Unknown type')

                # Second pass, add in any dynamically computed quantities
                # Using model. Parameter objects will automatically sum over Links and convert Links
                # to annualized rates
                for l in outputs:
                    if not isinstance(l, dict):
                        continue

                    output_label, f_stack_str = list(l.items())[0]  # _extract_labels has already ensured only one key is present

                    if not sc.isstring(f_stack_str):
                        continue

                    def placeholder_pop():
                        return None
                    placeholder_pop.name = 'None'
                    par = Parameter(pop=placeholder_pop, name=output_label)
                    fcn, dep_labels = parse_function(f_stack_str)
                    deps = {}
                    displayed_annualization_warning = False
                    for dep_label in dep_labels:
                        vars = pop.get_variable(dep_label)
                        if t_bins is not None and (isinstance(vars[0], Link) or isinstance(vars[0], Parameter)) and time_aggregation == "sum" and not displayed_annualization_warning:
                            raise Exception("Function includes Parameter/Link so annualized rates are being used. Aggregation should therefore use 'average' rather than 'sum'.")
                        deps[dep_label] = vars
                    par._fcn = fcn
                    par.deps = deps
                    par.preallocate(tvecs[result_label], dt)
                    par.update()
                    data_dict[output_label] = par.vals
                    output_units[output_label] = par.units
                    output_timescales[output_label] = None

                # Third pass, aggregate them according to any aggregations present
                for output in outputs:  # For each final output
                    if isinstance(output, dict):
                        output_name = list(output.keys())[0]
                        labels = output[output_name]

                        # If this was a function, aggregation over outputs doesn't apply so just put it straight in.
                        if sc.isstring(labels):
                            aggregated_outputs[pop_label][output_name] = data_dict[output_name]
                            aggregated_units[output_name] = 'unknown'  # Also, we don't know what the units of a function are
                            aggregated_timescales[output_name] = None  # Timescale is lost
                            continue

                        units = list(set([output_units[x] for x in labels]))
                        timescales = list(set([output_timescales[x] for x in labels]))

                        # Set default aggregation method depending on the units of the quantity
                        if output_aggregation is None:
                            if units[0] in ['', FS.QUANTITY_TYPE_FRACTION, FS.QUANTITY_TYPE_PROPORTION, FS.QUANTITY_TYPE_PROBABILITY]:
                                output_aggregation = 'average'
                            else:
                                output_aggregation = 'sum'

                        if len(units) > 1:
                            logger.warning("Aggregation for output '%s' is mixing units, this is almost certainly not desired.", output_name)
                            aggregated_units[output_name] = 'unknown'
                        else:
                            if units[0] in ['', FS.QUANTITY_TYPE_FRACTION, FS.QUANTITY_TYPE_PROPORTION, FS.QUANTITY_TYPE_PROBABILITY] and output_aggregation == 'sum' and len(labels) > 1:  # Dimensionless, like prevalance
                                logger.warning("Output '%s' is not in number units, so output aggregation probably should not be 'sum'.", output_name)
                            aggregated_units[output_name] = output_units[labels[0]]

                        if len(timescales) > 1:
                            logger.warning("Aggregation for output '%s' is mixing timescales, this is almost certainly not desired.", output_name)
                            aggregated_timescales[output_name] = None
                        else:
                            aggregated_timescales[output_name] = output_timescales[labels[0]]

                        if output_aggregation == 'sum':
                            aggregated_outputs[pop_label][output_name] = sum(data_dict[x] for x in labels)  # Add together all the outputs
                        elif output_aggregation == 'average':
                            aggregated_outputs[pop_label][output_name] = sum(data_dict[x] for x in labels)  # Add together all the outputs
                            aggregated_outputs[pop_label][output_name] /= len(labels)
                        elif output_aggregation == 'weighted':
                            aggregated_outputs[pop_label][output_name] = sum(data_dict[x] * compsize[x] for x in labels)  # Add together all the outputs
                            aggregated_outputs[pop_label][output_name] /= sum([compsize[x] for x in labels])
                    else:
                        aggregated_outputs[pop_label][output] = data_dict[output]
                        aggregated_units[output] = output_units[output]
                        aggregated_timescales[output] = output_timescales[output]

            # Now aggregate over populations
            # If we have requested a reduction over populations, this is done for every output present
            for pop in pops:  # This is looping over the population entries
                for output_name in aggregated_outputs[list(aggregated_outputs.keys())[0]].keys():
                    if isinstance(pop, dict):
                        pop_name = list(pop.keys())[0]
                        pop_labels = pop[pop_name]

                        # Set population aggregation method depending on
                        if pop_aggregation is None:
                            if aggregated_units[output_name] in ['', FS.QUANTITY_TYPE_FRACTION, FS.QUANTITY_TYPE_PROPORTION, FS.QUANTITY_TYPE_PROBABILITY]:
                                pop_aggregation = 'average'
                            else:
                                pop_aggregation = 'sum'

                        if pop_aggregation == 'sum':
                            if aggregated_units[output_name] in ['', FS.QUANTITY_TYPE_FRACTION, FS.QUANTITY_TYPE_PROPORTION, FS.QUANTITY_TYPE_PROBABILITY] and len(pop_labels) > 1:
                                logger.warning("Output '%s' is not in number units, so population aggregation probably should not be 'sum'", output_name)
                            vals = sum(aggregated_outputs[x][output_name] for x in pop_labels)  # Add together all the outputs
                        elif pop_aggregation == 'average':
                            vals = sum(aggregated_outputs[x][output_name] for x in pop_labels)  # Add together all the outputs
                            vals /= len(pop_labels)
                        elif pop_aggregation == 'weighted':
                            vals = sum(aggregated_outputs[x][output_name] * popsize[x] for x in pop_labels)  # Add together all the outputs
                            vals /= sum([popsize[x] for x in pop_labels])
                        else:
                            raise Exception('Unknown pop aggregation method')
                        self.series.append(Series(tvecs[result_label], vals, result_label, pop_name, output_name, data_label[output_name], units=aggregated_units[output_name], timescale=aggregated_timescales[output_name], data_pop=pop_name))
                    else:
                        vals = aggregated_outputs[pop][output_name]
                        self.series.append(Series(tvecs[result_label], vals, result_label, pop, output_name, data_label[output_name], units=aggregated_units[output_name], timescale=aggregated_timescales[output_name], data_pop=pop))

        self.results = sc.odict()
        for result in results:
            self.results[result.name] = result.name

        self.pops = sc.odict()
        for pop in pops:
            key = list(pop.keys())[0] if isinstance(pop, dict) else pop
            self.pops[key] = _get_full_name(key, project) if project is not None else key

        self.outputs = sc.odict()
        for output in outputs:
            key = list(output.keys())[0] if isinstance(output, dict) else output
            self.outputs[key] = _get_full_name(key, project) if project is not None else key

        # Handle time aggregation
        if t_bins is not None:
            self._time_aggregate(t_bins, time_aggregation)

        if accumulate is not None:
            self._accumulate(accumulate)

    def _accumulate(self, accumulation_method) -> None:
        """
        Internal method to accumulate values over time

        Accumulation methods are

        :param accumulation_method: Select whether to add or integrate. Supported methods are:
                                    - 'sum' : runs `cumsum` on all quantities - should not be used if units are flow rates (so will check for '/year').
                                              Summation should be used for compartment-based quantities, such as DALYs
                                    - 'integrate' : integrate using trapezoidal rule, assuming initial value of 0
                                            Note that here there is no concept of 'dt' because we might have non-uniform time aggregation bins
                                            Therefore, we need to use the time vector actually contained in the Series object (via `cumtrapz()`)

        """

        # Note, in general we need to be able to explicitly specify the method to use, because we don't
        # know how to deal with parameter functions that have unknown units
        assert accumulation_method in ['sum', 'integrate']

        for s in self.series:
            if accumulation_method == 'sum':
                if s.timescale is not None:
                    raise Exception('Quantity "%s" has timescale %g which means it should be accumulated by integration, not summation' % (s.output, s.timescale))
                s.vals = np.cumsum(s.vals)
            elif accumulation_method == 'integrate':
                if s.timescale:
                    s.vals = scipy.integrate.cumtrapz(s.vals, s.tvec / s.timescale)
                else:
                    s.vals = scipy.integrate.cumtrapz(s.vals, s.tvec)
                s.vals = np.insert(s.vals, 0, 0.0)

                # If integrating a quantity with a timescale, then lose the timescale factor
                # Otherwise, the units pick up a factor of time
                if s.timescale is not None:
                    s.timescale = None
                else:
                    if s.units == 'Number of people':
                        s.units = 'Number of person-years'
                    else:
                        s.units += ' years'

            else:
                raise Exception('Unknown accumulation type')

            self.outputs[s.output] = 'Cumulative ' + self.outputs[s.output]

    def _time_aggregate(self, t_bins, time_aggregation=None) -> None:
        """
        Internal method for time aggregation

        Note that *accumulation* is a running total, whereas *aggregation* refers to binning. The two can be
        both be applied (with aggregation occuring prior to accumulation).

        :param t_bins: Vector of bin edges OR a scalar bin size, which will be automatically expanded to a vector of bin edges
        :param time_aggregation: can be 'sum' or 'average'. Note that for quantities that have a timescale, 'sum' behaves like integration
                                 so flow parameters in number units will be adjusted accordingly (e.g. a parameter in units of 'people/day'
                                 aggregated over a 1 year period will display as the equivalent number of people that year)

        """

        assert time_aggregation in [None, 'integrate', 'average']

        if not hasattr(t_bins, '__len__'):
            # If a scalar bin is provided, then it is
            if t_bins > (self.series[0].tvec[-1] - self.series[0].tvec[0]):
                # If bin width is greater than the sim duration, treat it the same as aggregating over all times
                t_bins = 'all'
            else:
                if not (self.series[0].tvec[-1] - self.series[0].tvec[0]) % t_bins:
                    upper = self.series[0].tvec[-1] + t_bins
                else:
                    upper = self.series[0].tvec[-1]
                t_bins = np.arange(self.series[0].tvec[0], upper, t_bins)
        elif len(t_bins) < 2:
            raise Exception('If passing in t_bins as a list of bin edges, at least two values must be provided')

        if sc.isstring(t_bins) and t_bins == 'all':
            t_bins = self.series[0].tvec[[0, -1]].ravel()

        t_bins = sc.promotetoarray(t_bins)
        lower = t_bins[0:-1]
        upper = t_bins[1:]

        for s in self.series:

            # Decide automatic aggregation method if not specified - this is done on a per-quantity basis
            if time_aggregation is None:
                if s.units in {FS.QUANTITY_TYPE_DURATION, FS.QUANTITY_TYPE_PROBABILITY, FS.QUANTITY_TYPE_PROPORTION, FS.QUANTITY_TYPE_FRACTION}:
                    method = 'average'
                else:
                    method = 'integrate'
            else:
                method = time_aggregation
                if method == 'integrate' and s.units in {FS.QUANTITY_TYPE_DURATION, FS.QUANTITY_TYPE_PROBABILITY, FS.QUANTITY_TYPE_PROPORTION, FS.QUANTITY_TYPE_FRACTION}:
                    logger.warning('Units for series "%s" are "%s" so time aggregation should probably be "average", not "integrate"', s, s.units)

            if s.timescale is not None:
                scale = s.timescale
            else:
                scale = 1.0

<<<<<<< HEAD
            f = scipy.interpolate.interp1d(s.tvec / scale, s.vals, axis=0, kind='linear', copy=False, assume_sorted=True, bounds_error=False, fill_value=np.nan)  # Return interpolation object for use in quadrature integration
            vals = np.array([scipy.integrate.quadrature(f, l, u, maxiter=5 * s.vals.size)[0] for l, u in zip(lower / scale, upper / scale)])
=======
            # We interpolate in time-aggregation because the time bins are independent of the step size. In contrast,
            # accumulation preserves the same time bins, so we don't need the interpolation step and instead go straight
            # to summation or trapezoidal integration
            max_step = 0.5*min(np.diff(s.tvec)) # Subdivide for trapezoidal integration with at least 2 divisions per timestep. Could be a lot of memory for integrating daily timesteps over a full simulation, but unlikely to be prohibitive
            vals = np.full(lower.shape, fill_value=np.nan)
            for i, (l, u) in enumerate(zip(lower, upper)):
                n = np.ceil((u - l) / max_step) + 1 # Add 1 so that in most cases, we can use the actual timestep values
                t2 = np.linspace(l,u,int(n))
                v2 = np.interp(t2, s.tvec, s.vals, left=np.nan, right=np.nan) # Return NaN outside bounds - it should never be valid to use extrapolated output values in time aggregation
                vals[i] = np.trapz(y=v2/scale, x=t2)  # Note division by timescale here, which annualizes it
>>>>>>> 1a4e51a3

            if method == 'integrate':
                s.tvec = upper
                s.vals = np.array(vals)

                # If integrating the units might change
                if s.timescale is not None:
                    # Any flow rates get integrated over the bin width, so change the timescale to None
                    # If the units were 'duration', this doesn't make sense, but integrating a duration doesn't
                    # make sense either. This would only happen if the user explicitly requests it anyway. For example,
                    # a parameter might go from 'number of people per month' to 'number of people'
                    s.timescale = None
                else:
                    # For quantities that don't have a timescale and are being integrated, the scale is 1.0 and
                    # it picks up 'years' in the units. So for example, 'number of people' becomes 'number of person years'
                    # This would be the usage 99% of the time (esp. for DALYs that are interested in number of person-years)
                    if s.units == 'Number of people':
                        s.units = 'Number of person-years'
                    elif s.units is not None:
                        s.units += ' years'
                    else:
                        # If the units are none, decide what to do. It probably makes sense just to do nothing and
                        # leave the units blank, on the assumption that the user knows what they are doing if they
                        # are working with dimensionless quantities. More commonly, the quantity wouldn't actually
                        # be dimensionless, but it might not have had units entered e.g. parameter functions
                        pass

            elif method == 'average':
                s.tvec = (lower + upper) / 2.0
                s.vals = np.array(vals) / np.diff(t_bins / scale)  # Divide by bin width if averaging within the bins
                s.units = 'Average %s' % (s.units)  # It will look odd to do 'Cumulative Average Number of people' but that's will accurately what the user has requested (combining aggregation and accumulation is permitted, but not likely to be necessary)
            else:
                raise Exception('Unknown time aggregation type "%s"' % (time_aggregation))

            if sc.isstring(t_bins) and t_bins == 'all':
                s.t_labels = ['All']
            else:
                s.t_labels = ['%d-%d' % (l, h) for l, h in zip(lower, upper)]

    def __repr__(self):
        s = "PlotData\n"
        s += "Results: {0}\n".format(self.results.keys())
        s += "Pops: {0}\n".format(self.pops.keys())
        s += "Outputs: {0}\n".format(self.outputs.keys())
        return s

    def __sub__(self, other):
        """
        Difference between two instances

        This function iterates over all Series and takes their difference.
        The intended functionality is when wanting to compute the difference
        of derived quantities between two results. It only functions clearly when
        the only difference between two PlotData instances is the result they were
        constructed on. For example, model usage would be

        >>> a = PlotData(result1, outputs, pops)
        >>> b = PlotData(result2, outputs, pops)
        >>> c = a-b

        Both PlotData instances must have

            - The same pops
            - The same outputs
            - The same units (i.e. the same aggregation steps)
            - The same time points

        This method also incorporates singleton expansion for results, which means that one or both
        of the PlotData instances can contain a single result instead of multiple results. The single
        result will be applied against all of the results in the other PlotData instance, so for example
        a single baseline result can be subtracted off a set of scenarios. Note that if both PlotData instances
        have more than one result, then an error will be raised (because the result names don't have to match,
        it is otherwise impossible to identify which pairs of results to subtract).

        Series will be copied either from the PlotData instance that has multiple Results, or from the left :class:`PlotData` instance
        if both instances have only one result. Thus, ensure that ordering, formatting, and
        labels are set in advance on the appropriate object, if preserving the formatting is important. In practice, it would be usually
        be best to operate on the :class:`PlotData` values first, before setting formatting etc.

        :param other: A :class:`PlotData` instance to subtract off
        :return: A new :class:`PlotData` instance
        """

        assert isinstance(other, self.__class__), 'PlotData subtraction can only operate on another PlotData instance'
        assert set(self.pops) == set(other.pops), 'PlotData subtraction requires both instances to have the same populations'
        assert set(self.outputs) == set(other.outputs), 'PlotData subtraction requires both instances to have the same populations'
        assert np.array_equal(self.tvals()[0], other.tvals()[0])

        if len(self.results) > 1 and len(other.results) > 1:
            raise Exception('When subtracting PlotData instances, both of them cannot have more than one result')
        elif len(other.results) > 1:
            new = sc.dcp(other)
        else:
            new = sc.dcp(self)
        new.results = sc.odict()

        for s1 in new.series:

            if len(other.results) > 1:
                s2 = self[self.results[0], s1.pop, s1.output]
            else:
                s2 = other[other.results[0], s1.pop, s1.output]
            assert s1.units == s2.units
            assert s1.timescale == s2.timescale

            if len(other.results) > 1:
                # If `b` has more than one result, then `s1` is from `b` and `s2` is from `a`, so the values for `a-b` are `s2-s1`
                s1.vals = s2.vals - s1.vals
                s1.result = '%s-%s' % (s2.result, s1.result)
            else:
                s1.vals = s1.vals - s2.vals
                s1.result = '%s-%s' % (s1.result, s2.result)

            new.results[s1.result] = s1.result

        return new

    def __truediv__(self, other):
        """
        Divide two instances

        This function iterates over all Series and divides them. The original intention
        is to use this functionality when wanting to compute fractional differences between
        insteances. It only functions clearly when the only difference between two PlotData instances is the result they were
        constructed on. For example, model usage would be

        >>> a = PlotData(result1, outputs, pops)
        >>> b = PlotData(result2, outputs, pops)
        >>> c = (a-b)/a

        Both PlotData instances must have

            - The same pops
            - The same outputs
            - The same units (i.e. the same aggregation steps)
            - The same time points

        Series will be copied either from the PlotData instance that has multiple Results, or from the left :class:`PlotData` instance
        if both instances have only one result. Thus, ensure that ordering, formatting, and
        labels are set in advance on the appropriate object, if preserving the formatting is important. In practice, it would be usually
        be best to operate on the :class:`PlotData` values first, before setting formatting etc.

        :param other: A :class:`PlotData` instance to serve as denominator in division
        :return: A new :class:`PlotData` instance

        """

        assert isinstance(other, self.__class__), 'PlotData subtraction can only operate on another PlotData instance'
        assert set(self.pops) == set(other.pops), 'PlotData subtraction requires both instances to have the same populations'
        assert set(self.outputs) == set(other.outputs), 'PlotData subtraction requires both instances to have the same populations'
        assert np.array_equal(self.tvals()[0], other.tvals()[0])

        if len(self.results) > 1 and len(other.results) > 1:
            raise Exception('When subtracting PlotData instances, both of them cannot have more than one result')
        elif len(other.results) > 1:
            new = sc.dcp(other)
        else:
            new = sc.dcp(self)
        new.results = sc.odict()

        for s1 in new.series:
            if len(other.results) > 1:
                s2 = self[self.results[0], s1.pop, s1.output]
            else:
                s2 = other[other.results[0], s1.pop, s1.output]
            assert s1.units == s2.units
            assert s1.timescale == s2.timescale

            if len(other.results) > 1:
                # If `b` has more than one result, then `s1` is from `b` and `s2` is from `a`, so the values for `a-b` are `s2-s1`
                s1.vals = s2.vals / s1.vals
                s1.result = '%s/%s' % (s2.result, s1.result)
            else:
                s1.vals = s1.vals / s2.vals
                s1.result = '%s/%s' % (s1.result, s2.result)
            s1.units = ''
            new.results[s1.result] = s1.result

        return new

    @staticmethod
    def programs(results, outputs=None, t_bins=None, quantity='spending', accumulate=None, nan_outside=False):
        """
        Constructs a PlotData instance from program values

        This alternate constructor can be used to plot program-related quantities such as spending or coverage.

        :param results: single Result, or list of Results
        :param outputs: specification of which programs to plot spending for. Can be:
                        - the name of a single program
                        - a list of program names
                        - aggregation dict e.g. {'treatment':['tx-1','tx-2']} or list of such dicts. Output aggregation type is automatically 'sum' for
                          program spending, and aggregation is NOT permitted for coverages (due to modality interactions)
        :param t_bins: aggregate over time, using summation for spending and number coverage, and average for fraction/proportion coverage. Notice that
                        unlike the `PlotData()` constructor, this function does _not_ allow the time aggregation method to be manually set.
        :param quantity: can be 'spending', 'coverage_number', 'coverage_eligible', or 'coverage_fraction'. The 'coverage_eligible' is
                        the sum of compartments reached by a program, such that coverage_fraction = coverage_number/coverage_eligible
        :param accumulate: can be 'sum' or 'integrate'
        :param nan_outside: If True, then values will be NaN outside the program start/stop year
        :return: A new :class:`PlotData` instance

        """

        # Sanitize the results input
        if isinstance(results, sc.odict):
            results = [result for _, result in results.items()]
        elif isinstance(results, Result):
            results = [results]

        result_names = [x.name for x in results]
        if len(set(result_names)) != len(result_names):
            raise Exception('Results must have different names (in their result.name property)')
        for result in results:
            if result.model.progset is None:
                raise Exception('Tried to plot program outputs for result "%s", but that result did not use programs' % result.name)

        if outputs is None:
            outputs = results[0].model.progset.programs.keys()
        elif not isinstance(outputs, list):
            outputs = [outputs]

        outputs = _expand_dict(outputs)

        assert quantity in ['spending', 'coverage_number', 'coverage_eligible', 'coverage_fraction', 'coverage_capacity']
        # Make a new PlotData instance
        # We are using __new__ because this method is to be formally considered an alternate constructor and
        # thus bears responsibility for ensuring this new instance is initialized correctly
        plotdata = PlotData.__new__(PlotData)
        plotdata.series = []

        # Because aggregations always occur within a Result object, loop over results
        for result in results:

            if quantity == 'spending':
                all_vals = result.get_alloc()
                units = result.model.progset.currency
                timescales = dict.fromkeys(all_vals, 1.0)
            elif quantity in {'coverage_capacity', 'coverage_number'}:
                if quantity == 'coverage_capacity':
                    all_vals = result.get_coverage('capacity')
                else:
                    all_vals = result.get_coverage('number')
                units = 'Number of people'
                timescales = dict.fromkeys(all_vals, 1.0)
            elif quantity == 'coverage_eligible':
                all_vals = result.get_coverage('eligible')
                units = 'Number of people'
                timescales = dict.fromkeys(all_vals, None)
            elif quantity == 'coverage_fraction':
                all_vals = result.get_coverage('fraction')
                units = 'Fraction covered'
                timescales = dict.fromkeys(all_vals, None)
            else:
                raise Exception('Unknown quantity')

            for output in outputs:  # For each final output
                if isinstance(output, dict):  # If this is an aggregation over programs
                    if quantity == 'spending':
                        output_name = list(output.keys())[0]  # This is the aggregated name
                        labels = output[output_name]  # These are the quantities being aggregated

                        # We only support summation for combining program spending, not averaging
                        vals = sum(all_vals[x] for x in labels)
                        output_name = output_name
                        data_label = None  # No data present for aggregations
                        timescale = timescales[labels[0]]
                    else:
                        raise Exception('Cannot use program aggregation for anything other than spending yet')
                else:
                    vals = all_vals[output]
                    output_name = output
                    data_label = output  # Can look up program spending by the program name
                    timescale = timescales[output]

                if nan_outside:
                    vals[(result.t < result.model.program_instructions.start_year) | (result.t > result.model.program_instructions.stop_year)] = np.nan

                plotdata.series.append(Series(result.t, vals, result=result.name, pop=FS.DEFAULT_SYMBOL_INAPPLICABLE, output=output_name, data_label=data_label, units=units, timescale=timescale))  # The program should specify the units for its unit cost

        plotdata.results = sc.odict()
        for result in results:
            plotdata.results[result.name] = result.name

        plotdata.pops = sc.odict({FS.DEFAULT_SYMBOL_INAPPLICABLE: FS.DEFAULT_SYMBOL_INAPPLICABLE})

        plotdata.outputs = sc.odict()
        for output in outputs:
            key = list(output.keys())[0] if isinstance(output, dict) else output
            plotdata.outputs[key] = results[0].model.progset.programs[key].label if key in results[0].model.progset.programs else key

        if t_bins is not None:
            if quantity in ['spending', 'coverage_number']:
                plotdata._time_aggregate(t_bins, 'integrate')
            elif quantity in ['coverage_eligible', 'coverage_fraction']:
                plotdata._time_aggregate(t_bins, 'average')

        if accumulate is not None:
            plotdata._accumulate(accumulate)

        return plotdata

    def tvals(self):
        """
        Return vector of time values

        This method returns a vector of time values for the ``PlotData`` object, if all of the series have the
        same time axis (otherwise it will throw an error). All series must have the same number of timepoints.
        This will always be the case for a ``PlotData`` object unless the instance has been manually modified after construction.

        :return: Tuple with (array of time values, array of time labels)

        """

        assert len(set([len(x.tvec) for x in self.series])) == 1, "All series must have the same number of time points."
        tvec = self.series[0].tvec
        t_labels = self.series[0].t_labels
        for i in range(1, len(self.series)):
            assert (all(np.equal(self.series[i].tvec, tvec))), 'All series must have the same time points'
        return tvec, t_labels

    def interpolate(self, new_tvec):
        """
        Interpolate all ``Series`` onto new time values

        This will modify all of the contained ``Series`` objects in-place.
        The modified ``PlotData`` instance is also returned, so that interpolation and
        construction can be performed in one line. i.e. both

        >>> d = PlotData(result)
        ... d.interpolate(tvals)

        and

        >>> vals = PlotData(result).interpolate(tvals)

        will work as intended.

        :param new_tvec: Vector of new time values
        :return: The modified `PlotData` instance

        """

        new_tvec = sc.promotetoarray(new_tvec)
        for series in self.series:
            series.vals = series.interpolate(new_tvec)
            series.tvec = np.copy(new_tvec)
            series.t_labels = np.copy(new_tvec)
        return self

    def __getitem__(self, key: tuple):
        """
        Implement custom indexing

        The :class:`Series` objects stored within :class:`PlotData` are each bound to a single
        result, population, and output. This operator makes it possible to easily retrieve
        a particular :class:`Series` instance. For example,

        >>> d = PlotData(results)
        ... d['default','0-4','sus']

        :param key: A tuple of (result,pop,output)
        :return: A :class:`Series` instance

        """

        for s in self.series:
            if s.result == key[0] and s.pop == key[1] and s.output == key[2]:
                return s
        raise Exception('Series %s-%s-%s not found' % (key[0], key[1], key[2]))

    def set_colors(self, colors=None, results='all', pops='all', outputs='all', overwrite=False):
        """
        Assign colors to quantities

        This function facilitates assigned colors to the ``Series`` objects contained in this
        ``PlotData`` instance.

        :param colors: Specify the colours to use. This can be
                    - A list of colours that applies to the list of all matching items
                    - A single colour to use for all matching items
                    - The name of a colormap to use (e.g., 'Blues')
        :param results: A list of results to set colors for, or a dict of results where the key names the results (e.g. ``PlotData.results``)
        :param pops: A list of pops to set colors for, or a dict of pops where the key names the pops (e.g. ``PlotData.pops``
        :param outputs:A list of outputs to set colors for, or a dict of outputs where the key names the outputs (e.g. ``PlotData.outputs``)
        :param overwrite: False (default) or True. If True, then any existing manually set colours will be overwritten
        :return: The `PlotData` instance (also modified in-place)

        Essentially, the lists of results, pops, and outputs are used to filter the ``Series`` resulting in a list of ``Series`` to operate on.
        Then, the colors argument is applied to that list.

        """

        if isinstance(results, dict):
            results = results.keys()
        else:
            results = sc.promotetolist(results)

        if isinstance(pops, dict):
            pops = pops.keys()
        else:
            pops = sc.promotetolist(pops)

        if isinstance(outputs, dict):
            outputs = outputs.keys()
        else:
            outputs = sc.promotetolist(outputs)

        targets = list(itertools.product(results, pops, outputs))

        if colors is None:
            colors = sc.gridcolors(len(targets))  # Default colors
        elif isinstance(colors, list):
            assert len(colors) == len(targets), 'Number of colors must either be a string, or a list with as many elements as colors to set'
            colors = colors
        elif colors.startswith('#') or colors not in [m for m in plt.cm.datad if not m.endswith("_r")]:
            colors = [colors for _ in range(len(targets))]  # Apply color to all requested outputs
        else:
            color_norm = matplotlib_colors.Normalize(vmin=-1, vmax=len(targets))
            scalar_map = cmx.ScalarMappable(norm=color_norm, cmap=colors)
            colors = [scalar_map.to_rgba(index) for index in range(len(targets))]

        # Now each of these colors gets assigned
        for color, target in zip(colors, targets):
            series = self.series
            series = [x for x in series if (x.result == target[0] or target[0] == 'all')]
            series = [x for x in series if (x.pop == target[1] or target[1] == 'all')]
            series = [x for x in series if (x.output == target[2] or target[2] == 'all')]
            for s in series:
                s.color = color if (s.color is None or overwrite) else s.color

        return self


class Series:
    """
    Represent a plottable time series

    A Series represents a quantity available for plotting. It is like a `TimeSeries` but contains
    additional information only used for plotting, such as color.

    :param tvec: array of time values
    :param vals: array of values
    :param result: name of the result associated with ths data
    :param pop: name of the pop associated with the data
    :param output: name of the output associated with the data
    :param data_label: name of a quantity in project data to plot in conjunction with this `Series`
    :param color: the color to render the `Series` with
    :param units: the units for the values
    :param timescale: For Number, Probability and Duration units, there are timescales associated with them

    """

    def __init__(self, tvec, vals, result='default', pop='default', output='default', data_label='', color=None, units='', timescale=None, data_pop=''):
        self.tvec = np.copy(tvec)  # : array of time values
        self.t_labels = np.copy(self.tvec)  # : Iterable array of time labels - could be set to strings like [2010-2014]
        self.vals = np.copy(vals)  # : array of values
        self.result = result  # : name of the result associated with ths data
        self.pop = pop  # : name of the pop associated with the data
        self.output = output  # : name of the output associated with the data
        self.color = color  # : the color to render the `Series` with
        self.data_label = data_label  #: Used to identify data for plotting - should match the name of a data TDVE
        self.data_pop = data_pop  #: Used to identify which population in the TDVE (specified by ``data_label``) to look up
        self.units = units  #: The units for the quantity to display on the plot

        #: If the quantity has a time-like denominator (e.g. number/year, probability/day) then the denominator is stored here (in units of years)
        #: This enables quantities to be time-aggregated correctly (e.g. number/day must be converted to number/timestep prior to summation or integration)
        #: For links, the timescale is normally just ``dt``. This also enables more rigorous checking for quantities with time denominators than checking
        #: for a string like ``'/year'`` because users may not set this specifically.
        self.timescale = timescale

        if np.any(np.isnan(vals)):
            logger.warning('%s contains NaNs', self)

    @property
    def unit_string(self):
        """
        Return the units for the quantity including timescale

        When making plots, it is useful for the axis label to have the units of the quantity. The units should
        also include the time scale e.g. "Death rate (probability per day)". However, if the timescale changes
        due to aggregation or accumulation, then the value might be different. In that case,
        The unit of the quantity is interpreted as a numerator if the Timescale is not None. For example,
        Compartments have units of 'number', while Links have units of 'number/timestep' which is stored as
        ``Series.units='number'`` and ``Series.timescale=0.25`` (if ``dt=0.25``). The `unit_string` attribute

        :return:
        """

        if self.timescale is not None:
            if self.units == FS.QUANTITY_TYPE_DURATION:
                return '%s' % (format_duration(self.timescale, True))
            else:
                return '%s per %s' % (self.units, format_duration(self.timescale))
        else:
            return self.units

    def __repr__(self):
        return 'Series(%s,%s,%s)' % (self.result, self.pop, self.output)

    def interpolate(self, new_tvec):
        """
        Return interpolated vector of values

        This function returns an `np.array()` with the values of this series interpolated onto the requested
        time array new_tvec. To ensure results are not misleading, extrapolation is disabled
        and will return `NaN` if `new_tvec` contains values outside the original time range.

        Note that unlike `PlotData.interpolate()`, `Series.interpolate()` does not modify the object but instead
        returns the interpolated values. This makes the `Series` object more versatile (`PlotData` is generally
        used only for plotting, but the `Series` object can be a convenient way to work with values computed using
        the sophisticated aggregations within `PlotData`).

        :param new_tvec: array of new time values
        :return: array with interpolated values (same size as `new_tvec`)

        """

        out_of_bounds = (new_tvec < self.tvec[0]) | (new_tvec > self.tvec[-1])
        if np.any(out_of_bounds):
            logger.warning('Series has values from %.2f to %.2f so requested time points %s are out of bounds', self.tvec[0], self.tvec[-1], new_tvec[out_of_bounds])
        return np.interp(sc.promotetoarray(new_tvec), self.tvec, self.vals, left=np.nan, right=np.nan)


def plot_bars(plotdata, stack_pops=None, stack_outputs=None, outer=None, legend_mode=None, show_all_labels=False, orientation='vertical') -> list:
    """
    Produce a bar plot

    :param plotdata: a :class:`PlotData` instance to plot
    :param stack_pops: A list of lists with populations to stack. A bar is rendered for each item in the list.
                       For example, `[['0-4','5-14'],['15-64']]` will render two bars, with two populations stacked
                       in the first bar, and only one population in the second bar. Items not appearing in this list
                       will be rendered unstacked.
    :param stack_outputs: Same as `stack_pops`, but for outputs.
    :param outer: Optionally select whether the outermost/highest level of grouping is by `'times'` or by `'results'`
    :param legend_mode: override the default legend mode in settings
    :param show_all_labels: If True, then inner/outer labels will be shown even if there is only one label
    :param orientation: 'vertical' (default) or 'horizontal'
    :return: A list of newly created Figures

    """

    global settings
    if legend_mode is None:
        legend_mode = settings['legend_mode']

    assert outer in [None, 'times', 'results'], 'Supported outer groups are "times" or "results"'
    assert orientation in ['vertical', 'horizontal'], 'Supported orientations are "vertical" or "horizontal"'

    if outer is None:
        if len(plotdata.results) == 1:
            # If there is only one Result, then use 'outer=results' so that times can be promoted to axis labels
            outer = 'results'
        else:
            outer = 'times'

    plotdata = sc.dcp(plotdata)

    # Note - all of the tvecs must be the same
    tvals, t_labels = plotdata.tvals()  # We have to iterate over these, with offsets, if there is more than one

    # If quantities are stacked, then they need to be coloured differently.
    if stack_pops is None:
        color_by = 'outputs'
        plotdata.set_colors(outputs=plotdata.outputs.keys())
    elif stack_outputs is None:
        color_by = 'pops'
        plotdata.set_colors(pops=plotdata.pops.keys())
    else:
        color_by = 'both'
        plotdata.set_colors(pops=plotdata.pops.keys(), outputs=plotdata.outputs.keys())

    def process_input_stacks(input_stacks, available_items):
        # Sanitize the input. input stack could be
        # - A list of stacks, where a stack is a list of pops or a string with a single pop
        # - A dict of stacks, where the key is the name, and the value is a list of pops or a string with a single pop
        # - None, in which case all available items are used
        # - 'all' in which case all of the items appear in a single stack
        #
        # The return value `output_stacks` is a list of tuples where
        # (a,b,c)
        # a - The automatic name
        # b - User provided manual name
        # c - List of pop labels
        # Same for outputs

        if input_stacks is None:
            return [(x, '', [x]) for x in available_items]
        elif input_stacks == 'all':
            # Put all available items into a single stack
            return process_input_stacks([available_items], available_items)

        items = set()
        output_stacks = []
        if isinstance(input_stacks, list):
            for x in input_stacks:
                if isinstance(x, list):
                    output_stacks.append(('', '', x) if len(x) > 1 else (x[0], '', x))
                    items.update(x)
                elif sc.isstring(x):
                    output_stacks.append((x, '', [x]))
                    items.add(x)
                else:
                    raise Exception('Unsupported input')

        elif isinstance(input_stacks, dict):
            for k, x in input_stacks.items():
                if isinstance(x, list):
                    output_stacks.append(('', k, x) if len(x) > 1 else (x[0], k, x))
                    items.update(x)
                elif sc.isstring(x):
                    output_stacks.append((x, k, [x]))
                    items.add(x)
                else:
                    raise Exception('Unsupported input')

        # Add missing items
        missing = list(set(available_items) - items)
        output_stacks += [(x, '', [x]) for x in missing]
        return output_stacks

    pop_stacks = process_input_stacks(stack_pops, plotdata.pops.keys())
    output_stacks = process_input_stacks(stack_outputs, plotdata.outputs.keys())

    # Now work out which pops and outputs appear in each bar (a bar is a pop-output combo)
    bar_pops = []
    bar_outputs = []
    for pop in pop_stacks:
        for output in output_stacks:
            bar_pops.append(pop)
            bar_outputs.append(output)

    width = settings['bar_width']
    gaps = [0.1, 0.4, 0.8]  # Spacing within blocks, between inner groups, and between outer groups

    block_width = len(bar_pops) * (width + gaps[0])

    # If there is only one bar group, then increase spacing between bars
    if len(tvals) == 1 and len(plotdata.results) == 1:
        gaps[0] = 0.3

    if outer == 'times':
        if len(plotdata.results) == 1:  # If there is only one inner group
            gaps[2] = gaps[1]
            gaps[1] = 0
        result_offset = block_width + gaps[1]
        tval_offset = len(plotdata.results) * (block_width + gaps[1]) + gaps[2]
        iterator = nested_loop([range(len(plotdata.results)), range(len(tvals))], [0, 1])
    elif outer == 'results':
        if len(tvals) == 1:  # If there is only one inner group
            gaps[2] = gaps[1]
            gaps[1] = 0
        result_offset = len(tvals) * (block_width + gaps[1]) + gaps[2]
        tval_offset = block_width + gaps[1]
        iterator = nested_loop([range(len(plotdata.results)), range(len(tvals))], [1, 0])
    else:
        raise Exception('outer option must be either "times" or "results"')

    figs = []
    fig, ax = plt.subplots()
    fig.patch.set_alpha(0)
    ax.patch.set_alpha(0)
    fig.set_label('bars')
    figs.append(fig)

    rectangles = defaultdict(list)  # Accumulate the list of rectangles for each colour
    color_legend = sc.odict()

    # NOTE
    # pops, output - colour separates them. To merge colours, aggregate the data first
    # results, time - spacing separates them. Can choose to group by one or the other

    # Now, there are three levels of ticks
    # There is the within-block level, the inner group, and the outer group
    block_labels = []  # Labels for individual bars (tick labels)
    inner_labels = []  # Labels for bar groups below axis
    block_offset = None
    base_offset = None
    negative_present = False  # If True, it means negative quantities were present

    # Iterate over the inner and outer groups, rendering blocks at a time
    for r_idx, t_idx in iterator:
        base_offset = r_idx * result_offset + t_idx * tval_offset  # Offset between outer groups
        block_offset = 0.0  # Offset between inner groups

        if outer == 'results':
            inner_labels.append((base_offset + block_width / 2.0, t_labels[t_idx]))
        elif outer == 'times':
            inner_labels.append((base_offset + block_width / 2.0, plotdata.results[r_idx]))

        for idx, bar_pop, bar_output in zip(range(len(bar_pops)), bar_pops, bar_outputs):
            # pop is something like ['0-4','5-14'] or ['0-4']
            # output is something like ['sus','vac'] or ['0-4'] depending on the stack

            y0 = [0, 0]  # Baselines for positive and negative bars, respectively

            # Set the name of the bar
            # If the user provided a label, it will always be displayed
            # In addition, if there is more than one label of the other (output/pop) type,
            # then that label will also be shown, otherwise it will be suppressed
            if bar_pop[1] or bar_output[1]:
                if bar_pop[1]:
                    if bar_output[1]:
                        bar_label = '%s\n%s' % (bar_pop[1], bar_output[1])
                    elif len(output_stacks) > 1 and len(set([x[0] for x in output_stacks])) > 1 and bar_output[0]:
                        bar_label = '%s\n%s' % (bar_pop[1], bar_output[0])
                    else:
                        bar_label = bar_pop[1]
                else:
                    if len(pop_stacks) > 1 and len(set([x[0] for x in pop_stacks])) > 1 and bar_pop[0]:
                        bar_label = '%s\n%s' % (bar_pop[0], bar_output[1])
                    else:
                        bar_label = bar_output[1]
            else:
                if color_by == 'outputs' and len(pop_stacks) > 1 and len(set([x[0] for x in pop_stacks])) > 1:
                    bar_label = bar_pop[0]
                elif color_by == 'pops' and len(output_stacks) > 1 and len(set([x[0] for x in output_stacks])) > 1:
                    bar_label = bar_output[0]
                else:
                    bar_label = ''

            for pop in bar_pop[2]:
                for output in bar_output[2]:
                    series = plotdata[plotdata.results[r_idx], pop, output]
                    y = series.vals[t_idx]
                    if y >= 0:
                        baseline = y0[0]
                        y0[0] += y
                        height = y
                    else:
                        baseline = y0[1] + y
                        y0[1] += y
                        height = -y
                        negative_present = True

                    if orientation == 'horizontal':
                        rectangles[series.color].append(Rectangle((baseline, base_offset + block_offset), height, width))
                    else:
                        rectangles[series.color].append(Rectangle((base_offset + block_offset, baseline), width, height))

                    if series.color in color_legend and (pop, output) not in color_legend[series.color]:
                        color_legend[series.color].append((pop, output))
                    elif series.color not in color_legend:
                        color_legend[series.color] = [(pop, output)]

            block_labels.append((base_offset + block_offset + width / 2., bar_label))

            block_offset += width + gaps[0]

    # Add the patches to the figure and assemble the legend patches
    legend_patches = []

    for color, items in color_legend.items():
        pc = PatchCollection(rectangles[color], facecolor=color, edgecolor='none')
        ax.add_collection(pc)
        pops = set([x[0] for x in items])
        outputs = set([x[1] for x in items])

        if pops == set(plotdata.pops.keys()) and len(outputs) == 1:  # If the same color is used for all pops and always the same output
            label = plotdata.outputs[items[0][1]]  # Use the output name
        elif outputs == set(plotdata.outputs.keys()) and len(pops) == 1:  # Same color for all outputs and always same pop
            label = plotdata.pops[items[0][0]]  # Use the pop name
        else:
            label = ''
            for x in items:
                label += '%s-%s,\n' % (plotdata.pops[x[0]], plotdata.outputs[x[1]])
            label = label.strip()[:-1]  # Replace trailing newline and comma
        legend_patches.append(Patch(facecolor=color, label=label))

    # Set axes now, because we need block_offset and base_offset after the loop
    ax.autoscale()
    _turn_off_border(ax)
    block_labels = sorted(block_labels, key=lambda x: x[0])

    if orientation == 'horizontal':
        ax.set_ylim(bottom=-2 * gaps[0], top=block_offset + base_offset)
        fig.set_figheight(0.75 + 0.75 * (block_offset + base_offset))
        if not negative_present:
            ax.set_xlim(left=0)
        else:
            ax.spines['right'].set_color('k')
            ax.spines['right'].set_position('zero')
        ax.set_yticks([x[0] for x in block_labels])
        ax.set_yticklabels([x[1] for x in block_labels])
        ax.invert_yaxis()
        ax.xaxis.set_major_formatter(FuncFormatter(sc.SItickformatter))
    else:
        ax.set_xlim(left=-2 * gaps[0], right=block_offset + base_offset)
        fig.set_figwidth(1.1 + 1.1 * (block_offset + base_offset))
        if not negative_present:
            ax.set_ylim(bottom=0)
        else:
            ax.spines['top'].set_color('k')
            ax.spines['top'].set_position('zero')
        ax.set_xticks([x[0] for x in block_labels])
        ax.set_xticklabels([x[1] for x in block_labels])
        ax.yaxis.set_major_formatter(FuncFormatter(sc.SItickformatter))

    # Calculate the units. As all bar patches are shown on the same axis, they are all expected to have the
    # same units. If they do not, the plot could be misleading
    units = list(set([x.unit_string for x in plotdata.series]))
    if len(units) == 1 and units[0] is not None:
        if orientation == 'horizontal':
            ax.set_xlabel(units[0].capitalize())
        else:
            ax.set_ylabel(units[0].capitalize())
    elif len(units) > 1:
        logger.warning('Warning - bar plot quantities mix units, double check that output selection is correct')

    # Outer group labels are only displayed if there is more than one group
    if outer == 'times' and (show_all_labels or len(tvals) > 1):
        offset = 0.0
        for t in t_labels:
            # Can't use title() here, there are usually more than one of these labels and they need to be positioned
            # at the particular axis value where the block of bars appear. Also, it would be common that the plot still
            # needs a title in addition to these (these outer labels are essentially tertiary axis ticks, not a title for the plot)
            if orientation == 'horizontal':
                ax.text(1, offset + (tval_offset - gaps[1] - gaps[2]) / 2, t, transform=ax.get_yaxis_transform(),
                        verticalalignment='center', horizontalalignment='left')
            else:
                ax.text(offset + (tval_offset - gaps[1] - gaps[2]) / 2, 1, t, transform=ax.get_xaxis_transform(),
                        verticalalignment='bottom', horizontalalignment='center')
            offset += tval_offset

    elif outer == 'results' and (show_all_labels or len(plotdata.results) > 1):
        offset = 0.0
        for r in plotdata.results:
            if orientation == 'horizontal':
                ax.text(1, offset + (result_offset - gaps[1] - gaps[2]) / 2, plotdata.results[r],
                        transform=ax.get_yaxis_transform(), verticalalignment='center', horizontalalignment='left')
            else:
                ax.text(offset + (result_offset - gaps[1] - gaps[2]) / 2, 1, plotdata.results[r],
                        transform=ax.get_xaxis_transform(), verticalalignment='bottom', horizontalalignment='center')
            offset += result_offset

    # If there are no block labels (e.g. due to stacking) and the number of inner labels matches the number of bars, then promote the inner group
    # labels and use them as bar labels
    if not any([x[1] for x in block_labels]) and len(block_labels) == len(inner_labels):
        if orientation == 'horizontal':
            ax.set_yticks([x[0] for x in inner_labels])
            ax.set_yticklabels([x[1] for x in inner_labels])
        else:
            ax.set_xticks([x[0] for x in inner_labels])
            ax.set_xticklabels([x[1] for x in inner_labels])
    elif show_all_labels or (len(inner_labels) > 1 and len(set([x for _, x in inner_labels])) > 1):
        # Otherwise, if there is only one inner group AND there are bar labels, don't show the inner group labels unless show_all_labels is True
        if orientation == 'horizontal':
            ax2 = ax.twinx()  # instantiate a second axes that shares the same y-axis
            ax2.set_yticks([x[0] for x in inner_labels])
            # TODO - At the moment there is a chance these labels will overlap, need to increase the offset somehow e.g. padding with spaces
            # Best to leave this until a specific test case arises
            # Simply rotating doesn't work because the vertical labels also overlap with the original axis labels
            # So would be necessary to apply some offset as well (perhaps from YAxis.get_text_widths)
            ax2.set_yticklabels([str(x[1]) for x in inner_labels])
            ax2.yaxis.set_ticks_position('left')
            ax2.set_ylim(ax.get_ylim())
        else:
            ax2 = ax.twiny()  # instantiate a second axes that shares the same x-axis
            ax2.set_xticks([x[0] for x in inner_labels])
            ax2.set_xticklabels(['\n\n' + str(x[1]) for x in inner_labels])
            ax2.xaxis.set_ticks_position('bottom')
            ax2.set_xlim(ax.get_xlim())
        ax2.tick_params(axis=u'both', which=u'both', length=0)
        ax2.spines['right'].set_visible(False)
        ax2.spines['top'].set_visible(False)
        ax2.spines['left'].set_visible(False)
        ax2.spines['bottom'].set_visible(False)

    fig.tight_layout()  # Do a final resizing

    # Do the legend last, so repositioning the axes works properly
    if legend_mode == 'together':
        _render_legend(ax, plot_type='bar', handles=legend_patches)
    elif legend_mode == 'separate':
        figs.append(sc.separatelegend(handles=legend_patches, reverse=True))

    return figs


def plot_series(plotdata, plot_type='line', axis=None, data=None, legend_mode=None, lw=None) -> list:
    """
    Produce a time series plot

    :param plotdata: a :class:`PlotData` instance to plot
    :param plot_type: 'line', 'stacked', or 'proportion' (stacked, normalized to 1)
    :param axis: Specify which quantity to group outputs on plots by - can be 'outputs', 'results', or 'pops'. A line will
                 be drawn for each of the selected quantity, and any other quantities will appear as separate figures.
    :param data:  Draw scatter points for data wherever the output label matches a data label. Only draws data if the plot_type is 'line'
    :param legend_mode: override the default legend mode in settings
    :param lw: override the default line width
    :return: A list of newly created Figures

    """

    global settings
    if legend_mode is None:
        legend_mode = settings['legend_mode']

    if lw is None:
        lw = settings['line_width']

    if axis is None:
        axis = 'outputs'
    assert axis in ['outputs', 'results', 'pops']

    figs = []
    ax = None

    plotdata = sc.dcp(plotdata)
    if min([len(s.vals) for s in plotdata.series]) == 1:
        logger.warning('At least one Series has only one timepoint. Series must have at least 2 time points to be rendered as a line - `plot_bars` may be more suitable for such data')

    if axis == 'results':
        plotdata.set_colors(results=plotdata.results.keys())

        for pop in plotdata.pops.keys():
            for output in plotdata.outputs.keys():
                fig, ax = plt.subplots()
                fig.patch.set_alpha(0)
                ax.patch.set_alpha(0)
                fig.set_label('%s_%s' % (pop, output))
                figs.append(fig)

                units = list(set([plotdata[result, pop, output].unit_string for result in plotdata.results]))
                if len(units) == 1 and units[0]:
                    ax.set_ylabel('%s (%s)' % (plotdata.outputs[output], units[0]))
                else:
                    ax.set_ylabel('%s' % (plotdata.outputs[output]))

                if plotdata.pops[pop] != FS.DEFAULT_SYMBOL_INAPPLICABLE:
                    ax.set_title('%s' % (plotdata.pops[pop]))

                if plot_type in ['stacked', 'proportion']:
                    y = np.stack([plotdata[result, pop, output].vals for result in plotdata.results])
                    y = y / np.sum(y, axis=0) if plot_type == 'proportion' else y
                    ax.stackplot(plotdata[plotdata.results.keys()[0], pop, output].tvec, y,
                                 labels=[plotdata.results[x] for x in plotdata.results],
                                 colors=[plotdata[result, pop, output].color for result in plotdata.results])
                    if plot_type == 'stacked' and data is not None:
                        _stack_data(ax, data, [plotdata[result, pop, output] for result in plotdata.results])
                else:
                    for i, result in enumerate(plotdata.results):
                        ax.plot(plotdata[result, pop, output].tvec, plotdata[result, pop, output].vals,
                                color=plotdata[result, pop, output].color, label=plotdata.results[result], lw=lw)
                        if data is not None and i == 0:
                            _render_data(ax, data, plotdata[result, pop, output])
                _apply_series_formatting(ax, plot_type)
                if legend_mode == 'together':
                    _render_legend(ax, plot_type)

    elif axis == 'pops':
        plotdata.set_colors(pops=plotdata.pops.keys())

        for result in plotdata.results:
            for output in plotdata.outputs:
                fig, ax = plt.subplots()
                fig.patch.set_alpha(0)
                ax.patch.set_alpha(0)
                fig.set_label('%s_%s' % (result, output))
                figs.append(fig)

                units = list(set([plotdata[result, pop, output].unit_string for pop in plotdata.pops]))
                if len(units) == 1 and units[0]:
                    ax.set_ylabel('%s (%s)' % (plotdata.outputs[output], units[0]))
                else:
                    ax.set_ylabel('%s' % (plotdata.outputs[output]))

                ax.set_title('%s' % (plotdata.results[result]))
                if plot_type in ['stacked', 'proportion']:
                    y = np.stack([plotdata[result, pop, output].vals for pop in plotdata.pops])
                    y = y / np.sum(y, axis=0) if plot_type == 'proportion' else y
                    ax.stackplot(plotdata[result, plotdata.pops.keys()[0], output].tvec, y,
                                 labels=[plotdata.pops[x] for x in plotdata.pops],
                                 colors=[plotdata[result, pop, output].color for pop in plotdata.pops])
                    if plot_type == 'stacked' and data is not None:
                        _stack_data(ax, data, [plotdata[result, pop, output] for pop in plotdata.pops])
                else:
                    for pop in plotdata.pops:
                        ax.plot(plotdata[result, pop, output].tvec, plotdata[result, pop, output].vals,
                                color=plotdata[result, pop, output].color, label=plotdata.pops[pop], lw=lw)
                        if data is not None:
                            _render_data(ax, data, plotdata[result, pop, output])
                _apply_series_formatting(ax, plot_type)
                if legend_mode == 'together':
                    _render_legend(ax, plot_type)

    elif axis == 'outputs':
        plotdata.set_colors(outputs=plotdata.outputs.keys())

        for result in plotdata.results:
            for pop in plotdata.pops:
                fig, ax = plt.subplots()
                fig.patch.set_alpha(0)
                ax.patch.set_alpha(0)
                fig.set_label('%s_%s' % (result, pop))
                figs.append(fig)

                units = list(set([plotdata[result, pop, output].unit_string for output in plotdata.outputs]))
                if len(units) == 1 and units[0]:
                    ax.set_ylabel(units[0][0].upper() + units[0][1:])

                if plotdata.pops[pop] != FS.DEFAULT_SYMBOL_INAPPLICABLE:
                    ax.set_title('%s-%s' % (plotdata.results[result], plotdata.pops[pop]))
                else:
                    ax.set_title('%s' % (plotdata.results[result]))

                if plot_type in ['stacked', 'proportion']:
                    y = np.stack([plotdata[result, pop, output].vals for output in plotdata.outputs])
                    y = y / np.sum(y, axis=0) if plot_type == 'proportion' else y
                    ax.stackplot(plotdata[result, pop, plotdata.outputs.keys()[0]].tvec, y,
                                 labels=[plotdata.outputs[x] for x in plotdata.outputs],
                                 colors=[plotdata[result, pop, output].color for output in plotdata.outputs])
                    if plot_type == 'stacked' and data is not None:
                        _stack_data(ax, data, [plotdata[result, pop, output] for output in plotdata.outputs])
                else:
                    for output in plotdata.outputs:
                        ax.plot(plotdata[result, pop, output].tvec, plotdata[result, pop, output].vals,
                                color=plotdata[result, pop, output].color, label=plotdata.outputs[output], lw=lw)
                        if data is not None:
                            _render_data(ax, data, plotdata[result, pop, output])
                _apply_series_formatting(ax, plot_type)
                if legend_mode == 'together':
                    _render_legend(ax, plot_type)
    else:
        raise Exception('axis option must be one of "results", "pops" or "outputs"')

    if legend_mode == 'separate':
        reverse_legend = True if plot_type in ['stacked', 'proportion'] else False
        figs.append(sc.separatelegend(ax, reverse=reverse_legend))

    return figs


def _stack_data(ax, data, series) -> None:
    """
    Internal function to stack series data

    Used by `plot_series` when rendering stacked plots and also showing data.

    """

    baselines = np.cumsum(np.stack([s.vals for s in series]), axis=0)
    baselines = np.vstack([np.zeros((1, baselines.shape[1])), baselines])  # Insert row of zeros for first data row
    for i, s in enumerate(series):
        _render_data(ax, data, s, baselines[i, :], True)


def _render_data(ax, data, series, baseline=None, filled=False) -> None:
    """
    Renders a scatter plot for a single variable in a single population

    :param ax: axis object that data will be rendered in
    :param data: a ProjectData instance containing the data to render
    :param series: a `Series` object, the 'pop' and 'data_label' attributes are used to extract the TimeSeries from the data
    :param baseline: adds an offset to the data e.g. for stacked plots
    :param filled: fill the marker with a solid fill e.g. for stacked plots

    """

    ts = data.get_ts(series.data_label, series.data_pop)
    if ts is None:
        return

    if not ts.has_time_data:
        return

    t, y = ts.get_arrays()

    if baseline is not None:
        y_data = np.interp(sc.promotetoarray(t), series.tvec, baseline, left=np.nan, right=np.nan)
        y = y + y_data

    if filled:
        ax.scatter(t, y, marker='o', s=40, linewidths=1, facecolors=series.color, color='k')  # label='Data %s %s' % (name(pop,proj),name(output,proj)))
    else:
        ax.scatter(t, y, marker='o', s=40, linewidths=3, facecolors='none', color=series.color)  # label='Data %s %s' % (name(pop,proj),name(output,proj)))


def _apply_series_formatting(ax, plot_type) -> None:
    # This function applies formatting that is common to all Series plots
    # (irrespective of the 'axis' setting)
    ax.autoscale(enable=True, axis='x', tight=True)
    ax.set_xlabel('Year')
    ax.set_ylim(bottom=0)
    _turn_off_border(ax)
    if plot_type == 'proportion':
        ax.set_ylim(top=1)
        ax.set_ylabel('Proportion ' + ax.get_ylabel())
    else:
        ax.set_ylim(top=ax.get_ylim()[1] * 1.05)
    ax.yaxis.set_major_formatter(FuncFormatter(sc.SItickformatter))


def _turn_off_border(ax) -> None:
    """
    Turns off top and right borders.

    Note that this function will leave the bottom and left borders on.

    :param ax: An axis object
    :return: None
    """
    ax.spines['right'].set_color('none')
    ax.spines['top'].set_color('none')
    ax.xaxis.set_ticks_position('bottom')
    ax.yaxis.set_ticks_position('left')


def plot_legend(entries: dict, plot_type='patch', fig=None, legendsettings=None):
    """
    Render a new legend

    :param entries: Dict where key is the label and value is the colour e.g. `{'sus':'blue','vac':'red'}`
    :param plot_type: can be 'patch' or 'line', or a list the same length as param_entries
    :param fig: Optionally takes in the figure to render the legend in. If not provided, a new figure will be created
    :param legendsettings: settings for the layout of the legend. If not provided will default to appropriate values depending on whether the legend is separate or together with a plot
    :return: The matplotlib `Figure` object containing the legend

    """
    if plot_type is None:
        plot_type = 'line'

    if isinstance(plot_type, list):
        assert len(plot_type)==len(entries), 'If plot_type is a list, it must have the same number of entries as entries'
        plot_types = plot_type
    else:
        plot_types = [plot_type for label in entries.keys()]

    h = []
    for label, color in entries.items():
        labels = entries.keys()
        i = labels.index(label)
        plot_type = plot_types[i]
        if plot_type == 'patch':
            h.append(Patch(color=color, label=label))
        elif plot_type == 'line':
            h.append(Line2D([0], [0], linewidth = settings['line_width'], color=color, label=label))
        elif plot_type == 'circle':
            h.append(Line2D([0], [0], marker='o', linewidth=0, markeredgewidth = settings['line_width'], fillstyle='none', color=color, label=label))
        else:
            h.append(plot_type)
            
    if fig is None:  # Draw in a new figure
        fig = sc.separatelegend(handles=h, legendsettings=legendsettings)
    else:
        existing_legend = fig.findobj(Legend)
        if existing_legend and existing_legend[0].parent is fig:  # If existing legend and this is a separate legend fig
            existing_legend[0].remove()  # Delete the old legend
            if legendsettings is None:
                legendsettings = {'loc': 'center', 'bbox_to_anchor': None, 'frameon': False}  # Settings for separate legend
            fig.legend(handles=h, **legendsettings)
        else:  # Drawing into an existing figure
            ax = fig.axes[0]
            if legendsettings is None:
                legendsettings = {'loc': 'center left', 'bbox_to_anchor': (1.05, 0.5), 'ncol': 1}
            if existing_legend:
                existing_legend[0].remove()  # Delete the old legend
                ax.legend(handles=h, **legendsettings)
            else:
                ax.legend(handles=h, **legendsettings)
                box = ax.get_position()
                ax.set_position([box.x0, box.y0, box.width * 0.8, box.height])

    return fig


def _render_legend(ax, plot_type=None, handles=None) -> None:
    """
    Internal function to render a legend

    :param ax: Axis in which to create the legend
    :param plot_type: Used to decide whether to reverse the legend order for stackplots
    :param handles: The handles of the objects to enter in the legend. Labels should be stored in the handles

    """

    if handles is None:
        handles, labels = ax.get_legend_handles_labels()
    else:
        labels = [h.get_label() for h in handles]

    legendsettings = {'loc': 'center left', 'bbox_to_anchor': (1.05, 0.5), 'ncol': 1, 'framealpha': 0}
#    labels = [textwrap.fill(label, 16) for label in labels]

    if plot_type in ['stacked', 'proportion', 'bar']:
        ax.legend(handles=handles[::-1], labels=labels[::-1], **legendsettings)
    else:
        ax.legend(handles=handles, labels=labels, **legendsettings)

    box = ax.get_position()
    ax.set_position([box.x0, box.y0, box.width * 0.8, box.height])


def reorder_legend(figs, order=None) -> None:
    """
    Change the order of an existing legend

    :param figs: Figure, or list of figures, containing legends for which the order should be changed
    :param order: Specification of the order in which to render the legend entries. This can be
                    - The string `'reverse'` which will reverse the order of the legend
                    - A list of indices mapping old position to new position. For example, if the
                        original label order was ['a,'b','c'], then order=[1,0,2] would result in ['b','a','c'].
                        If a partial list is provided, then only a subset of the legend entries will appear. This
                        allows this function to be used to remove legend entries as well.

    """

    if isinstance(figs, list):
        for fig in figs:  # Apply order operation to all figures passed in
            reorder_legend(fig, order=order)
        return
    else:
        fig = figs

    legend = fig.findobj(Legend)[0]
    assert len(legend._legend_handle_box._children) == 1, 'Only single-column legends are supported'
    vpacker = legend._legend_handle_box._children[0]

    if order is None:
        return
    elif order == 'reverse':
        order = range(len(legend.legendHandles) - 1, -1, -1)
    else:
        assert max(order) < len(vpacker._children), 'Requested index greater than number of legend entries'

    new_children = []
    for i in range(0, len(order)):
        new_children.append(vpacker._children[order[i]])
    vpacker._children = new_children


def relabel_legend(figs, labels) -> None:
    """
    Change the labels on an existing legend

    :param figs: Figure, or list of figures, to change labels in
    :param labels: `list` of labels the same length as the number of legend labels OR a `dict` of labels where the key is the index
    of the labels to change. The `dict` input option makes it possible to change only a subset of the labels.

    """

    if isinstance(figs, list):
        for fig in figs:
            relabel_legend(fig, labels=labels)
        return
    else:
        fig = figs

    legend = fig.findobj(Legend)[0]
    assert len(legend._legend_handle_box._children) == 1, 'Only single-column legends are supported'
    vpacker = legend._legend_handle_box._children[0]

    if isinstance(labels, list):
        assert len(labels) == len(vpacker._children), 'If specifying list of labels, length must match number of legend entries'
        labels = {i: l for i, l in enumerate(labels)}
    elif isinstance(labels, dict):
        idx = labels.keys()
        assert max(idx) < len(vpacker._children), 'Requested index greater than number of legend entries'
    else:
        raise Exception('Labels must be a list or a dict')

    for idx, label in labels.items():
        text = vpacker._children[idx]._children[1]._text
        text.set_text(label)


def _get_full_name(code_name: str, proj=None) -> str:
    """
    Return the label of an object retrieved by name

    If a :class:`Project` has been provided, code names can be converted into
    labels for plotting. This function is different to `framework.get_label()` though,
    because it supports converting population names to labels as well (this information is
    in the project's data, not in the framework), and it also supports converting
    link syntax (e.g. `sus:vac`) into full names as well. Note also that this means that the strings
    returned by `_get_full_name` can be as specific as necessary for plotting.

    :param code_name: The code name for a variable (e.g. `'sus'`, `'pris'`, `'sus:vac'`)
    :param proj: Optionally specify a :class:`Project` instance
    :return: If a project was provided, returns the full name. Otherwise, just returns the code name
    """

    if proj is None:
        return code_name

    if code_name in proj.data.pops:
        return proj.data.pops[code_name]['label']  # Convert population

    if ':' in code_name:  # We are parsing a link
        # Handle Links specified with colon syntax
        output_tokens = code_name.split(':')
        if len(output_tokens) == 2:
            output_tokens.append('')
        src, dest, par = output_tokens

        # If 'par_name:flow' syntax was used
        if dest == 'flow':
            if src in proj.framework:
                return "{0} (flow)".format(proj.framework.get_label(src))
            else:
                return "{0} (flow)".format(src)

        if src and src in proj.framework:
            src = proj.framework.get_label(src)

        if dest and dest in proj.framework:
            dest = proj.framework.get_label(dest)

        if par and par in proj.framework:
            par = proj.framework.get_label(par)

        full = 'Flow'
        if src:
            full += ' from {}'.format(src)
        if dest:
            full += ' to {}'.format(dest)
        if par:
            full += ' ({})'.format(par)
        return full
    else:
        if code_name in proj.framework:
            return proj.framework.get_label(code_name)
        else:
            return code_name


def _expand_dict(x: list) -> list:
    """
    Expand a dict with multiple keys into a list of single-key dicts

    An aggregation is defined as a mapping of multiple outputs into a single
    variable with a single label. This is represented by a dict with a single key,
    where the key is the label of the new quantity, and the value represents the instructions
    for how to compute the quantity. Sometimes outputs and pops are used directly, without
    renaming, so in this case, only the string representing the name of the quantity is required.
    Therefore, the format used internally by `PlotData` is that outputs/pops are represented
    as lists with length equal to the total number of quantities being returned/computed, and
    that list can contain dictionaries with single keys whenever an aggregation is required.

    For ease of use, it is convenient for users to enter multiple aggregations as a single dict
    with multiple keys. This function processes such a dict into the format used internally
    by PlotData.


    :param x: A list of inputs, containing strings or dicts that might have multiple keys
    :return: A list containing strings or dicts where any dicts have only one key

    Example usage:

    >>> _expand_dict(['a',{'b':1,'c':2}])
    ['a', {'b': 1}, {'c': 2}]

    """
    # If a list contains a dict with multiple keys, expand it into multiple dicts each
    # with a single key
    y = list()
    for v in x:
        if isinstance(v, dict):
            y += [{a: b} for a, b in v.items()]
        elif sc.isstring(v):
            y.append(v)
        else:
            raise Exception('Unknown type')
    return y


def _extract_labels(input_arrays) -> set:
    """
    Extract all quantities from list of dicts

    The inputs supported by `outputs` and `pops` can contain lists of optional
    aggregations. The first step in `PlotData` is to extract all of the quantities
    in the `Model` object that are required to compute the requested aggregations.

    :param input_arrays: Input string, list, or dict specifying aggregations
    :return: Set of unique string values that correspond to model quantities

    Example usage:

    >>> _extract_labels(['vac',{'a':['vac','sus']}])
    set(['vac','sus'])

    The main workflow is:

    ['vac',{'a':['vac','sus']}] -> ['vac','vac','sus'] -> set(['vac','sus'])

    i.e. first a flat list is constructed by replacing any dicts with their values
    and concatenating, then the list is converted into a set

    """

    out = []
    for x in input_arrays:
        if isinstance(x, dict):
            k = list(x.keys())
            assert len(k) == 1, 'Aggregation dict can only have one key'
            if sc.isstring(x[k[0]]):
                continue
            else:
                out += x[k[0]]
        else:
            out.append(x)
    return set(out)<|MERGE_RESOLUTION|>--- conflicted
+++ resolved
@@ -496,10 +496,6 @@
             else:
                 scale = 1.0
 
-<<<<<<< HEAD
-            f = scipy.interpolate.interp1d(s.tvec / scale, s.vals, axis=0, kind='linear', copy=False, assume_sorted=True, bounds_error=False, fill_value=np.nan)  # Return interpolation object for use in quadrature integration
-            vals = np.array([scipy.integrate.quadrature(f, l, u, maxiter=5 * s.vals.size)[0] for l, u in zip(lower / scale, upper / scale)])
-=======
             # We interpolate in time-aggregation because the time bins are independent of the step size. In contrast,
             # accumulation preserves the same time bins, so we don't need the interpolation step and instead go straight
             # to summation or trapezoidal integration
@@ -510,7 +506,6 @@
                 t2 = np.linspace(l,u,int(n))
                 v2 = np.interp(t2, s.tvec, s.vals, left=np.nan, right=np.nan) # Return NaN outside bounds - it should never be valid to use extrapolated output values in time aggregation
                 vals[i] = np.trapz(y=v2/scale, x=t2)  # Note division by timescale here, which annualizes it
->>>>>>> 1a4e51a3
 
             if method == 'integrate':
                 s.tvec = upper
@@ -1651,7 +1646,7 @@
             h.append(Line2D([0], [0], marker='o', linewidth=0, markeredgewidth = settings['line_width'], fillstyle='none', color=color, label=label))
         else:
             h.append(plot_type)
-            
+
     if fig is None:  # Draw in a new figure
         fig = sc.separatelegend(handles=h, legendsettings=legendsettings)
     else:
