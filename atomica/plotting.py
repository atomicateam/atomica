--- conflicted
+++ resolved
@@ -537,14 +537,8 @@
                         pass
 
             elif method == 'average':
-<<<<<<< HEAD
-                s.tvec = (lower + upper) / 2.0
-                s.vals = np.array(vals) / np.diff(t_bins / scale)  # Divide by bin width if averaging within the bins
-                s.units = 'Average %s' % (s.units)  # It will look odd to do 'Cumulative Average Number of people' but that's will accurately what the user has requested (combining aggregation and accumulation is permitted, but not likely to be necessary)
-=======
                 s.vals = np.array(vals) / np.diff(t_bins/scale) # Divide by bin width if averaging within the bins
                 s.units = 'Average %s' % (s.units) # It will look odd to do 'Cumulative Average Number of people' but that's will accurately what the user has requested (combining aggregation and accumulation is permitted, but not likely to be necessary)
->>>>>>> 2221774f
             else:
                 raise Exception('Unknown time aggregation type "%s"' % (time_aggregation))
 
