--- conflicted
+++ resolved
@@ -706,15 +706,11 @@
                 gitdir = os.path.join(curpath, '.git')
                 break
             else:
-<<<<<<< HEAD
-                curpath, _ = os.path.split(curpath)
-=======
                 parent, _ = os.path.split(curpath)
                 if parent == curpath:
                     curpath = None
                 else:
                     curpath = parent
->>>>>>> 9df065f0
         else:
             raise Exception('Could not find .git directory')
 
