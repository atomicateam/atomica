<<<<<<< HEAD
import sciris.core as sc
from atomica.system import NotAllowedError, NotFoundError, AtomicaInputError
=======
from atomica.system import NotAllowedError
import sciris.core as sc
>>>>>>> 3dee33ca


class NamedItem(object):
    def __init__(self,name=None):
        if name is None:
            name = '<unnamed>'
        self.name = name
        self.uid = sc.uuid()

    def __copy__(self, name=None):
        x = sc.dcp(self)
        if name is not None:
            x.name = name
        x.uid = sc.uuid()
        return x

    def __deepcopy__(self, name=None):
        x = self.__copy__(name=name)
        return x

    def __repr__(self):
        return sc.desc(self)


class SDict(sc.odict):
    def __init__(self, *args, **kwargs):
        sc.odict.__init__(self, *args, **kwargs)
        return None

    def __setitem__(self, key, item):
        if not isinstance(item,NamedItem):
            raise NotAllowedError("Only NamedItems can be stored in SLists")
        sc.odict.__setitem__(self, key, item)
        item.name = key
        return None
    
    def append(self, value):
        key = value.name
        sc.odict.append(self, key=key, value=value)
        return None


<|MERGE_RESOLUTION|>--- conflicted
+++ resolved
@@ -1,10 +1,5 @@
-<<<<<<< HEAD
 import sciris.core as sc
 from atomica.system import NotAllowedError, NotFoundError, AtomicaInputError
-=======
-from atomica.system import NotAllowedError
-import sciris.core as sc
->>>>>>> 3dee33ca
 
 
 class NamedItem(object):
@@ -29,7 +24,7 @@
         return sc.desc(self)
 
 
-class SDict(sc.odict):
+class NDict(sc.odict):
     def __init__(self, *args, **kwargs):
         sc.odict.__init__(self, *args, **kwargs)
         return None
