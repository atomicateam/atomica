--- conflicted
+++ resolved
@@ -598,14 +598,14 @@
         :param constant: If True, time series will be perturbed by a single constant offset. If False,
                          an different perturbation will be applied to each time specific value independently.
         :param rng_sampler: Optional random number generator that may have been seeded to generate consistent results
-                         
+
         :return: A copied ``TimeSeries`` with perturbed values
 
         """
 
         if self._sampled:
             raise Exception("Sampling has already been performed - can only sample once")
-        
+
         if rng_sampler is None:
             rng_sampler = np.random.default_rng()
 
@@ -908,14 +908,10 @@
             jobs.append(pool.apply_async(fcn, callback=partial(callback, idx=i)))
     else:
         for i, x in enumerate(inputs):
-<<<<<<< HEAD
             if isinstance(x, dict):
                 pool.apply_async(fcn, args=(), kwds=x, callback=partial(callback, idx=i)) #if the list of inputs is given as a dictionary then pass as kwargs (kwds) instead
             else:
                 pool.apply_async(fcn, args=(x,), callback=partial(callback, idx=i))
-=======
-            jobs.append(pool.apply_async(fcn, args=(x,), callback=partial(callback, idx=i)))
->>>>>>> b7cf9dd6
 
     pool.close()
     pool.join()
@@ -1062,11 +1058,10 @@
     Stochastically round a float up or down to an integer-equivalent value (note: returns still as a float)
     :param x: value to be rounded
     """
-    sample = np.random.random() if rng_sampler is None else rng_sampler.random() 
-    
+    sample = np.random.random() if rng_sampler is None else rng_sampler.random()
+
     floor = np.floor(x)
     remainder = x - floor
     if remainder:
         x = floor + int(sample<remainder)
-    return x
-    +    return x