"""
Implements data-based model parameters (:class:`ParameterSet`)

A :class:`ParameterSet` (or 'parset') is an intermediate representation of
model parameters. The main role of the parset is to store the calibration
values that are used to scale model parameters. Therefore, every parameter
in the model appears in the parset, not just the parameters in the databook.

"""

import io
from collections import defaultdict

import atomica.excel
import numpy as np
import pandas as pd

import sciris as sc
from .utils import NamedItem, TimeSeries
from .system import logger
import itertools
import json
import hashlib
from .version import version, gitinfo

__all__ = ["Parameter", "ParameterSet"]


class Parameter(NamedItem):
    """
    Class to hold one set of parameter values disaggregated by populations.

    :param name: The name of the parameter (should match framework code name)
    :param ts: A dict where the key is population name and the value is a TimeSeries instance

    """

    def __init__(self, name: str, ts: dict):
        NamedItem.__init__(self, name)
        self.ts = ts  # : Population-specific data is stored in TimeSeries within this dict, keyed by population name
        self.y_factor = sc.odict.fromkeys(self.ts, 1.0)  # : Calibration scale factors for the parameter in each population
        self.meta_y_factor = 1.0  # : Calibration scale factor for all populations
        self.skip_function = sc.odict.fromkeys(self.ts, None)  # : This can be a range of years [start,stop] between which the parameter function will not be evaluated
        self._interpolation_method = "linear"  #: Fallback interpolation method. It is _strongly_ recommended not to change this, but to call ``Parameter.smooth()` instead

    @property
    def pops(self):
        """
        Get populations contained in the Parameter

        :return: Generator/list of available populations

        """

        return self.ts.keys()

    def has_values(self, pop_name: str) -> bool:
        """
        Check if any values are present

        Returns True if this Parameter has values specified for the given population
        If the Parameter has an assumption, then the time value will be nan but a
        y-value will be present. If the Parameter normally has a function, then the
        y-value will be None. If a function Parameter has a scenario overwrite applied
        then actual values will be present. Essentially, if this function returns True,
        then the `interpolate()` method will return usable values

        :param pop_name: The code name of a population
        :return: ``True`` if any values are present for specified population, otherwise ``False``

        """

        if pop_name not in self.ts:
            return False
        elif self.ts[pop_name].has_data:
            return True
        else:
            return False

    def interpolate(self, tvec, pop_name: str) -> np.array:
        """
        Return interpolated parameter values for a given population

        The Parameter internally stores the interpolation method. The default is linear.
        It is possible to set it to 'pchip' or 'previous' or some other method. However,
        this would also be applied to any parameter scenarios that have modified the
        parameter and require interpolation. Therefore, it is STRONGLY recommended not to
        modify the fallback interpolation method, but to instead call `Parameter.smooth()`
        in advance with the appropriate options, if the interpolation matters.

        :param tvec: A scalar, list, or array or time values
        :param pop_name: The population to interpolate data for
        :return: An array with the interpolated values

        """

        return self.ts[pop_name].interpolate(tvec, method=self._interpolation_method)

    def sample(self, constant: bool, rng_sampler=None) -> None:
        """
        Perturb parameter based on uncertainties

        This function modifies the parameter in-place. It would normally be called via
        :meth:`ParameterSet.sample()` which is responsible for copying this instance first.

        :param constant: If True, time series will be perturbed by a single constant offset. If False,
<<<<<<< HEAD
                         an different perturbation will be applied to each time specific value independently.
        :param rng_sampler: Optional random number generator that may have been seeded to generate consistent results
=======
                         a different perturbation will be applied to each time specific value independently.

>>>>>>> 8ca425c5
        """

        for k, ts in self.ts.items():
            self.ts[k] = ts.sample(constant, rng_sampler)

    def smooth(self, tvec, method="smoothinterp", pop_names=None, **kwargs):
        """
        Smooth the parameter's time values

        Normally, Parameter instances contain temporally-sparse values from the databook.
        These are then interpolated to get the input parameter values at all model time points.
        The default interpolation is linear. However, sometimes it may be desired to make specific
        assumptions about the parameter value at intermediate times. These could be added directly
        to the Parameter's underlying `TimeSeries`.

        This method applies a smoothing method to the Parameter, modifying the underlying TimeSeries
        in-place. The operation is

        - Interpolated or smoothed values are generated for the requested times
        - All existing time points between and including the minimum and maximum values of `tvec` are removed
        - The time values generated in this function are inserted

        For example, to apply pchip interpolation to generate intermediate values

        >>> Parameter.smooth(P.settings.tvec, method='pchip',**kwargs)

        As this goes through `TimeSeries.interpolate` the same rules apply for the conditions under which
        the interpolation function gets used - specifically, interpolation is used if there are at least two
        finite time values present, otherwise, the assumption or single value will be used.

        :param tvec: New time points to add to the TimeSeries
        :param method: Method for generation of smoothed/interpolated values, default uses sciris smoothinterp
        :param pop_names: Optionally specify a list of populations to modify
        :param kwargs: Optionally pass arguments to the generating function/class constructor
        :return:

        """

        pop_names = sc.promotetolist(pop_names)
        if not pop_names:
            pop_names = self.ts.keys()

        if sc.isstring(method):
            if method == "smoothinterp":
                # Generating function for smooth-interp interpolator
                def smoothinterp(x1, y1, **kwargs):
                    def fcn(x2):
                        return sc.smoothinterp(x2, x1, y1, **kwargs)

                    return fcn

                method = smoothinterp
            elif method in ["pchip", "linear", "previous"]:
                pass
            else:
                raise Exception("Unknown smoothing method")

        for pop in pop_names:
            ts = self.ts[pop]
            v2 = ts.interpolate(tvec, method=method, **kwargs)
            ts.remove_between((min(tvec), max(tvec)))
            for t, v in zip(tvec, v2):
                ts.insert(t, v)


class Initialization:
    """
    This class stores initial compartment sizes

    In some cases it may be desirable to explicitly set initial compartment sizes rather than
    having them calculated based on the databook values/characteristics. An example of this could
    be wanting to initialize the model using steady-state compartment sizes computed from a
    prior model run. This class facilitates storing/applying the initial compartment sizes as well
    as capturing metadata for validation purposes.
    """

    def __init__(self, values=None, year=None, init_y_factor_hash=None, dt=None):
        """
        Construct an Initialization with explicit initial values

        This function can be used to explicitly set initial compartment sizes. More typically, the initial compartment
        sizes would be drawn from a previous model run. In that case, construct the ``Initialization`` using the
        ``Initialization.from_result()`` method, passing in the parset and result. For users, this is typically handled
        via ``ParameterSet.set_initialization(result)`` which allows easily passing a result into the ``ParameterSet``
        to set the initialization in one step.

        :param values: Provide a dictionary of values with compartment sizes. Keys should be tuples with
                       (comp_name,pop_name) and values should be either scalars (for normal compartments) or
                       arrays (for timed compartments). The size of the arrays for timed compartments will reflect
                       both the duration of the timed compartment and the simulation step size (noting that if timed
                       compartments are being used, the ``Initialization`` instance will not be reusable if the
                       simulation step size is subsequently changed, and will need to be re-created using the new
                       step size).
        :param year: Optionally specify the year used to generate the initialization (for provenance)
        :param init_y_factor_hash: Optionally specify the y-factor hash. If supplied, this will be checked against the parset when the initialization is applied
        :param dt: Optionally specify the timestep used to generate the initialization (for provenance)
        """
        self.year = year
        self.init_y_factor_hash = init_y_factor_hash
        self.dt = dt
        self.values = values

    @classmethod
    def from_result(cls, res, parset=None, year=None):
        """
        Construct an initialization based on a Result

        This method is used to create an ``Initialization`` instance when the initial compartment sizes are
        drawn from the state of a previously-run model. This facilitates initializing the model after numerically
        converging to a steady state or after an initial transient has passed.

        :param res: An Atomica ``Result`` instance
        :param parset: Optionally specify a ``ParameterSet`` instance containing y-factor values. If provided, subsequent
                       use of the initialization will check if the y-factors have changed since the initialization was
                       saved and display a warning if so.
        :param year: Optionally specify the year to draw compartment sizes from in the result. If not provided, the last
                     time point will be used. The year must exactly match a year contained in the result.
        :return: A new ``Initialization`` instance
        """

        from atomica.model import TimedCompartment  # Avoid circular import

        if year is None:
            year = res.model.t[-1]
        elif year not in res.model.t:
            raise Exception(f"Year {year} was not present in the result")

        idx = np.nonzero(res.model.t == year)[0][0]
        values = dict()  #: Dictionary of values with either {'comp':val} or {'comp':[vals]} depending on

        for pop in res.model.pops:
            for comp in pop.comps:
                if isinstance(comp, TimedCompartment):
                    values[(comp.name, pop.name)] = comp._vals[:, idx]
                else:
                    values[(comp.name, pop.name)] = comp.vals[idx]

        self = cls(values)
        self.year = year  #: Record year from which the initialization was originally computed
        self.init_y_factor_hash = None if parset is None else self.hash_y_factors(res.model.framework, parset)  # Record a hash of the Y-factors used for initialization
        self.dt = res.dt
        return self

    @staticmethod
    def hash_y_factors(framework, parset) -> str:
        """
        Hash y-factors used for initialization

        This method calculates a hash of the y-factors for the purpose of identifying if they have
        changed since the Initialization was originally created.

        :param framework: An ``at.Framework`` instance containing setup weights for compartments/characteristics
        :param parset: An ``at.ParameterSet`` instance containing y-factors
        :return: A hash computed from the y-factors used for normal compartment initialization
        """

        init_quantities = {k for k, v in framework.comps["setup weight"].to_dict().items() if v > 0}
        init_quantities.update(k for k, v in framework.characs["setup weight"].to_dict().items() if v > 0)

        d = {}
        for quantity in init_quantities:
            d[quantity] = dict(parset.pars[quantity].y_factor)
            d[quantity]["_meta_y_factor"] = parset.pars[quantity].meta_y_factor  # This might fail if there actually was a population called '_meta_y_factor' but that seems unlikely...

        return hashlib.sha256(json.dumps(d, sort_keys=True).encode("utf-8")).hexdigest()

    def apply(self, pop, framework=None, parset=None) -> None:
        """
        Insert saved values into compartments

        The Initialization may contain a hash of the y-factors for initialization compartments/characteristics that were
        used when the Initialization was generated, if the Initialization was generated based on a previous Result.
        When applying the initialization, if a framework and parset are provided, then the y-factors will be checked to
        determine if there are any differences in the initialization y-factors or not, and a warning will be displayed
        if so.

        :param pop: An at.model.Population instance
        :param framework: Optionally specify a framework object containing the specification of which comps/characs are used for initialization
        :param parset: Optionally specify the requested parset for initialization containing Y-factors to compare to the saved Y-factors
        """
        from atomica.model import TimedCompartment  # Avoid circular import

        # Check the y-factors
        if self.init_y_factor_hash is not None and framework is not None and parset is not None:
            init_y_factor_hash = self.hash_y_factors(framework, parset)
            if init_y_factor_hash != self.init_y_factor_hash:
                logger.warning("Y-factors used for initialization have changed since the saved initialization was generated. These Y-factors will have no effect because a saved initialization is being used. Remove the initialization by setting `Parset.initialization=None` to return to using the Y-factors to adjust the initialization.")

        for comp in pop.comps:
            if isinstance(comp, TimedCompartment):
                if (comp.name, pop.name) not in self.values:
                    comp._vals[:, 0] = 0
                else:
                    comp._vals[:, 0] = self.values[(comp.name, pop.name)]
            else:
                if (comp.name, pop.name) not in self.values:
                    comp.vals[0] = 0
                else:
                    comp.vals[0] = self.values[(comp.name, pop.name)]

    def to_excel(self, writer):
        max_len = max(len(v) if not np.isscalar(v) else 1 for v in self.values.values())
        d = {}
        for k, v in self.values.items():
            d[k] = np.full(max_len, fill_value=np.nan)
            if np.isscalar(v):
                d[k][0] = v
            else:
                d[k][: len(v)] = v

        values = pd.DataFrame(d).T

        metadata = {
            "year": self.year,
            "init_y_factor_hash": self.init_y_factor_hash,
            "dt": self.dt,
        }
        metadata = pd.DataFrame.from_dict(metadata, orient="index")

        metadata.to_excel(writer, sheet_name="Initialization", startcol=0, startrow=0, index=True, header=False)
        values.to_excel(writer, sheet_name="Initialization", startcol=0, startrow=len(metadata) + 1, index=True, header=False)

    def __repr__(self):
        return sc.prepr(self)

    @classmethod
    def from_excel(cls, excelfile: pd.ExcelFile):
        """
        Construct an initialization from saved spreadsheet

        :param excelfile: A ``pd.ExcelFile`` containing an 'Initialization' sheet
        :return:
        """
        # excelfile = spreadsheet.pandas()

        metadata, value_df = atomica.excel.read_dataframes(excelfile.book['Initialization'])

        values = {}
        for k,s in value_df.T.reset_index().T.set_index([0,1]).iterrows():
            v = s.dropna().values
            values[k] = v[0] if len(v) == 1 else v

        self = cls(values)

        for k,v in metadata.T.reset_index().T.set_index(0)[1].to_dict().items():
            setattr(self, k, v)

        return self


class ParameterSet(NamedItem):
    """
    Collection of model parameters to run a simulation

    A ParameterSet contains a collection of Parameters required to run the simulation.
    The parameters contain scale factors used for calibration, so often a project will
    contain multiple ParameterSets corresponding to different calibrations.

    Although parameters are constructed from ProjectData, there are two key differences

        - The ParameterSet contains calibration scale factors
        - The ParameterSet expands transfers and interactions into per-population parameters
          so they are stored on an equal basis (whereas ProjectData segregates them in
          :class:`TimeDependentValuesEntry` and :class:`TimeDependentConnections` due to
          the difference in how they are formatted in the databook)

    :param framework: A :class:`ProjectFramework` instance
    :param data: A :class:`ProjectData` instance
    :param name: Optionally specify the name of the parset

    """

    def __init__(self, framework, data, name="default"):
        NamedItem.__init__(self, name)
        self.version = version  # Track versioning information
        self.gitinfo = gitinfo

        self.pop_names = data.pops.keys()  # : List of all population code names contained in the ``ParameterSet``
        self.pop_labels = [pop["label"] for pop in data.pops.values()]  # : List of corresponding full names for populations
        self.pop_types = [pop["type"] for pop in data.pops.values()]  # : List of corresponding population types

        self.pars = sc.odict()  # : Stores the Parameter instances contained by this ParameterSet associated with framework comps, characs, and parameters
        self.transfers = sc.odict()  # : Stores the Parameter instances contained by this ParameterSet associated with databook transfers, keyed by source population
        self.interactions = sc.odict()  # : Stores the Parameter instances contained by this ParameterSet associated with framework interactions, keyed by source population

        self.initialization = None  #: Optionally store an ``Initialization`` instance to explicitly set initial compartment sizes

        # Instantiate all quantities that appear in the databook (compartments, characteristics, parameters)
        for name, tdve in data.tdve.items():
            ts = sc.odict()
            units = framework.get_databook_units(name).strip().lower()

            # First check units for all quantities
            for k, v in tdve.ts.items():
                if units != v.units.strip().lower():
                    message = f'The units for quantity "{framework.get_label(name)}" in the databook do not match the units in the framework. Expecting "{units}" but the databook contained "{ts.units.strip().lower()}"'
                    raise Exception(message)

            # Then populate the parameter time series
            for k in self.pop_names:
                if k in tdve.ts:
                    ts[k] = tdve.ts[k].copy()
                elif "all" in tdve.ts:
                    ts[k] = tdve.ts["all"].copy()
                elif "All" in tdve.ts:
                    ts[k] = tdve.ts["All"].copy()

            self.pars[name] = Parameter(name, ts)  # Keep only valid populations (discard any extra ones here)

        # Instantiate compartments and characteristics that have a default value and do not appear in the databook
        # Note that the default value will be used in all populations of the appropriate type
        # For the moment, framework validation ensures the default value is 0 - to avoid the confusion of default values being invisibly inserted
        # This requirement could be dropped in future if the use cases end up being unambiguous
        for _, spec in itertools.chain(framework.comps.iterrows(), framework.characs.iterrows()):
            if pd.isna(spec["databook page"]) and not pd.isna(spec["default value"]):
                assert spec.name not in self.pars, f"Quantity '{spec.name}' is not marked in the framework as having a databook page and it has a default value, but it has been loaded into the ParameterSet as data. If the quantity needs to be populated from the databook, either provide a databook page or remove the default value"
                ts = dict()
                units = framework.get_databook_units(name).strip().lower()
                for pop_name in self.pop_names:
                    if data.pops[pop_name]["type"] == spec["population type"]:
                        ts[pop_name] = TimeSeries(units=units, assumption=spec["default value"])
                self.pars[spec.name] = Parameter(spec.name, ts)

        # Instantiate parameters not in the databook
        for _, spec in framework.pars.iterrows():
            if spec.name not in self.pars:
                ts = dict()
                units = framework.get_databook_units(spec.name).strip().lower()
                for pop_name in self.pop_names:
                    if data.pops[pop_name]["type"] == spec["population type"]:
                        ts[pop_name] = TimeSeries(units=units)
                self.pars[spec.name] = Parameter(spec.name, ts)

        # Instantiate parameters for transfers and interactions
        # As with TDVE quantities, these must be initialized from the databook
        for tdc in data.transfers + data.interpops:
            if tdc.type == "transfer":
                item_storage = self.transfers
            elif tdc.type == "interaction":
                item_storage = self.interactions
            else:
                raise Exception("Unknown time-dependent connection type")

            name = tdc.code_name  # The name of this interaction e.g. 'age'
            item_storage[name] = sc.odict()
            ts_dict = defaultdict(dict)

            for pop_link, ts in tdc.ts.items():
                ts_dict[pop_link[0]][pop_link[1]] = ts.copy()

            for source_pop, ts in ts_dict.items():
                item_storage[name][source_pop] = Parameter(name + "_from_" + source_pop, sc.dcp(ts))

    def __setstate__(self, d):
        from .migration import migrate

        self.__dict__ = d
        parset = migrate(self)
        self.__dict__ = parset.__dict__

    def all_pars(self):
        """
        Return an iterator over all Parameters

        This is useful because transfers and interaction :class:`Parameter` instances are stored in
        nested dictionaries, so it's not trivial to iterate over all of them.

        :return: Generator over all :class:`Parameter` instances contained in the ``ParameterSet``

        """

        for par in self.pars.values():
            yield par
        for obj in self.transfers.values() + self.interactions.values():
            for par in obj.values():
                yield par

    def get_par(self, name: str, pop: str = None) -> Parameter:
        """
        Retrieve parameter instance

        The parameter values for interactions and transfers are stored keyed by
        the source/from population. Thus, if the quantity name is an interaction
        or transfer, it is also necessary to specify the source population in order
        to return a :class:`Parameter` instance.

        :param name: The code name of a parameter, interaction, or transfer
        :param pop:
        :return: A :class:`Parameter` instance
        """

        if name in self.pars:
            assert pd.isna(pop), f'"{name}" is a parameter so the ``pop`` should not be specified'
            return self.pars[name]
        elif name in self.transfers:
            assert not pd.isna(pop), f'"{name}" is a transfer, so the ``pop`` must be specified'
            return self.transfers[name][pop]
        elif name in self.interactions:
            assert not pd.isna(pop), f'"{name}" is an interaction, so the ``pop`` must be specified'
            return self.interactions[name][pop]
        else:
            raise KeyError(f'Parameter "{name}" not found')

    def sample(self, constant:bool = True, rng_sampler = None):
        """
        Return a sampled copy of the ParameterSet

        :param constant: If True, time series will be perturbed by a single constant offset. If False,
<<<<<<< HEAD
                         an different perturbation will be applied to each time specific value independently.
        :param rng_sampler: Optional random number generator that may have been seeded to generate consistent results
        
=======
                         a different perturbation will be applied to each time specific value independently.
>>>>>>> 8ca425c5
        :return: A new :class:`ParameterSet` with perturbed values

        """
        new = sc.dcp(self)

        for i, par in enumerate(new.all_pars()):
            par.sample(constant = constant, rng_sampler = rng_sampler)
        return new

    def make_constant(self, year: float):
        """
        Return a constant copy of the ParameterSet

        This function will return a copy of the ParameterSet where all parameter time series have been replaced
        with temporally static versions.

        :param year: Year to use for interpolation
        :return: A copy of the ParameterSet with constant parameters
        """
        ps = self.copy(f'{self.name} (constant)')
        for par in ps.all_pars():
            for ts in par.ts.values():
                ts.insert(None, ts.interpolate(year))
                ts.t = []
                ts.vals = []
        return ps

    # SAVE AND LOAD CALIBRATION (Y-FACTORS)

    @property
    def y_factors(self) -> dict:
        """
        Return y-values in a dictionary

        Note that any missing populations reflect population types. For example, the
        dictionary for a parameter in one population type will not contain any entries
        for populations that belong to another type

        :return: Dictionary keyed by ``(par, pop)`` containing a dict of y-values
        """
        y_factors = {}

        for par_name, par in self.pars.items():
            y_factors[(par_name, None)] = sc.mergedicts({"meta_y_factor": par.meta_y_factor}, par.y_factor)

        for par_name, d in self.interactions.items() + self.transfers.items():
            for pop_name, par in d.items():
                y_factors[(par_name, pop_name)] = sc.mergedicts({"meta_y_factor": par.meta_y_factor}, par.y_factor)

        return y_factors

    def calibration_spreadsheet(self) -> sc.Spreadsheet:
        """
        Return y-values in a spreadsheet

        Note that the tabular structure contains missing entries for any interactions
        that don't exist (e.g. due to missing population types) - these can be identified
        with ``pd.isna``

        :return: Spreadsheet containing y-factors in tabular form
        """

        # Initialize the bytestream
        f = io.BytesIO()

        writer = pd.ExcelWriter(f, engine="xlsxwriter")
        # writer.book.set_properties({"category": "atomica:framework"})
        # standard_formats(writer.book)  # Apply formatting

        # worksheet = writer.book.add_worksheet("Y-factors")

        df = pd.DataFrame(self.y_factors).T
        df.index.set_names(["par", "pop"], inplace=True)
        df.to_excel(writer, sheet_name="Y-factors", merge_cells=False)  # Write index if present

        if self.initialization:
            self.initialization.to_excel(writer)

        # Close the workbook
        writer.close()

        return sc.Spreadsheet(f)

    def set_initialization(self, res, year=None):
        self.initialization = Initialization.from_result(res, parset=self, year=year)

    def apply_initialization(self, pop, framework=None) -> None:
        """

        :param pop: An ``at.Model.Population`` instance containing compartment objects that require initialization
        :param framework: A Framework containing a specification of which compartments/characteristics are ordinarily
                          used for initialization. If a framework is not provided, then the y-factors will not be
                          validated.
        :return:
        """
        if self.initialization is None:
            raise Exception("Attempted to apply an explicit compartment initialization but the parset does not contain an initialization")

        self.initialization.apply(pop, framework, self)

    def save_calibration(self, fname) -> None:
        """
        Save y-values to file

        :param fname: ``str`` or ``Path`` specifying location of file to save

        """
        ss = self.calibration_spreadsheet()
        ss.save(fname)

    def load_calibration(self, spreadsheet: sc.Spreadsheet) -> None:
        """
        Load calibration y-factors

        This function reads a spreadsheet created by ``ParameterSet.save_calibration()`` and
        inserts the y-factors. It is permissive in that

        - If y-factors are present in the spreadsheet and not in the ``ParameterSet`` then they
          will be skipped
        - If y-factors are missing in the spreadsheet, the existing values will be maintained

        :param spreadsheet:
        :return:
        """
        if not isinstance(spreadsheet, sc.Spreadsheet):
            spreadsheet = sc.Spreadsheet(spreadsheet)

        excelfile = spreadsheet.pandas()

        df = pd.read_excel(excelfile, "Y-factors" if "Y-factors" in excelfile.sheet_names else 0)
        df.set_index(["par", "pop"], inplace=True)

        if df.index.duplicated().any():
            msg = "The calibration file contained duplicate entries:"
            for par, pop in df.index[df.index.duplicated()].unique():
                msg += f'\n\t- {par} ({"meta/all populations" if pd.isna(pop) else pop})'
            raise Exception(msg)

        for (par_name, pop_name), values in df.to_dict(orient="index").items():
            try:
                par = self.get_par(par_name, pop_name)
            except KeyError:
                if pop_name:
                    logger.debug(f"{par.name} in {pop_name} was not found, ignoring y-factors for this quantity")
                else:
                    logger.debug(f"{par.name} was not found, ignoring y-factors for this quantity")
                continue

            for k, v in values.items():
                if pd.isna(v):
                    continue

                if k == "meta_y_factor":
                    par.meta_y_factor = v
                else:
                    if k in par.y_factor:
                        par.y_factor[k] = v
                    else:
                        logger.debug(f"The ParameterSet does not define a y-factor for {par.name} in the {k} population (e.g., because the population type does not match the parameter) - skipping")

        if "Initialization" in excelfile.sheet_names:
            self.initialization = Initialization.from_excel(excelfile)

        logger.debug("Loaded calibration from file")<|MERGE_RESOLUTION|>--- conflicted
+++ resolved
@@ -104,13 +104,8 @@
         :meth:`ParameterSet.sample()` which is responsible for copying this instance first.
 
         :param constant: If True, time series will be perturbed by a single constant offset. If False,
-<<<<<<< HEAD
-                         an different perturbation will be applied to each time specific value independently.
+                         a different perturbation will be applied to each time specific value independently.
         :param rng_sampler: Optional random number generator that may have been seeded to generate consistent results
-=======
-                         a different perturbation will be applied to each time specific value independently.
-
->>>>>>> 8ca425c5
         """
 
         for k, ts in self.ts.items():
@@ -519,13 +514,8 @@
         Return a sampled copy of the ParameterSet
 
         :param constant: If True, time series will be perturbed by a single constant offset. If False,
-<<<<<<< HEAD
-                         an different perturbation will be applied to each time specific value independently.
+                         a different perturbation will be applied to each time specific value independently.
         :param rng_sampler: Optional random number generator that may have been seeded to generate consistent results
-        
-=======
-                         a different perturbation will be applied to each time specific value independently.
->>>>>>> 8ca425c5
         :return: A new :class:`ParameterSet` with perturbed values
 
         """
