import numpy as np
import pandas as pd
import sciris.core as sc
from .utils import NamedItem
import matplotlib.pyplot as plt
import ast
from six import string_types
from .excel import standard_formats

class Result(NamedItem):
    # A Result stores a single model run
    def __init__(self, model, parset=None, name=None):
        if name is None:
            if parset is None:
                name = None
            else:
                name = parset.name
        NamedItem.__init__(self,name)

        self.uid = sc.uuid()

        # The Result constructor is called in model.run_model and the Model is no longer returned.
        # The following should be the only reference to that instance so no need to dcp.
        self.model = model
        self.parset_name = parset.name if parset is not None else None
        self.pop_names = [x.name for x in self.model.pops]  # This gets frequently used, so save it as an actual output

    # Property methods trade off storage space against computation time. The property methods below
    # are cheap to compute or used less frequently, are read-only, and can always be changed to actual
    # later without needing changes in other code that uses Result objects
    @property
    def framework(self):
        return self.model.framework

    @property
    def t(self):
        return self.model.t

    @property
    def dt(self):
        return self.model.dt

    @property
    def indices_observed_data(self):
        return np.where(self.t % 1.0 == 0)

    @property
    def t_observed_data(self):
        return self.t[self.indices_observed_data]

    # Methods to list available comps, characs, pars, and links
    # pop_name is required because different populations could have
    # different contents
    def comp_names(self, pop_name):
        # Return compartment names for a given population
        return sorted(self.model.get_pop(pop_name).comp_lookup.keys())

    def charac_names(self, pop_name):
        # Return characteristic names for a given population
        return sorted(self.model.get_pop(pop_name).charac_lookup.keys())

    def par_names(self, pop_name):
        # Return parteristic names for a given population
        return sorted(self.model.get_pop(pop_name).par_lookup.keys())

    def link_names(self, pop_name):
        # Return link names for a given population
        names = set()
        pop = self.model.get_pop(pop_name)
        for link in pop.links:
            names.add(link.name)
        return sorted(names)

    def __repr__(self):
        """ Print out useful information when called"""
        output = sc.desc(self)
        return output

    def get_variable(self, pops, name):
        # Retrieve a list of variables from a population
        return self.model.get_pop(pops).get_variable(name)

    def export(self,filename):
        # This function writes an XLSX file with the data corresponding to any Cascades or Plots
        # that are present. Note that results are exported for every year by selecting integer years.
        # Flow rates are annualized instantaneously. So for example, the flow will have values from
        # 2014, 2015, 2016, but the 2015 flow rate is the actual flow at 2015.0 divided by dt, not the
        # time-aggregated flow rate. Time-aggregation isn't appropriate here because many of the quantities
        # plotted are probabilities. Selecting the annualized value at a particular year also means that the
        # data being exported will match up with whatever plots are generated from within Atomica
        #
        # First, make a dataframe for all the plot data, if plots are specified in the cascade
        # Imports here to avoid circular references
        from .plotting import PlotData
<<<<<<< HEAD
=======
        from .cascade import get_cascade_vals

        framework = self.framework
>>>>>>> ff2d88eb
        new_tvals = np.arange(np.ceil(self.t[0]), np.floor(self.t[-1]) + 1)

        if 'Plots' not in self.framework.sheets:
            plot_df = None
        else:
            plots_required = self.framework.sheets['Plots']
            plot_df = []

            # Now for each plot, we have one output and several populations
            # We will have one dataframe for each output
            for _,spec in plots_required.iterrows():
                if 'Type' in spec and spec['Type'] == 'bar':
                    continue # For now, don't do bars - not implemented yet
                data = sc.odict()
                popdata = PlotData(self,outputs=evaluate_plot_string(spec['Quantities']))
                assert len(popdata.outputs) == 1, 'Framework plot specification should evaluate to exactly one output series - there were %d' % (len(popdata.outputs))
                popdata.interpolate(new_tvals)
                for pop in popdata.pops:
                    data[pop] = popdata[self.name,pop,popdata.outputs[0]].vals
                df = pd.DataFrame(data, index=new_tvals)
                df = df.T
                df.name = spec['Display Name']
                plot_df.append(df)

        cascade_df = list()
        for name in self.framework.cascades.keys():
            for pop in ['all'] + self.pop_names:
                data = sc.odict()
                cascade_vals,_ = get_cascade_vals(self,name,pops=pop,year=new_tvals)
                for stage,vals in cascade_vals.items():
                    data[stage] = vals

                df = pd.DataFrame(data, index=new_tvals)
                df = df.T
                df.name = '%s - Population "%s"' % (name,pop)
                cascade_df.append(df)

        writer = pd.ExcelWriter(filename + '.xlsx' if not filename.endswith('.xlsx') else filename,engine='xlsxwriter')
        formats = standard_formats(writer.book)

        # WRITE THE PLOTS
        def write_df_list(df_list,sheet_name):
            i = 0
            for n, df in enumerate(df_list):
                df.to_excel(writer, sheet_name, startcol=0, startrow=i)
                worksheet = writer.sheets[sheet_name]
                worksheet.write_string(i,0, df.name,formats['center_bold'])
                i += df.shape[0] + 2
            worksheet = writer.sheets[sheet_name]
            required_width = max(max([len(df.name) for df in df_list]),max([max(df.index.str.len()) for df in df_list]))
            worksheet.set_column(0, 0, required_width * 1.1 + 1)

        if plot_df:
            write_df_list(plot_df,'Plots')

        if cascade_df:
            write_df_list(cascade_df,'Cascades')

        writer.save()
        writer.close()

        return

    def export_raw(self, filename=None):
        """Convert raw outputs to a single DataFrame and optionally write it to a file"""

        # Assemble the outputs into a dict
        d = dict()

        for pop in self.model.pops:
            for comp in pop.comps:
                d[('compartments', pop.name, comp.name)] = comp.vals
            for charac in pop.characs:
                d[('characteristics', pop.name, charac.name)] = charac.vals
            for par in pop.pars:
                if par.vals is not None:
                    d[('parameters', pop.name, par.name)] = par.vals
            for link in pop.links:
                # Sum over duplicate links and annualize flow rate
                key = ('flow rates', pop.name, link.name)
                if key not in d:
                    d[key] = np.zeros(self.t.shape)
                d[key] += link.vals / self.dt

        # Create DataFrame from dict
        df = pd.DataFrame(d, index=self.t)
        df.index.name = 'Time'

        # Optionally save it
        if filename is not None:
            df.T.to_excel(filename + '.xlsx' if not filename.endswith('.xlsx') else filename)

        return df

    def plot(self,plot_name=None,plot_group=None,pops=None,project=None):
        from .plotting import PlotData, plot_series

        df = self.framework.sheets['Plots']

        if plot_group is not None:
            for plot_name in df.loc[df['Plot Group']==plot_group,'Code Name']:
                self.plot(plot_name=plot_name)
            return

        this_plot = df.loc[df['Code Name'] == plot_name, :].iloc[0] # A Series with the row of the 'Plots' sheet corresponding to the plot we want to render

        quantities = evaluate_plot_string(this_plot['Quantities'])

        d = PlotData(self, outputs=quantities, pops=pops,project=project)
        h = plot_series(d, axis='pops',data=(project.data if project is not None else None))
        plt.title(this_plot['Display Name'])
        return h

<<<<<<< HEAD
    def get_cascade_vals(self,cascade,pops=None,year=None):
        '''
        Gets values for populating a cascade plot
        '''
        # INPUTS
        # - cascade can be a list of cascade entries, or the name of a cascade in a Framework
        # - pops should map to a single population output (a single pop name, or a single aggregation)
        # - year controls which time points appear in the output. Possible values are
        #   - None : all time points in the Result
        #   - scalar or np.array : one entry for each time specified e.g. `year=2020` or `year=[2020,2025,2030]`

        from .plotting import PlotData # Import here to avoid circular dependencies
        
        if pops is None: pops = 'all'

        assert isinstance(pops,string_types), 'At this stage, get_cascade_vals only intended to retrieve one population at a time, or to aggregate over all pops'

        if isinstance(cascade,string_types):
            df = self.framework.cascades[cascade]
            outputs = sc.odict()
            for _,stage in df.iterrows():
                outputs[stage[0]] = stage[1] # Split the name of the stage and the constituents
        else:
            outputs = cascade

        if year is None:
            d = PlotData(self, outputs=outputs, pops=pops)
        else:
            year = sc.promotetoarray(year)
            d = PlotData(self, outputs=outputs, pops=pops)
            d.interpolate(year)

        assert len(d.pops) == 1, 'get_cascade_vals() cannot get results for multiple populations or population aggregations, only a single pop or single aggregation'
        cascade_output = sc.odict()
        for result in d.results:
            for pop in d.pops:
                for output in d.outputs:
                    cascade_output[output] = d[(result,pop,output)].vals # NB. Might want to return the Series here to retain formatting, units etc.
        t = d.tvals()[0] # nb. first entry in d.tvals() is time values, second entry is time labels

        return cascade_output,t

=======
>>>>>>> ff2d88eb
def evaluate_plot_string(plot_string):
    # The plots in the framework are specified as strings - for example,
    #
    # plot_string = "{'New active DS-TB':['pd_div:flow','nd_div:flow']}"
    #
    # This needs to be (safely) evaluated so that the actual dict can be
    # used. This function evaluates a string like this and returns a
    # variable accordingly. For example
    #
    # x = evaluate_plot_string("{'New active DS-TB':['pd_div:flow','nd_div:flow']}")
    #
    # is the same as
    #
    # x = {'New active DS-TB':['pd_div:flow','nd_div:flow']}
    #
    # This will only happen if tokens associated with dicts and lists are present -
    # otherwise the original string will just be returned directly

    if '{' in plot_string or '[' in plot_string:
        # Evaluate the string to set lists and dicts - do at least a little validation
        assert '__' not in plot_string, 'Cannot use double underscores in functions'
        assert len(plot_string) < 1800  # Function string must be less than 1800 characters
        fcn_ast = ast.parse(plot_string, mode='eval')
        for node in ast.walk(fcn_ast):
            if not (node is fcn_ast):
                assert isinstance(node, ast.Dict) or isinstance(node, ast.Str) or isinstance(node, ast.List) or isinstance(node, ast.Load), 'Only allowed to initialize lists and dicts of strings here'
        compiled_code = compile(fcn_ast, filename="<ast>", mode="eval")
        return eval(compiled_code)
    else:
        return plot_string<|MERGE_RESOLUTION|>--- conflicted
+++ resolved
@@ -92,12 +92,8 @@
         # First, make a dataframe for all the plot data, if plots are specified in the cascade
         # Imports here to avoid circular references
         from .plotting import PlotData
-<<<<<<< HEAD
-=======
         from .cascade import get_cascade_vals
 
-        framework = self.framework
->>>>>>> ff2d88eb
         new_tvals = np.arange(np.ceil(self.t[0]), np.floor(self.t[-1]) + 1)
 
         if 'Plots' not in self.framework.sheets:
@@ -211,51 +207,6 @@
         plt.title(this_plot['Display Name'])
         return h
 
-<<<<<<< HEAD
-    def get_cascade_vals(self,cascade,pops=None,year=None):
-        '''
-        Gets values for populating a cascade plot
-        '''
-        # INPUTS
-        # - cascade can be a list of cascade entries, or the name of a cascade in a Framework
-        # - pops should map to a single population output (a single pop name, or a single aggregation)
-        # - year controls which time points appear in the output. Possible values are
-        #   - None : all time points in the Result
-        #   - scalar or np.array : one entry for each time specified e.g. `year=2020` or `year=[2020,2025,2030]`
-
-        from .plotting import PlotData # Import here to avoid circular dependencies
-        
-        if pops is None: pops = 'all'
-
-        assert isinstance(pops,string_types), 'At this stage, get_cascade_vals only intended to retrieve one population at a time, or to aggregate over all pops'
-
-        if isinstance(cascade,string_types):
-            df = self.framework.cascades[cascade]
-            outputs = sc.odict()
-            for _,stage in df.iterrows():
-                outputs[stage[0]] = stage[1] # Split the name of the stage and the constituents
-        else:
-            outputs = cascade
-
-        if year is None:
-            d = PlotData(self, outputs=outputs, pops=pops)
-        else:
-            year = sc.promotetoarray(year)
-            d = PlotData(self, outputs=outputs, pops=pops)
-            d.interpolate(year)
-
-        assert len(d.pops) == 1, 'get_cascade_vals() cannot get results for multiple populations or population aggregations, only a single pop or single aggregation'
-        cascade_output = sc.odict()
-        for result in d.results:
-            for pop in d.pops:
-                for output in d.outputs:
-                    cascade_output[output] = d[(result,pop,output)].vals # NB. Might want to return the Series here to retain formatting, units etc.
-        t = d.tvals()[0] # nb. first entry in d.tvals() is time values, second entry is time labels
-
-        return cascade_output,t
-
-=======
->>>>>>> ff2d88eb
 def evaluate_plot_string(plot_string):
     # The plots in the framework are specified as strings - for example,
     #
