--- conflicted
+++ resolved
@@ -166,12 +166,7 @@
         """ Generate an empty data-input Excel spreadsheet corresponding to the framework of this project. """
         if databook_path is None:
             databook_path = "./databook_" + self.name + ".xlsx"
-<<<<<<< HEAD
-        data = ProjectData.new(self.framework, np.arange(data_start,data_end,data_dt), pops=num_pops, transfers=num_transfers)
-=======
-        print(self.framework)
         data = ProjectData.new(self.framework, np.arange(data_start,data_end+data_dt,data_dt), pops=num_pops, transfers=num_transfers)
->>>>>>> b51720ac
         data.save(databook_path)
         return data
 
