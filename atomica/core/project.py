"""
PROJECT

The main project class. Almost all functionality is provided by this class.

A project is based around 5 major lists:
    1. parsets -- an odict of parameter sets
    2. progsets -- an odict of program sets
    3. scens -- an odict of scenario structures
    4. optims -- an odict of optimization structures
    5. results -- an odict of results associated with parsets, scens, and optims

In addition, a project contains:
    1. data -- loaded from the spreadsheet
    2. settings -- timestep, indices, etc.
    3. various kinds of metadata -- project name, creation date, etc.

Methods for structure lists:
    1. add -- add a new structure to the odict
    2. remove -- remove a structure from the odict
    3. copy -- copy a structure in the odict
    4. rename -- rename a structure in the odict

Version: 2018jul29
"""

from .version import version
from .calibration import perform_autofit
from .data import ProjectData
from .framework import ProjectFramework
from .model import run_model
from .parameters import ParameterSet
<<<<<<< HEAD
from .programs import ProgramSet
from .scenarios import Scenario, ParameterScenario

from .optimization import Optimization, optimize
from .structure import FrameworkSettings as FS
from .system import SystemSettings as SS, AtomicaException, logger
from .workbook_export import make_progbook
from .workbook_import import load_progbook
=======
from .programs import ProgramSet, ProgramInstructions
from .scenarios import Scenario, ParameterScenario, BudgetScenario
from .optimization import OptimInstructions, optimize
from .structure_settings import FrameworkSettings as FS
from .system import SystemSettings as SS, apply_to_all_methods, log_usage, AtomicaException, logger
from .workbook_export import make_progbook # write_workbook, make_instructions, 
from .workbook_import import load_progbook # read_workbook, 
>>>>>>> b3c62f4e
from .utils import NDict
import sciris.core as sc
import numpy as np
from .excel import AtomicaSpreadsheet
<<<<<<< HEAD
from six import string_types
=======
>>>>>>> b3c62f4e


class ProjectSettings(object):
    def __init__(self, sim_start=None, sim_end=None, sim_dt=None):

        self.sim_start = sim_start if sim_start is not None else 2000.0
        self.sim_end = sim_end if sim_end is not None else 2035.0
        self.sim_dt = sim_dt if sim_dt is not None else 1.0 / 4

        # Other
        #        self.defaultblue = (0.16, 0.67, 0.94) # The color of Atomica
        #        self.safetymargin = 0.5 # Do not move more than this fraction of people on a single timestep
        #        self.infmoney = 1e10 # A lot of money
        logger.info("Initialized project settings.")

    def __repr__(self):
        """ Print object """
        output = sc.desc(self)
        return output

    @property
    def tvec(self):
        return np.arange(self.sim_start, self.sim_end + self.sim_dt / 2, self.sim_dt)

    def update_time_vector(self, start=None, end=None, dt=None):
        """ Calculate time vector. """
        if start is not None:
            self.sim_start = start
        if end is not None:
            self.sim_end = end
        if dt is not None:
            self.sim_dt = dt


class Project(object):
    def __init__(self, name="default", framework=None, databook_path=None, do_run=True):
        """ Initialize the project. """

        self.name = name
        # self.filename = None # Never saved to file
        self.framework = framework if framework else ProjectFramework()
        self.data = None

        # Define the structure sets
        self.parsets  = NDict()
        self.progsets = NDict()
        self.scens    = NDict()
        self.optims   = NDict()
        self.results  = NDict()

        # Define metadata
        self.uid = sc.uuid()
        self.version = version
        self.gitinfo = sc.gitinfo(__file__)
        self.created = sc.today()
        self.modified = sc.today()

        self.databook = None # This will contain an AtomicaSpreadsheet when the user loads one
        self.progbook = None # This will contain an AtomicaSpreadsheet when the user loads one
        self.settings = ProjectSettings() # Global settings

        # Load spreadsheet, if available
        if framework and databook_path:
            # TODO: Consider compatibility checks for framework/databook.
            self.load_databook(databook_path=databook_path, do_run=do_run)

    def __repr__(self):
        """ Print out useful information when called """
        output = sc.objrepr(self)
        output += '      Project name: %s\n' % self.name
        output += '    Framework name: %s\n' % self.framework.name
        output += '\n'
        output += '    Parameter sets: %i\n' % len(self.parsets)
        output += '      Program sets: %i\n' % len(self.progsets)
        output += '         Scenarios: %i\n' % len(self.scens)
        output += '     Optimizations: %i\n' % len(self.optims)
        output += '      Results sets: %i\n' % len(self.results)
        output += '\n'
        output += '   Atomica version: %s\n' % self.version
        output += '      Date created: %s\n' % sc.getdate(self.created)
        output += '     Date modified: %s\n' % sc.getdate(self.modified)
#        output += '  Datasheet loaded: %s\n' % sc.getdate(self.databookloaddate)
        output += '        Git branch: %s\n' % self.gitinfo['branch']
        output += '          Git hash: %s\n' % self.gitinfo['hash']
        output += '               UID: %s\n' % self.uid
        output += '============================================================\n'
        return output

    @property
    def pop_names(self):
        if self.data is None:
            raise AtomicaException('Data with population definitions has not yet been loaded')
        else:
            return list(self.data.pops.keys())

    @property
    def pop_labels(self):
        if self.data is None:
            raise AtomicaException('Data with population definitions has not yet been loaded')
        else:
            return list([x['label'] for x in self.data.pops.values()])

    #######################################################################################################
    # Methods for I/O and spreadsheet loading
    #######################################################################################################
    def create_databook(self, databook_path=None, num_pops=1, num_transfers=0, num_interpops=0,data_start=2000.0, data_end=2020.0, data_dt=1.0):
        """ Generate an empty data-input Excel spreadsheet corresponding to the framework of this project. """
        if databook_path is None:
<<<<<<< HEAD
            databook_path = "./databook_" + self.name + ".xlsx"
=======
            databook_path = "./databook_" + self.name + ES.FILE_EXTENSION
>>>>>>> b3c62f4e
        data = ProjectData.new(self.framework, np.arange(data_start,data_end,data_dt), pops=num_pops, transfers=num_transfers)
        data.save(databook_path)

    def load_databook(self, databook_path=None, make_default_parset=True, do_run=True):
        """
        Load a data spreadsheet.

        INPUTS:
        - databook_path: a path string, which will load a file from disk, or an AtomicaSpreadsheet
                         containing the contents of a databook
        - make_default_parset: If True, a Parset called "default" will be immediately created from the
                               newly-added data
        - do_run: If True, a simulation will be run using the new parset
        """
<<<<<<< HEAD
        if isinstance(databook_path,string_types):
=======
        if isinstance(databook_path,str):
>>>>>>> b3c62f4e
            full_path = sc.makefilepath(filename=databook_path, default=self.name, ext='xlsx')
            databook_spreadsheet = AtomicaSpreadsheet(full_path)
        else:
            databook_spreadsheet = databook_path

        self.data = ProjectData.from_spreadsheet(databook_spreadsheet,self.framework)
        self.data.validate(self.framework) # Make sure the data is suitable for use in the Project (as opposed to just manipulating the databook)
        self.databook = sc.dcp(databook_spreadsheet) # Actually a shallow copy is fine here because AtomicaSpreadsheet contains no mutable properties
        self.modified = sc.today()
        self.settings.update_time_vector(start=self.data.start_year)  # Align sim start year with data start year.

        if make_default_parset:
            self.make_parset(name="default")
        if do_run:
            if not make_default_parset:
                logger.warning("Project has been requested to run a simulation after loading databook, "
                               "despite no request to create a default parameter set.")
            self.run_sim(parset="default")

    def make_parset(self, name="default"):
        """ Transform project data into a set of parameters that can be used in model simulations. """
        self.parsets.append(ParameterSet(name))
        self.parsets[name].make_pars(self.framework, self.data)
        return self.parsets[name]

<<<<<<< HEAD
    def make_progbook(self, progbook_path=None, progs=None):
=======
    def make_progbook(self, progbook_path=None, progs=None, blh_effects=False):
>>>>>>> b3c62f4e
        ''' Make a programs databook'''

        # Check imports
        if progs is None:
            errormsg = 'Please specify programs for making a program book.'
            raise AtomicaException(errormsg)

        ## Get filepath
        full_path = sc.makefilepath(filename=progbook_path, default=self.name, ext='xlsx')

        ## Get other inputs
        F = self.framework
<<<<<<< HEAD
        comps = []
        for _,spec in F.comps.iterrows():
            if spec['Is Source']=='y' or spec['Is Sink']=='y' or spec['Is Junction']=='y':
                continue
            else:
                comps.append(spec.name)

        # TODO: Think about whether the following makes sense.
        pars = []
        for _,spec in F.pars.iterrows():
            if spec['Is Impact']=='y':
                pars.append(spec.name)
=======
        comps = [c['label'] for c in F.specs['comp'].values() if not (c['is_source'] or
                                                                      c['is_sink'] or
                                                                      c['is_junction'])]
        # Get targetable parameters
        pars = [p['label'] for p in F.specs['par'].values() if p['is_impact']]
>>>>>>> b3c62f4e

        make_progbook(full_path, pops=self.pop_labels, comps=comps, progs=progs, pars=pars, data_start=None, data_end=None, blh_effects=blh_effects)
        


    def load_progbook(self, progbook_path=None, make_default_progset=True, blh_effects=False):
        ''' Load a programs databook'''
        
        ## Load spreadsheet and update metadata
<<<<<<< HEAD
        if isinstance(progbook_path,string_types):
=======
        if isinstance(progbook_path,str):
>>>>>>> b3c62f4e
            full_path = sc.makefilepath(filename=progbook_path, default=self.name, ext='xlsx')
            progbook_spreadsheet = AtomicaSpreadsheet(full_path)
        else:
            progbook_spreadsheet = progbook_path

<<<<<<< HEAD
        progdata = load_progbook(progbook_spreadsheet)
=======
        progdata = load_progbook(progbook_spreadsheet, blh_effects=blh_effects)
>>>>>>> b3c62f4e
        self.progbook = sc.dcp(progbook_spreadsheet)

        # Check if the populations match - if not, raise an error, if so, add the data
        if set(progdata['pops']) != set(self.pop_labels):
            errormsg = 'The populations in the programs databook are not the same as those that were loaded from the epi databook: "%s" vs "%s"' % (progdata['pops'], set(self.pop_labels))
            raise AtomicaException(errormsg)
        self.progdata = progdata

        self.modified = sc.today()

        if make_default_progset: self.make_progset(name="default")
        

    def make_progset(self, progdata=None, name="default", verbose=False):
        '''Make a progset from program spreadsheet data'''
        
        if verbose: print('Making ProgramSet')
        progset = ProgramSet(name=name)
        if verbose: print('Making program data')
        progset.make(progdata=progdata, project=self)
        if verbose: print('Updating program sets')
        self.progsets.append(progset)
        if verbose: print('Done with make_progset().')

#    def makedefaults(self, name=None, scenname=None, overwrite=False):
#        ''' When creating a project, create a default program set, scenario, and optimization to begin with '''
#
#        # Handle inputs
#        if name is None: name = 'default'
#        if scenname is None: scenname = 'default'
#
#        # Make default progset, scenarios and optimizations
#        if overwrite or name not in self.progsets:
#            progset = Programset(name=name, project=self)
#            self.addprogset(progset)
#
#        if overwrite or scenname not in self.scens:
#            scenlist = [Parscen(name=scenname, parsetname=name,pars=[])]
#            self.addscens(scenlist)
#
#        if overwrite or name not in self.optims:
#            optim = Optim(project=self, name=name)
#            self.addoptim(optim)
#
#        return None
        
    def make_scenario(self, name="default", which=None, instructions=None, json=None):
        if json is not None:
            if which=='budget':
                scenario = BudgetScenario(**json)
            else:
                raise Exception('Parameter scenarios from JSON not implemented')
        else:
            if which=='parameter':
                scenario = ParameterScenario(name=name, scenario_values=instructions)
            else:
                raise Exception('Budget scenarios not from JSON not implemented')
                
        self.scens.append(scenario)
        return scenario

    def make_optimization(self, json=None):
        optim_ins = OptimInstructions(json=json)
        self.optims[optim_ins.json['name']] = optim_ins
        return optim_ins


#    #######################################################################################################
#    ### Utilities
#    #######################################################################################################
#
#    def restorelinks(self):
#        ''' Loop over all objects that have links back to the project and restore them '''
#        for item in self.parsets.values()+self.progsets.values()+self.scens.values()+self.optims.values()+self.results.values():
#            if hasattr(item, 'projectref'):
#                item.projectref = Link(self)
#        return None
#

    def parset(self, key=None, verbose=2):
        ''' Shortcut for getting the latest parset '''
        if key is None: key = -1
        try:    return self.parsets[key]
        except: return sc.printv('Warning, parset "%s" not found!' %key, 1, verbose) # Returns None

    def progset(self, key=None, verbose=2):
        ''' Shortcut for getting the latest progset '''
        if key is None: key = -1
        try:    return self.progsets[key]
        except: return sc.printv('Warning, progset "%s" not found!' %key, 1, verbose) # Returns None

    def scen(self, key=None, verbose=2):
        ''' Shortcut for getting the latest scenario '''
        if key is None: key = -1
        try:    return self.scens[key]
        except: return sc.printv('Warning, scenario "%s" not found!' %key, 1, verbose) # Returns None

    def optim(self, key=None, verbose=2):
        ''' Shortcut for getting the latest optim '''
        if key is None: key = -1
        try:    return self.optims[key]
        except: return sc.printv('Warning, optim "%s" not found!' %key, 1, verbose) # Returns None

    def result(self, key=None, verbose=2):
        ''' Shortcut for getting the latest result '''
        if key is None: key = -1
        try:    return self.results[key]
        except: return sc.printv('Warning, results "%s" not found!' %key, 1, verbose) # Returns None



    #######################################################################################################
    # Methods to perform major tasks
    #######################################################################################################

    def update_settings(self, sim_start=None, sim_end=None, sim_dt=None):
        """ Modify the project settings, e.g. the simulation time vector. """
        self.settings.update_time_vector(start=sim_start, end=sim_end, dt=sim_dt)

    def run_sim(self, parset=None, progset=None, progset_instructions=None,
                store_results=True, result_type=None, result_name=None):
        """
        Run model using a selected parset and store/return results.
        An optional program set and use instructions can be passed in to simulate budget-based interventions.
        """

        parset = parset if isinstance(parset,ParameterSet) else self.parsets[parset]
        if progset is not None:     # Do not grab a default program set in case one does not exist.
            progset = progset if isinstance(progset, ProgramSet) else self.progsets[progset]

        if progset is None:
            logger.info("Initiating a standard run of project '{0}' "
                        "(i.e. without the influence of programs).".format(self.name))
        elif progset_instructions is None:
            logger.info("Program set '{0}' will be ignored while running project '{1}' "
                        "due to the absence of program set instructions.".format(progset.name, self.name))

        if result_name is None:
            base_name = "parset_" + parset.name
            if progset is not None:
                base_name = base_name + "_progset_" + progset.name
            if result_type is not None:
                base_name = result_type + "_" + base_name

            k = 1
            result_name = base_name
            while result_name in self.results:
                result_name = base_name + "_" + str(k)
                k += 1

        tm = sc.tic()
        result = run_model(settings=self.settings, framework=self.framework, parset=parset, progset=progset,
                           progset_instructions=progset_instructions, name=result_name)
        sc.toc(tm, label="running '{0}' model".format(self.name))

        if store_results:
            self.results.append(result)

        return result

    def calibrate(self, parset=None, adjustables=None, measurables=None, max_time=60, save_to_project=True, new_name=None,
                  default_min_scale=0.0, default_max_scale=2.0, default_weight=1.0, default_metric="fractional"):
        """
        Method to perform automatic calibration.
        
        The adjustables argument should be a list in the form of...
            [par_name_1, par_name_2, charac_name_1]
        ...or...
            [(par_name_1, pop_1, min_scale_1, max_scale_1)
             (par_name_2, None, min_scale_2, max_scale_2),
             (charac_name_1, pop_2, min_scale_3, max_scale_3)]
        The former instructs specified parameter values for all populations to be varied between default scaling limits.
        The latter varies specified parameters for specified populations, within specified scaling limits.
        'None' in the population position represents independent scaling across all populations.
        
        The measurables argument should be a list in the form of...
            [charac_name_1, charac_name_2]
        ...or...
            [(charac_name_1, pop_1, weight_1, "fractional")
             (charac_name_2, None, weight_2, "wape")]
        The former calculates a 'fractional' data comparison metric across specified characteristics for all pops.
        The latter calculates its metric for specified populations and for both specified weights and metric types.
        'None' represents combining the metric across all populations.
        
        To calibrate a project-attached parameter set in place, provide its key as the new name argument to this method.
        Current fitting metrics are: "fractional", "meansquare", "wape"
        Note that scaling limits are absolute, not relative.
        """
        if parset is None: parset = -1
        parset = self.parsets[parset]
        if adjustables is None:
            adjustables = self.framework.specs[FS.KEY_PARAMETER].keys()
        if measurables is None:
            measurables = self.framework.specs[FS.KEY_COMPARTMENT].keys()
            measurables += self.framework.specs[FS.KEY_CHARACTERISTIC].keys()
        for index, adjustable in enumerate(adjustables):
            if isinstance(adjustable, string_types):  # Assume that a parameter name was passed in if not a tuple.
                adjustables[index] = (adjustable, None, default_min_scale, default_max_scale)
        for index, measurable in enumerate(measurables):
            if isinstance(measurable, string_types):  # Assume that a parameter name was passed in if not a tuple.
                measurables[index] = (measurable, None, default_weight, default_metric)
        new_parset = perform_autofit(project=self, parset=parset,
                                     pars_to_adjust=adjustables, output_quantities=measurables, max_time=max_time)
        new_parset.name = new_name  # The new parset is a calibrated copy of the old, so change id.
        if save_to_project:
            self.parsets.append(new_parset)

        return new_parset

    def run_scenario(self, scenario, parset, progset=None, progset_instructions=None,
                     store_results=True):
        """ Run a scenario. """
        parset = parset if isinstance(parset,ParameterSet) else self.parsets[parset]
        if progset:
            progset = progset if isinstance(progset, ProgramSet) else self.progsets[progset]

        scenario = scenario if isinstance(scenario,Scenario) else self.scens[scenario]
        scenario_parset = scenario.get_parset(parset, self.settings)
        scenario_progset, progset_instructions = scenario.get_progset(progset, self.settings, progset_instructions)

        result = self.run_sim(parset=scenario_parset, progset=scenario_progset, progset_instructions=progset_instructions,
                            store_results=store_results, result_type="scenario", result_name=scenario.name)

        scenario.result_uid = result.uid
        return result
    
    def run_scenarios(self):
        results = []
        for scenario in self.scens.values():
            result = scenario.run(project=self)
            results.append(result)
        return results

    def run_optimization(self, optimname=None, maxtime=None, maxiters=None):
        '''Run an optimization'''
        optim_ins = self.optim(optimname)
        optim = optim_ins.make(project=self)
        if maxtime is not None: optim.maxtime = maxtime
        if maxiters is not None: optim.maxiters = maxiters
        parset = self.parset(optim.parsetname)
        progset = self.progset(optim.progsetname)
        progset_instructions = ProgramInstructions(alloc=None, start_year=optim_ins.json['start_year'])
        original_end = self.settings.sim_end
        self.settings.sim_end = optim_ins.json['end_year']
        optimized_instructions = optimize(self, optim, parset, progset, progset_instructions)
        optimized_result   = self.run_sim(parset=parset,           progset=progset,           progset_instructions=optimized_instructions,                                       result_name="Optimized")
        unoptimized_result = self.run_sim(parset=optim.parsetname, progset=optim.progsetname, progset_instructions=ProgramInstructions(start_year=optim_ins.json['start_year']), result_name="Baseline")
        self.settings.sim_end = original_end
        results = [unoptimized_result, optimized_result]
        return results

    def save(self, filepath):
        """ Save the current project to a relevant object file. """
        filepath = sc.makefilepath(filename=filepath, ext=SS.OBJECT_EXTENSION_PROJECT,
                                sanitize=True)  # Enforce file extension.
        sc.saveobj(filepath, self)
        return None

    @classmethod
    def load(cls, filepath):
        """ Convenience class method for loading a project in the absence of an instance. """
        return sc.loadobj(filepath)

    def demo_scenarios(self, dorun=False, doadd=True):
        json1 = sc.odict()
        json1['name']        ='Default budget'
        json1['parsetname']  = -1
        json1['progsetname'] = -1
        json1['start_year']  = 2020
        json1['alloc']       = self.progset(json1['progsetname']).get_budgets(year=json1['start_year'])
        
        json2 = sc.dcp(json1)
        json2['name']        ='Doubled budget'
        json2['alloc'][:] *= 2.0
        
        json3 = sc.dcp(json1)
        json3['name']        ='Zero budget'
        json3['alloc'][:] *= 0.0
        
        if doadd:
            for json in [json1, json2, json3]:
                self.make_scenario(which='budget', json=json)
            if dorun:
                results = self.run_scenarios()
                return results
            else:
                return None
        else:
            return json1
    
    def demo_optimization(self, dorun=False):
        ''' WARNING, only works for TB '''
        json = sc.odict()
        json['name']              = 'Default optimization'
        json['parset_name']       = -1
        json['progset_name']      = -1
        json['start_year']        = 2018
        json['end_year']          = 2025
        json['budget_factor']     = 1.0
        json['objective_weights'] = {'alive':-1,'ddis':1,'acj':1} # These are TB-specific: maximize people alive, minimize people dead due to TB. Note that ASD minimizes the objective, so 'alive' has a negative weight
        json['maxtime']           = 30 # WARNING, default!
        json['prog_spending']     = sc.odict()
        for prog_name in self.progset().programs.keys():
            json['prog_spending'][prog_name] = [1,None]
        optim = self.make_optimization(json=json)
        if dorun:
            results = self.run_optimization(optimization=json['name'])
            return results
        else:
            return optim<|MERGE_RESOLUTION|>--- conflicted
+++ resolved
@@ -30,32 +30,19 @@
 from .framework import ProjectFramework
 from .model import run_model
 from .parameters import ParameterSet
-<<<<<<< HEAD
+
 from .programs import ProgramSet
 from .scenarios import Scenario, ParameterScenario
-
 from .optimization import Optimization, optimize
 from .structure import FrameworkSettings as FS
 from .system import SystemSettings as SS, AtomicaException, logger
 from .workbook_export import make_progbook
 from .workbook_import import load_progbook
-=======
-from .programs import ProgramSet, ProgramInstructions
-from .scenarios import Scenario, ParameterScenario, BudgetScenario
-from .optimization import OptimInstructions, optimize
-from .structure_settings import FrameworkSettings as FS
-from .system import SystemSettings as SS, apply_to_all_methods, log_usage, AtomicaException, logger
-from .workbook_export import make_progbook # write_workbook, make_instructions, 
-from .workbook_import import load_progbook # read_workbook, 
->>>>>>> b3c62f4e
 from .utils import NDict
 import sciris.core as sc
 import numpy as np
 from .excel import AtomicaSpreadsheet
-<<<<<<< HEAD
 from six import string_types
-=======
->>>>>>> b3c62f4e
 
 
 class ProjectSettings(object):
@@ -164,11 +151,7 @@
     def create_databook(self, databook_path=None, num_pops=1, num_transfers=0, num_interpops=0,data_start=2000.0, data_end=2020.0, data_dt=1.0):
         """ Generate an empty data-input Excel spreadsheet corresponding to the framework of this project. """
         if databook_path is None:
-<<<<<<< HEAD
             databook_path = "./databook_" + self.name + ".xlsx"
-=======
-            databook_path = "./databook_" + self.name + ES.FILE_EXTENSION
->>>>>>> b3c62f4e
         data = ProjectData.new(self.framework, np.arange(data_start,data_end,data_dt), pops=num_pops, transfers=num_transfers)
         data.save(databook_path)
 
@@ -183,11 +166,7 @@
                                newly-added data
         - do_run: If True, a simulation will be run using the new parset
         """
-<<<<<<< HEAD
         if isinstance(databook_path,string_types):
-=======
-        if isinstance(databook_path,str):
->>>>>>> b3c62f4e
             full_path = sc.makefilepath(filename=databook_path, default=self.name, ext='xlsx')
             databook_spreadsheet = AtomicaSpreadsheet(full_path)
         else:
@@ -213,11 +192,7 @@
         self.parsets[name].make_pars(self.framework, self.data)
         return self.parsets[name]
 
-<<<<<<< HEAD
-    def make_progbook(self, progbook_path=None, progs=None):
-=======
     def make_progbook(self, progbook_path=None, progs=None, blh_effects=False):
->>>>>>> b3c62f4e
         ''' Make a programs databook'''
 
         # Check imports
@@ -230,7 +205,6 @@
 
         ## Get other inputs
         F = self.framework
-<<<<<<< HEAD
         comps = []
         for _,spec in F.comps.iterrows():
             if spec['Is Source']=='y' or spec['Is Sink']=='y' or spec['Is Junction']=='y':
@@ -243,13 +217,7 @@
         for _,spec in F.pars.iterrows():
             if spec['Is Impact']=='y':
                 pars.append(spec.name)
-=======
-        comps = [c['label'] for c in F.specs['comp'].values() if not (c['is_source'] or
-                                                                      c['is_sink'] or
-                                                                      c['is_junction'])]
-        # Get targetable parameters
-        pars = [p['label'] for p in F.specs['par'].values() if p['is_impact']]
->>>>>>> b3c62f4e
+
 
         make_progbook(full_path, pops=self.pop_labels, comps=comps, progs=progs, pars=pars, data_start=None, data_end=None, blh_effects=blh_effects)
         
@@ -259,21 +227,13 @@
         ''' Load a programs databook'''
         
         ## Load spreadsheet and update metadata
-<<<<<<< HEAD
         if isinstance(progbook_path,string_types):
-=======
-        if isinstance(progbook_path,str):
->>>>>>> b3c62f4e
             full_path = sc.makefilepath(filename=progbook_path, default=self.name, ext='xlsx')
             progbook_spreadsheet = AtomicaSpreadsheet(full_path)
         else:
             progbook_spreadsheet = progbook_path
 
-<<<<<<< HEAD
-        progdata = load_progbook(progbook_spreadsheet)
-=======
         progdata = load_progbook(progbook_spreadsheet, blh_effects=blh_effects)
->>>>>>> b3c62f4e
         self.progbook = sc.dcp(progbook_spreadsheet)
 
         # Check if the populations match - if not, raise an error, if so, add the data
