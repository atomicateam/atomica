--- conflicted
+++ resolved
@@ -738,12 +738,7 @@
         self.pop_ids = sc.odict()  # Maps name of a population to its position index within populations list.
         # The following maps interactions 'from' (i.e. a->b for [a][b]) and 'into' (i.e. a<-b for [a][b]) Populations.
         # Marks them with a weight.
-<<<<<<< HEAD
-        self.contacts = sc.odict()
-        self.sim_settings = sc.odict()
-=======
-        self.contacts = dict()
->>>>>>> d6d4d484
+        self.contacts = sc.dict()
         self.t_index = 0  # Keeps track of array index for current timepoint data within all compartments.
 
         self.programs_active = None  # True or False depending on whether Programs will be used or not
@@ -911,35 +906,6 @@
         if self.progset and self.program_instructions:
             self.programs_active = True
 
-<<<<<<< HEAD
-                if 'progs_end' in progset_instructions:
-                    self.sim_settings['progs_end'] = progset_instructions['progs_end']
-                else:
-                    self.sim_settings['progs_end'] = np.inf  # Neverending programs
-                if 'init_alloc' in progset_instructions:
-                    self.sim_settings['init_alloc'] = progset_instructions['init_alloc']
-                else:
-                    self.sim_settings['init_alloc'] = {}
-                if 'constraints' in progset_instructions:
-                    self.sim_settings['constraints'] = progset_instructions['constraints']
-                else:
-                    self.sim_settings['constraints'] = None
-                if 'alloc_is_coverage' in progset_instructions:
-                    self.sim_settings['alloc_is_coverage'] = progset_instructions['alloc_is_coverage']
-                else:
-                    self.sim_settings['alloc_is_coverage'] = False
-                if 'saturate_with_default_budgets' in progset_instructions:
-                    self.sim_settings['saturate_with_default_budgets'] = progset_instructions[
-                        'saturate_with_default_budgets']
-                for impact_name in progset.impacts:
-                    if impact_name not in settings.par_funcs:
-                        self.sim_settings['impact_pars_not_func'].append(impact_name)
-
-                # self.pset = ModelProgramSet(progset,self.pops) # Make a ModelProgramSet wrapper
-                # self.pset.load_constraints(self.sim_settings['constraints'])
-                # alloc = self.pset.get_alloc(self.t,self.dt,self.sim_settings)[0]
-                # self.pset.update_cache(alloc,self.t,self.dt) # Perform precomputations
-=======
             self.set_program_cache()
 
             # TODO: Any extra processing of the alloc
@@ -950,7 +916,6 @@
 
             # TODO: Update call to whatever the cache updating function actually is
             self.progset.update_cache(self.t,self.dt,alloc)
->>>>>>> d6d4d484
 
         else:
             self.programs_active = False
@@ -1181,13 +1146,8 @@
             # Then overwrite with program values
             if do_program_overwrite:
                 for par in pars:
-<<<<<<< HEAD
-                    if par.id in prog_vals:
-                        par.vals[ti] = prog_vals[par.id]
-=======
                     if par.name in prog_vals and par.pop.name in prog_vals[par.name]:
                         par.vals[ti] = prog_vals[par.name][par.pop.name]
->>>>>>> d6d4d484
 
             # # Handle parameters tagged with special rules. Overwrite vals if necessary.
             # if do_special and 'rules' in settings.linkpar_specs[par_name]:
