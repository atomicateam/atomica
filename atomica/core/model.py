# Imports

from .system import AtomicaException, logger, NotFoundError, AtomicaInputError, NotAllowedError
from .structure_settings import FrameworkSettings as FS
from .excel import ExcelSettings as ES
from .results import Result
from .parser_function import parse_function
from collections import defaultdict
import sciris.core as sc
import numpy as np
import matplotlib.pyplot as plt

model_settings = dict()
model_settings['tolerance'] = 1e-6
model_settings['iteration_limit'] = 100

class Variable(object):
    """
    Lightweight abstract class to store variable array of values (presumably corresponding to an external time vector).
    Includes an attribute to describe the format of these values.
    Examples include characteristics and dependent parameters.
    Note: All non-dependent parameters correspond to links.
    """

    def __init__(self, pop, id):
        self.id = id # ID is a tuple that uniquely identifies the Variable within a model. The last entry in the Tuple is the cascade name
        self.t = None
        self.dt = None
        if 'vals' not in dir(self):  # characteristics already have a vals method
            self.vals = None
        self.units = 'unknown'  # 'unknown' units are distinct to dimensionless units, that have value ''
        self.pop = pop  # Reference back to the Population containing this object

    @property
    def name(self):
        # Facilitate retrieving the cascade name e.g. for plotting
        return self.id[-1]

    def preallocate(self, tvec, dt):
        self.t = tvec
        self.dt = dt
        self.vals = np.ones(tvec.shape) * np.nan

    def plot(self):
        plt.figure()
        plt.plot(self.t, self.vals, label=self.name)
        plt.legend()
        plt.xlabel('Year')
        plt.ylabel("%s (%s)" % (self.name, self.units))

    def update(self, ti):
        # A Variable can have a function to update its value at a given time, which is
        # overloaded differently for Characteristics and Parameters
        return

    def set_dependent(self):
        # Make the variable a dependency. For Compartments and Links, this does nothing. For Characteristics and
        # Parameters, it will set the dependent flag, but in addition, any validation constraints e.g. a Parameter
        # that depends on Links cannot itself be a dependency, will be enforced
        return

    def unlink(self):
        self.pop = self.pop.name

    def relink(self, objs):
        self.pop = objs[self.pop]

    def __repr__(self):
        return '%s "%s" %s' % (self.__class__.__name__, self.name, self.id)

class Compartment(Variable):
    """ A class to wrap up data for one compartment within a cascade network. """

    def __init__(self, pop, name):
        Variable.__init__(self, pop=pop, id=(pop.name,name))
        self.units = 'people'
        self.tag_birth = False  # Tag for whether this compartment contains unborn people.
        self.tag_dead = False  # Tag for whether this compartment contains dead people.
        self.is_junction = False
        self.vals = None

        self.outlinks = []
        self.inlinks = []

    def unlink(self):
        Variable.unlink(self)
        self.outlinks = [x.id for x in self.outlinks]
        self.inlinks = [x.id for x in self.inlinks]

    def relink(self, objs):
        Variable.relink(self, objs)
        self.outlinks = [objs[x] for x in self.outlinks]
        self.inlinks = [objs[x] for x in self.inlinks]

    @property
    def outflow(self):
        # Return the outflow at each timestep - for a junction, this is equal to the number
        # of people that were in the junction
        x = np.zeros(self.t.shape)
        if self.outlinks:
            for link in self.outlinks:
                x += link.vals
        return x

    def expected_duration(self, ti=None):
        # Returns the expected number of years that an individual is expected to remain
        # in this compartment for, if the outgoing flow rates are maintained
        if ti is None:
            ti = np.arange(0, len(self.t))

        outflow_probability = 0
        for link in self.outlinks:
            if link.parameter.units == 'fraction':
                outflow_probability += 1 - (1 - link.parameter.vals[ti]) ** self.dt  # A formula for converting from yearly fraction values to the dt equivalent.
            elif link.parameter.units == 'number':
                outflow_probability += link.parameter.vals[ti] * self.dt / self.vals[ti]
            else:
                raise AtomicaInputError('Unknown parameter units')

        # remain_probability = 1 - outflow_probability

        dur = np.zeros(outflow_probability.shape)
        # From OSL/HMM-MAR:
        # Given a transition probability, what is the expected lifetime in units of steps?
        # This can be determined using a symbolic integration, below
        # syms k_step p;
        # assume(p>0);
        # f =(k_step)*p^k_step*(1-p); # (probability that state lasts k *more* steps, multiplied by lifetime which is k)
        # fa = 1+int(f,k_step,0,inf); # Add 1 to the lifetime because all states last at least 1 sample
        # f = @(x) double(subs(fa,p,x));
        #
        # However, the result of the symbolic integration contains a limit which is
        # zero unless p=1, but p=1 is not needed because we know it means the compartment immediately empties.
        # So instead of the function above, can instead drop the limit term and write the rest of the
        # expression out which gives identical results from p=0.00001 to p=0.99 (note that if dirichletdiag>=1)
        # then the upper bound on the transition probability is p=0.5 anyway for K=2
        dur[dur < 1] = (1 - (1. / np.log(remain_probability[dur < 1]) ** 2) *
                        (remain_probability[dur < 1] - 1)) * self.dt
        return dur

    def expected_outflow(self, ti):
        # After 1 year, where are people expected to be? If people would leave in less than a year,
        # then the numbers correspond to when the compartment is empty
        popsize = self.vals[ti]  # This is the number of people who are leaving

        outflow = {link.dest.name: popsize * link.vals[ti] / self.dt for link in self.outlinks}
        rescale = popsize / sum([y for _, y in outflow.items()])
        for x in outflow.keys():
            outflow[x] *= rescale
        outflow[self.name] = popsize - sum([y for _, y in outflow.items()])

        return outflow

class Characteristic(Variable):
    """ A characteristic represents a grouping of compartments. """

    def __init__(self, pop, name):
        # includes is a list of Compartments, whose values are summed
        # the denominator is another Characteristic that normalizes this one
        # All passed by reference so minimal performance impact
        Variable.__init__(self, pop=pop, id=(pop.name,name))
        self.units = 'people'
        self.includes = []
        self.denominator = None
        # The following flag indicates if another variable depends on this one.
        # This indicates a value needs computation during integration.
        self.dependency = False
        self.internal_vals = None

    def preallocate(self, tvec, dt):
        # Note that we don't use Variable.preallocate() here because we cannot
        # preallocate self.vals because it is a property method
        self.t = tvec
        self.dt = dt
        self.internal_vals = np.ones(tvec.shape) * np.nan

    def get_included_comps(self):
        includes = []
        for inc in self.includes:
            if isinstance(inc, Characteristic):
                includes += inc.get_included_comps()
            else:
                includes.append(inc)
        return includes

    @property
    def vals(self):
        if self.internal_vals is None:
            vals = np.zeros(self.t.shape)

            for comp in self.includes:
                vals += comp.vals

            if self.denominator is not None:
                denom = self.denominator.vals
                vals_zero = vals < model_settings['tolerance']
                vals[denom > 0] /= denom[denom > 0]
                vals[vals_zero] = 0.0
                vals[(denom <= 0) & (~vals_zero)] = np.inf

            return vals
        else:
            return self.internal_vals

    def set_dependent(self):
        self.dependency = True

        for inc in self.includes:
            inc.set_dependent()

        if self.denominator is not None:
            self.denominator.set_dependent()

    def unlink(self):
        Variable.unlink(self)
        self.includes = [x.id for x in self.includes]
        self.denominator = self.denominator.id if self.denominator is not None else None

    def relink(self, objs):
        # Given a dictionary of objects, restore the internal references
        Variable.relink(self, objs)
        self.includes = [objs[x] for x in self.includes]
        self.denominator = objs[self.denominator] if self.denominator is not None else None

    def add_include(self, x):
        assert isinstance(x, Compartment) or isinstance(x, Characteristic)
        self.includes.append(x)

    def add_denom(self, x):
        assert isinstance(x, Compartment) or isinstance(x, Characteristic)
        self.denominator = x
        self.units = ''

    def update(self, ti):
        self.internal_vals[ti] = 0
        for comp in self.includes:
            self.internal_vals[ti] += comp.vals[ti]
        if self.denominator is not None:
            denom = self.denominator.vals[ti]
            if denom > 0:
                self.internal_vals[ti] /= denom
            elif self.internal_vals[ti] < model_settings['tolerance']:
                self.internal_vals[ti] = 0  # Given a zero/zero case, make the answer zero.
            else:
                self.internal_vals[ti] = np.inf  # Given a non-zero/zero case, keep the answer infinite.

class Parameter(Variable):
    # A parameter is a Variable that can have a value computed via an fcn_str and a list of
    # dependent Variables. This class may need to be relabeld to avoid confusion with
    # the class in Parameter.py which provides a means of computing the Parameter that is used by the model.
    # This is a Parameter in the cascade.xlsx sense - there is one Parameter object for every item in the 
    # Parameters sheet. A parameter that maps to multiple transitions (e.g. doth_rate) will have one parameter
    # and multiple Link instances that depend on the same Parameter instance
    #
    #  *** Parameter values are always annualized ***
    def __init__(self, pop, name):
        Variable.__init__(self, pop=pop, id=(pop.name,name))
        self.vals = None
        self.limits = None  # Can be a two element vector [min,max]
        self.dependency = False
        self.pop_aggregation = None    # If True, value update in Model.update_pars(), not self.update().
        self.scale_factor = 1.0
        self.links = []  # References to links that derive from this parameter
        self.source_popsize_cache_time = None
        self.source_popsize_cache_val = None

        self.fcn_str = None # String representation of parameter function
        self.deps = None # Dict of dependencies containing lists of integration objects
        self._fcn = None # Internal cache for parsed parameter function (this will be dropped when pickled)

    def set_fcn(self, framework, spec):
        # fcn_input could be
        # - string, which gets converted to a functor via parse_function()
        # - functor, which gets stored in self._fcn directly
        #
        # Supported functions will be given as input a dict where the keys are
        # the dependencies in dep_list, and the values are scalars computed from the
        # current state of the model during integration

        fcn_input = spec[FS.TERM_FUNCTION]
        dep_list = spec['dependencies']

        assert isinstance(fcn_input,str), "Parameter function must be supplied as a string"
        self.fcn_str = fcn_input
        self._fcn = parse_function(self.fcn_str)[0]
        if fcn_input.startswith("SRC_POP_AVG") or fcn_input.startswith("TGT_POP_AVG"):
            # The function is like 'SRC_POP_AVG(par_name,interaction_name,charac_name)'
            # self.pop_aggregation will be ['SRC_POP_AVG',parname,interaction_name,charac_object]
            special_function, temp_list = self.fcn_str.split("(")
            function_args = temp_list.rstrip(")").split(ES.LIST_SEPARATOR)
            if len(function_args) == 2: # If weighting variable not provided
                function_args.append(None)

            # Convert average variable to object reference
            v1 = self.pop.get_variable(function_args[0])[0]
            if isinstance(v1, Link):
                raise NotAllowedError('Links cannot be aggregated across populations')
            function_args[0] = v1

            # Convert weighting variable to object reference
            if len(function_args) == 3:
                v2 = self.pop.get_variable(function_args[2])[0]
                if isinstance(v2,Link):
                    raise NotAllowedError('Links cannot be used to weight interactions')
                function_args[-1] = v2

            self.pop_aggregation = [special_function] + function_args

        deps = {}
        for dep_name in dep_list:
            if not (self.pop_aggregation and dep_name in framework.specs[FS.KEY_INTERACTION]):
                deps[dep_name] = self.pop.get_variable(dep_name)
        self.deps = deps

        # If this Parameter has links, it must be marked as dependent for evaluation during integration
        if self.links or self.pop_aggregation:
            self.set_dependent()

    def set_dependent(self):
        self.dependency = True
        if self.deps is not None:  # Make all dependencies dependent, this will propagate through dependent parameters.
            for deps in self.deps.values():
                for dep in deps:
                    if isinstance(dep, Link):
                        raise NotAllowedError("A Parameter that depends on transition flow rates cannot be a dependency, it must be output only.")
                    dep.set_dependent()

    def unlink(self):
        Variable.unlink(self)
        self.links = [x.id for x in self.links]
        if self.deps is not None:
            for dep_name in self.deps:
                self.deps[dep_name] = [x.id for x in self.deps[dep_name]]
        if self._fcn is not None:
            self._fcn = None
        if self.pop_aggregation and len(self.pop_aggregation) == 4:
            self.pop_aggregation[3] = self.pop_aggregation[3].id

    def relink(self, objs):
        # Given a dictionary of objects, restore the internal references
        Variable.relink(self, objs)
        self.links = [objs[x] for x in self.links]
        if self.deps is not None:
            for dep_name in self.deps:
                self.deps[dep_name] = [objs[x] for x in self.deps[dep_name]]
        if self.fcn_str:
            self._fcn = parse_function(self.fcn_str)[0]
        if self.pop_aggregation and len(self.pop_aggregation) == 4:
            self.pop_aggregation[3] = objs[self.pop_aggregation[3]]

    def constrain(self, ti):
        # NB. Must be an array, so ti must must not be supplied
        if self.limits is not None:
            self.vals[ti] = max(self.limits[0], self.vals[ti])
            self.vals[ti] = min(self.limits[1], self.vals[ti])

    def update(self, ti=None):
        # Update the value of this Parameter at time index ti
        # by evaluating its f_stack function using the 
        # current values of all dependent variables at time index ti

        if not self._fcn or self.pop_aggregation:
            return

        if ti is None:
            ti = np.arange(0, self.vals.size)  # This corresponds to every time point
        else:
            ti = np.array(ti)

        dep_vals = dict.fromkeys(self.deps,0.0)
        for dep_name, deps in self.deps.items():
            for dep in deps:
                if isinstance(dep, Link):
                    dep_vals[dep_name] += dep.vals[[ti]] / dep.dt
                else:
                    dep_vals[dep_name] += dep.vals[[ti]]

        self.vals[ti] = self.scale_factor*self._fcn(**dep_vals)

    def source_popsize(self, ti):
        # Get the total number of people covered by this program
        # i.e. the sum of the source compartments of all links that
        # derive from this program
        # If impact_names is specified, it must be a list of link names
        # Then only links whose name is in that list will be included
        if ti == self.source_popsize_cache_time:
            return self.source_popsize_cache_val
        else:
            n = 0
            for link in self.links:
                n += link.source.vals[ti]
            self.source_popsize_cache_time = ti
            self.source_popsize_cache_val = n
            return n

class Link(Variable):
    """
    A Link is a Variable that maps to a transition between compartments. As
    such, it contains an inflow and outflow compartment.  A Link's value is
    drawn from a Parameter, and there may be multiple links that draw values
    from the same parameter. The values stored in this extended version of
    Variable refer to flow rates. If used in ModelPop, the Link references two
    cascade compartments within a single population.
    """

    #
    # *** Link values are always dt-based ***
    def __init__(self, pop, parameter, source, dest, tag):
        # Note that the Link's name is the transition tag
        Variable.__init__(self, pop=pop, id=(pop.name,source.name,dest.name,tag)) # A Link is only uniquely identified by (Pop,Source,Dest,Par)
        self.vals = None
        self.units = 'people'

        # Source parameter where unscaled link value is drawn from (a single parameter may have multiple links).
        self.parameter = parameter

        self.source = source  # Compartment to remove people from
        self.dest = dest  # Compartment to add people to

        # Wire up references to this object
        self.parameter.links.append(self)
        self.source.outlinks.append(self)
        self.dest.inlinks.append(self)

    def unlink(self):
        Variable.unlink(self)
        self.parameter = self.parameter.id
        self.source = self.source.id
        self.dest = self.dest.id

    def relink(self, objs):
        # Given a dictionary of objects, restore the internal references
        Variable.relink(self, objs)
        self.parameter = objs[self.parameter]
        self.source = objs[self.source]
        self.dest = objs[self.dest]

    def __repr__(self, *args, **kwargs):
        return "Link %s (parameter %s) - %s to %s" % (self.name, self.parameter.name, self.source.name, self.dest.name)

    def plot(self):
        Variable.plot(self)
        plt.title('Link %s to %s' % (self.source.name, self.dest.name))

class Population(object):
    """
    A class to wrap up data for one population within model.
    Each model population must contain a set of compartments with equivalent names.
    """

    def __init__(self, framework, name='default'):

        self.name = name
        self.comps = list()  # List of cascade compartments that this model population subdivides into.
        # List of characteristics and output parameters.
        # Dependencies computed during integration, pure outputs added after.
        self.characs = list()
        self.links = list()  # List of intra-population cascade transitions within this model population.
        self.pars = list()

        self.comp_lookup = dict()  # Maps name of a compartment to a compartment
        self.charac_lookup = dict()
        self.par_lookup = dict()
        self.link_lookup = dict()  # Map name of Link to a list of Links with that name

        self.gen_cascade(
            framework=framework)  # Convert compartmental cascade into lists of compartment and link objects.

        self.popsize_cache_time = None
        self.popsize_cache_val = None

        self.is_linked = True  # Flag to manage double unlinking/relinking

    def __repr__(self):
        return '%s "%s"' % (self.__class__.__name__, self.name)

    def unlink(self):
        if not self.is_linked:
            return
        for obj in self.comps + self.characs + self.pars + self.links:
            obj.unlink()
        self.comp_lookup = None
        self.charac_lookup = None
        self.par_lookup = None
        self.link_lookup = None
        self.is_linked = False

    def relink(self, objs):
        if self.is_linked:
            return
        for obj in self.comps + self.characs + self.pars + self.links:
            obj.relink(objs)
        self.comp_lookup = {comp.name: comp for comp in self.comps}
        self.charac_lookup = {charac.name: charac for charac in self.characs}
        self.par_lookup = {par.name: par for par in self.pars}
        link_names = set([link.name for link in self.links])
        self.link_lookup = {name: [link for link in self.links if link.name == name] for name in link_names}
        self.is_linked = True

    def popsize(self, ti=None):
        # A population's popsize is the sum of all of the people in its compartments, excluding
        # birth and death compartments
        if ti is None:
            return np.sum([comp.vals for comp in self.comps if (not comp.tag_birth and not comp.tag_dead)], axis=0)

        if ti == self.popsize_cache_time:
            return self.popsize_cache_val
        else:
            n = 0
            for comp in self.comps:
                if not comp.tag_birth and not comp.tag_dead:
                    n += comp.vals[ti]

            return n

    def get_variable(self, name):
        # Returns a list of variables whose name matches the requested name
        # At the moment, names are unique across object types and within object
        # types except for links, but if that logic changes, simple modifications can
        # be made here

        name = name.replace('___',':') # Parameter functions will convert ':' to '___' for use in variable names

        if name in self.comp_lookup:
            return [self.comp_lookup[name]]
        elif name in self.charac_lookup:
            return [self.charac_lookup[name]]
        elif name in self.par_lookup:
            return [self.par_lookup[name]]
        elif name in self.link_lookup:
            return self.link_lookup[name]
        elif ':' in name:
            # Link names in Atomica end in 'par_name:flow' so they are handled above
            # This branch of the if statement is exclusively for compartment lookup
            # Allowed syntax is
            # 'source_name:' - All links going out from source
            # ':dest_name' - All links going into destination
            # 'source_name:dest_name' - All links from Source to Dest
            # 'source_name:dest_name:par_name' - All links from Source to Dest belonging to a given Parameter
            # ':dest:par_name'
            # 'source::par_name' - As per above
            # '::par_name' - All links with specified par_name (less efficient than 'par_name:flow')
            name_tokens = name.split(':')
            if len(name_tokens) == 2:
                name_tokens.append('')
            src, dest, par = name_tokens

            if src and dest:
                links = [l for l in self.get_comp(src).outlinks if l.dest.name == dest]
            elif src:
                links = self.get_comp(src).outlinks
            elif dest:
                links = self.get_comp(dest).inlinks
            else:
                links = self.links

            if par:
                links = [l for l in links if l.parameter.name == par]

            return links
        else:
            raise NotFoundError("Object '{0}' not found.".format(name))

    def get_comp(self, comp_name):
        """ Allow compartments to be retrieved by name rather than index. Returns a Compartment. """
        return self.comp_lookup[comp_name]

    def get_links(self, name):
        """ Retrieve Links. """
        # Links can be looked up by parameter name or by link name, unlike get_variable. This is because
        # get_links() is guaranteed to return a list of Link objects
        # As opposed to get_variable which would retrieve the Parameter for 'doth rate' and the Links for 'z'
        if name in self.par_lookup:
            return self.par_lookup[name].links
        elif name in self.link_lookup:
            return self.link_lookup[name]
        else:
            raise NotFoundError("Object '{0}' not found.".format(name))

    def get_charac(self, charac_name):
        """ Allow dependencies to be retrieved by name rather than index. Returns a Variable. """
        return self.charac_lookup[charac_name]

    def get_par(self, par_name):
        """ Allow dependencies to be retrieved by name rather than index. Returns a Variable. """
        return self.par_lookup[par_name]

    def gen_cascade(self, framework):
        """
        Generate a compartmental cascade as defined in a settings object.
        Fill out the compartment, transition and dependency lists within the model population object.
        Maintaining order as defined in a cascade workbook is crucial due to cross-referencing.
        """

        # Instantiate Compartments
        for name in framework.specs[FS.KEY_COMPARTMENT]:
            spec = framework.get_spec(name)
            self.comps.append(Compartment(pop=self, name=name))
            if spec["is_source"]:
                self.comps[-1].tag_birth = True
            if spec["is_sink"]:
                self.comps[-1].tag_dead = True
            if spec["is_junction"]:
                self.comps[-1].is_junction = True
        self.comp_lookup = {comp.name: comp for comp in self.comps}

        # Characteristics first pass, instantiate objects
        for name in framework.specs[FS.KEY_CHARACTERISTIC]:
            self.characs.append(Characteristic(pop=self, name=name))
        self.charac_lookup = {charac.name: charac for charac in self.characs}

        # Characteristics second pass, add includes and denominator
        for name in framework.specs[FS.KEY_CHARACTERISTIC]:
            spec = framework.get_spec(name)
            charac = self.get_charac(name)
            for inc_name in spec["includes"]:
                charac.add_include(
                    self.get_variable(inc_name)[0])  # nb. We expect to only get one match for the name, so use index 0
            if "denominator" in spec and not spec["denominator"] is None:
                charac.add_denom(self.get_variable(spec["denominator"])[0])

        # Parameters first pass, create parameter objects and links
        for name in framework.specs[FS.KEY_PARAMETER]:
            spec = framework.get_spec(name)
            par = Parameter(pop=self, name=name)
            self.pars.append(par)
            if "links" in spec:
                for pair in spec["links"]:
                    src = self.get_comp(pair[0])
                    dst = self.get_comp(pair[1])
                    tag = par.name + ':flow'  # Temporary tag solution.
                    new_link = Link(self, par, src, dst, tag)
                    if tag not in self.link_lookup:
                        self.link_lookup[tag] = [new_link]
                    else:
                        self.link_lookup[tag].append(new_link)
                    self.links.append(new_link)
        self.par_lookup = {par.name: par for par in self.pars}

        # Parameters second pass, process f_stacks, deps, and limits
        for name in framework.specs[FS.KEY_PARAMETER]:
            spec = framework.get_spec(name)
            par = self.get_par(name)

            if ("min" in spec and spec["min"] is not None) or ("max" in spec and spec["max"] is not None):
                par.limits = [-np.inf, np.inf]
                if "min" in spec and spec["min"] is not None:
                    par.limits[0] = spec["min"]
                if "max" in spec and spec["max"] is not None:
                    par.limits[1] = spec["max"]

            if not spec[FS.TERM_FUNCTION] is None:
                par.set_fcn(framework, spec)

    def preallocate(self, tvec, dt):
        """
        Pre-allocate variable arrays in compartments, links and dependent variables for faster processing.
        Array maintains initial value but pre-fills everything else with NaNs.
        Thus errors due to incorrect parset value saturation should be obvious from results.
        """
        for obj in self.comps + self.characs + self.links + self.pars:
            obj.preallocate(tvec, dt)

    def initialize_compartments(self, parset, framework, t_init):
        # Given a set of characteristics and their initial values, compute the initial
        # values for the compartments by solving the set of characteristics simultaneously

        characs = [c for c in self.characs if framework.get_spec_value(c.name, "datapage_order") != -1]
        characs += [c for c in self.comps if framework.get_spec_value(c.name, "datapage_order") != -1]
        #        print(characs)
        comps = [c for c in self.comps if not (c.tag_birth or c.tag_dead)]
        charac_indices = {c.name: i for i, c in enumerate(characs)}  # Make lookup dict for characteristic indices
        comp_indices = {c.name: i for i, c in enumerate(comps)}  # Make lookup dict for compartment indices

        b = np.zeros((len(characs), 1))
        A = np.zeros((len(characs), len(comps)))

        #        print([(c,framework.get_spec_value(c.name,"datapage_order")) for c in self.characs])
        # Construct the characteristic value vector (b) and the includes matrix (A)
        for i, c in enumerate(characs):
            # Look up the characteristic value
            par = parset.get_par(c.name)
            b[i] = par.interpolate(tvec=np.array([t_init]), pop_name=self.name)[0]
            # Run exception clauses for compartment logic.
            try:
                if c.denominator is not None:
                    denom_par = parset.pars['characs'][parset.par_ids['characs'][c.denominator.name]]
                    b[i] *= denom_par.interpolate(tvec=np.array([t_init]), pop_name=self.name)[0]
            except Exception:
                pass
            try:
                for inc in c.get_included_comps():
                    A[i, comp_indices[inc.name]] = 1.0
            except Exception:
                A[i, comp_indices[c.name]] = 1.0

        # Solve the linear system
        x, residual, rank, _ = np.linalg.lstsq(A, b, rcond=-1)

        # Halt if the solution is not unique (could relax this check later)
        if rank < A.shape[1]:
            raise AtomicaException('Characteristics are not full rank, cannot determine a unique initialization')

        # Print warning for characteristics that are not well matched by the compartment size solution
        proposed = np.matmul(A, x)
        for i in range(0, len(characs)):
            if abs(proposed[i] - b[i]) > model_settings['tolerance']:  # project_settings.model_settings['tolerance']:
                logger.warning("Characteristic '{0}' '{1}' - Requested {2}, "
                               "Calculated {3}".format(self.name, characs[i].name, b[i], proposed[i]))

        # Print diagnostic output for compartments that were assigned a negative value
        def report_characteristic(charac, n_indent=0):
            if charac.name in charac_indices:
                logger.warning(n_indent * "\t" + "Characteristic '{0}': Target value = "
                                                 "{1}".format(charac.name, b[charac_indices[charac.name]]))
            else:
                logger.warning(n_indent * "\t" + "Characteristic '{0}' not in databook: "
                                                 "Target value = N/A (0.0)".format(charac.name))

            n_indent += 1
            for inc in charac.includes:
                if isinstance(inc, Characteristic):
                    report_characteristic(inc, n_indent)
                else:
                    logger.warning(
                        n_indent * '\t' + 'Compartment %s: Computed value = %f' % (inc.name, x[comp_indices[inc.name]]))

        for i in range(0, len(comps)):
            if x[i] < -model_settings['tolerance']:
                logger.warning('Compartment %s %s - Calculated %f' % (self.name, comps[i].name, x[i]))
                for charac in characs:
                    try:
                        if comps[i] in charac.get_included_comps():
                            report_characteristic(charac)
                    except Exception:
                        if comps[i] == charac:
                            report_characteristic(charac)

        # Halt for an unsatisfactory overall solution (could relax this check later)
        if residual > model_settings["tolerance"]:
            print(x)
            raise AtomicaException("Residual was {0} which is unacceptably large (should be < {1}). "
                                   "This points to a probable inconsistency in the initial "
                                   "values.".format(residual, model_settings["tolerance"]))

        # Halt for any negative popsizes
        if np.any(np.less(x, -model_settings['tolerance'])):
            raise AtomicaException('Negative initial popsizes')

        # Otherwise, insert the values
        for i, c in enumerate(comps):
            c.vals[0] = max(0.0, x[i])

        for c in self.comps:
            if c.tag_birth or c.tag_dead:
                c.vals[0] = 0

class Model(object):
    """ A class to wrap up multiple populations within model and handle cross-population transitions. """

    def __init__(self, settings, framework, parset, progset=None, instructions=None):

        self.pops = list()  # List of population groups that this model subdivides into.
        self.pop_ids = sc.odict()  # Maps name of a population to its position index within populations list.
        self.interactions = sc.odict()
        self.t_index = 0  # Keeps track of array index for current timepoint data within all compartments.
        self.par_list = list(framework.specs[FS.KEY_PARAMETER].keys()) # This is a list of all parameters to iterate over when updating

        self.programs_active = None  # True or False depending on whether Programs will be used or not
<<<<<<< HEAD
        self.progset = dcp(progset)
        self.program_instructions = dcp(instructions) # program instructions
        self.program_cache = None
=======
        self.progset = sc.dcp(progset)
        self.program_instructions = instructions # program instructions
        self.program_cache_comps = None # Dict with {prog_name:[comps reached]}
        self.program_cache_pars = None # Dict with program_pars_reached[par_name][pop]=par to overwrite parameter values
        self.program_cache_coverage = None # Cache coverage numerator
>>>>>>> 13481ae9

        self.t = None
        self.dt = None
        self.vars_by_pop = None  # Cache to look up lists of variables by name across populations

        self.build(settings, framework, parset)

    def unlink(self):
        # Break cycles when deepcopying or pickling by swapping them for IDs
        # Primary storage is in the comps, links, and outputs properties

        # If we are already unlinked, do nothing
        if self.vars_by_pop is None:
            return

        for pop in self.pops:
            pop.unlink()

        self.vars_by_pop = None
        self.program_cache = None # This drops the cache when pickling, but its only going to have anything if pickled DURING process() i.e. only devs would encounter this

    def relink(self):
        # Need to enumerate objects at Model level because transitions link across pops

        # Do we need to link any pops?
        objs = {}
        if any([not x.is_linked for x in self.pops]):
            for pop in self.pops:
                objs[pop.name] = pop
                for obj in pop.comps + pop.characs + pop.pars + pop.links:
                    objs[obj.id] = obj

            for pop in self.pops:
                pop.relink(objs)

        if self.vars_by_pop is None:
            self.set_vars_by_pop()

    def update_program_cache(self):

        # Finally, prepare programs
        if self.progset and self.program_instructions:
            self.programs_active = True
            self.program_cache = dict()

            self.program_cache['comps'] = {}
            self.program_cache['pars'] = {}
            for prog in self.progset.programs.values():
                self.program_cache['comps'][prog.short] = []

                for pop_name in prog.target_pops:
                    for comp_name in prog.target_comps:
                        self.program_cache['comps'][prog.short].append(self.get_pop(pop_name).get_comp(comp_name))

            for target_par in prog.target_pars:
                if target_par['param'] not in self.program_cache['pars']:
                    self.program_cache['pars'][target_par['param']] = {}

                self.program_cache['pars'][target_par['param']][target_par['pop']] = self.get_pop(target_par['pop']).get_par(target_par['param'])

            self.program_cache['alloc'] = self.progset.get_alloc(self.program_instructions,self.t)
            self.program_cache['coverage'] = self.progset.get_num_covered(year=self.t,alloc=self.program_cache['alloc'])
        else:
            self.programs_active = False



    def set_vars_by_pop(self):
        self.vars_by_pop = defaultdict(list)
        for pop in self.pops:
            for var in pop.comps + pop.characs + pop.pars + pop.links:
                self.vars_by_pop[var.name].append(var)
        self.vars_by_pop = dict(self.vars_by_pop) # Stop new entries from appearing in here by accident

    def __getstate__(self):
        # The combination of
        self.unlink()
        d = sc.dcp(self.__dict__)  # Pickling to string results in a copy
        self.relink()  # Relink, otherwise the original object gets unlinked
        return d

    def __setstate__(self, d):
        self.__dict__ = d
        self.relink()

    def __deepcopy__(self,memodict={}):
        # Using dcp(self.__dict__) is faster than pickle getstate/setstate
        # when this is called via copy.deepcopy()
        self.unlink()
        d = sc.dcp(self.__dict__)
        self.relink()
        new = Model.__new__(Model)
        new.__dict__.update(d)
        return new

    def get_pop(self, pop_name):
        """ Allow model populations to be retrieved by name rather than index. """
        pop_index = self.pop_ids[pop_name]
        return self.pops[pop_index]


    def build(self, settings, framework, parset):
        """ Build the full model. """

        self.t = settings.tvec  # Note: Class @property method returns a new object each time.
        self.dt = settings.sim_dt

        for k, pop_name in enumerate(parset.pop_names):
            self.pops.append(Population(framework=framework, name=pop_name))
            # TODO: Update preallocate case.
            # Memory is allocated, speeding up model. However, values are NaN to enforce proper parset value saturation.
            self.pops[-1].preallocate(self.t, self.dt)
            self.pop_ids[pop_name] = k
            self.pops[-1].initialize_compartments(parset, framework, self.t[0])

        # Expand interactions into matrix form
        self.interactions = dict()
        for name, weights in parset.interactions.items():
            self.interactions[name] = np.zeros((len(self.pops), len(self.pops), len(self.t)))
            for from_pop, par in weights.items():
                for to_pop in par.pops:
                    self.interactions[name][parset.pop_names.index(from_pop), parset.pop_names.index(to_pop), :] = par.interpolate(self.t, to_pop)

        # Insert values from parset into model objects
        for cascade_par in parset.pars['cascade']:
            for pop_name in parset.pop_names:
                pop = self.get_pop(pop_name)
                par = pop.get_par(cascade_par.name)  # Find the parameter with the requested name
                # If parameter has an f-stack then vals will be calculated during/after integration.
                # This is opposed to values being supplied from databook.
                par.scale_factor = cascade_par.y_factor[pop_name]
                if not par.fcn_str:
                    par.vals = cascade_par.interpolate(tvec=self.t, pop_name=pop_name)
                    par.vals *= par.scale_factor  # Interpolation no longer rescales, so do it here
                if par.links:
                    par.units = cascade_par.y_format[pop_name]

        # Propagating transfer parameter parset values into Model object.
        # For each population pair, instantiate a Parameter with the values from the databook
        # For each compartment, instantiate a set of Links that all derive from that Parameter
        # NB. If a Program somehow targets the transfer parameter, those values will automatically... what?
        for trans_type in parset.transfers:
            if parset.transfers[trans_type]:
                for pop_source in parset.transfers[trans_type]:

                    # This contains the data for all of the destination pops.
                    transfer_parameter = parset.transfers[trans_type][pop_source]

                    pop = self.get_pop(pop_source)

                    for pop_target in transfer_parameter.y:

                        # Create the parameter object for this link (shared across all compartments)
                        par_name = trans_type + '_' + pop_source + '_to_' + pop_target  # e.g. 'aging_0-4_to_15-64'
                        par = Parameter(pop=pop, name=par_name)
                        par.preallocate(self.t, self.dt)
                        val = transfer_parameter.interpolate(tvec=self.t, pop_name=pop_target)
                        par.vals = val
                        par.scale_factor = transfer_parameter.y_factor[pop_target]
                        par.units = transfer_parameter.y_format[pop_target]
                        pop.pars.append(par)
                        # TODO: Reconsider manual lookup hack if Transfers are implemented differently.
                        pop.par_lookup[par_name] = par

                        target_pop_obj = self.get_pop(pop_target)

                        for source in pop.comps:
                            if not (source.tag_birth or source.tag_dead or source.is_junction):
                                # Instantiate a link between corresponding compartments
                                dest = target_pop_obj.get_comp(source.name)  # Get the corresponding compartment
                                link_tag = par_name + '_' + source.name + ':flow'  # e.g. 'aging_0-4_to_15-64_sus:flow'
                                link = Link(pop, par, source, dest, link_tag)
                                link.preallocate(self.t, self.dt)
                                pop.links.append(link)
                                if link.name in pop.link_lookup:
                                    pop.link_lookup[link.name].append(link)
                                else:
                                    pop.link_lookup[link.name] = [link]

        # Now that all object have been created, update vars_by_pop() accordingly
        self.set_vars_by_pop()

    def process(self):
        """ Run the full model. """

        assert self.t_index == 0  # Only makes sense to process a simulation once, starting at ti=0

        self.update_program_cache()

        # Initial flush of people in junctions
        if self.t_index == 0:
            # Make sure initially-filled junctions are processed and initial dependencies are calculated, and calculate
            # initial flow rates
            self.update_pars()
            self.update_junctions()
            self.update_pars()
            self.update_links()

        # Main integration loop
        while self.t_index < (self.t.size-1):
            self.update_comps() # This writes values to comp.vals[ti+1] so this will be out of bounds if self.t_index == self.t.size-1
            self.t_index += 1  # Step the simulation forward
            self.update_junctions()
            self.update_pars()
            self.update_links()

        for pop in self.pops:
            [par.update() for par in pop.pars if not par.dependency]  # Update any remaining parameters
            for charac in pop.characs:
                charac.internal_vals = None  # Wipe out characteristic vals to save space

                # TODO: Consider whether it is worth reimplementing space-saving measures.
                # if not full_output:
                #     for par in pop.pars:
                #         if (not par.name in framework.linkpar_specs) \
                #                 or (not 'output' in settings.linkpar_specs[par.name]) \
                #                 or (settings.linkpar_specs[par.name] != 'y'):
                #             par.vals = None
                #             for link in par.links:
                #                 link.vals = None

        self.program_cache = None # Drop the program cache afterwards to save space

    def update_links(self):
        """
        Evolve model characteristics by one timestep (defaulting as 1 year).
        Each application of this method writes calculated values to the next position in popsize arrays.
        This is done regardless of dt.
        Thus the corresponding time vector associated with variable dt steps must be tracked externally.
        This function computes the link flow rates.
        """

        ti = self.t_index

        for pop in self.pops:

            # First, populate all of the link values without any outflow constraints
            for par in pop.pars:
                if par.links:
                    transition = par.vals[ti]

                    if not transition:
                        for link in par.links:
                            link.vals[ti] = 0.0
                        continue
                    quantity_type = par.units

                    # An annual duration can be converted into an annual probability; do it.
                    if quantity_type == FS.QUANTITY_TYPE_DURATION:
                        transition = 1.0 - np.exp(-1.0 / transition)
                        quantity_type = FS.QUANTITY_TYPE_PROBABILITY

                    # Convert probability by Poisson distribution formula to a value appropriate for timestep.
                    if quantity_type == FS.QUANTITY_TYPE_PROBABILITY:
                        if transition > 1.0:
                            transition = 1.0
                        converted_frac = 1 - (1 - transition) ** self.dt
                        for link in par.links:
                            link.vals[ti] = link.source.vals[ti] * converted_frac
                    # Linearly convert number down to that appropriate for one timestep.
                    # Disaggregate proportionally across all source compartment sizes related to all links.
                    elif quantity_type == FS.QUANTITY_TYPE_NUMBER:
                        converted_amt = transition * self.dt
                        if len(par.links) > 1:
                            for link in par.links:
                                link.vals[ti] = converted_amt * link.source.vals[ti] / par.source_popsize(ti)
                        else:
                            par.links[0].vals[ti] = converted_amt
                    elif quantity_type not in [FS.QUANTITY_TYPE_PROPORTION]:
                        raise AtomicaException("Encountered unknown quantity type '{0}' during model "
                                               "run.".format(quantity_type))

            # Then, adjust outflows to prevent negative popsizes.
            for comp_source in pop.comps:
                if not (comp_source.is_junction or comp_source.tag_birth):
                    outflow = 0.0
                    for link in comp_source.outlinks:
                        outflow += link.vals[ti]

                    if outflow > comp_source.vals[ti]:
                        rescale = comp_source.vals[ti]/outflow
                        for link in comp_source.outlinks:
                            link.vals[ti] *= rescale

    def update_comps(self):
        """
        Set the compartment values at self.t_index+1 based on the current values at self.t_index
        and the link values at self.t_index. Values are updated by iterating over all outgoing links

        """

        ti = self.t_index

        # Pre-populate the current value - need to iterate over pops here because transfers
        # will cross population boundaries
        for pop in self.pops:
            for comp in pop.comps:
                comp.vals[ti + 1] = comp.vals[ti]

        for pop in self.pops:
            for comp in pop.comps:
                if not comp.is_junction:
                    for link in comp.outlinks:
                        link.source.vals[ti + 1] -= link.vals[ti]
                        link.dest.vals[ti + 1] += link.vals[ti]

        # Guard against populations becoming negative due to numerical artifacts
        for pop in self.pops:
            for comp in pop.comps:
                comp.vals[ti + 1] = max(0, comp.vals[ti + 1])

    def update_junctions(self):
        """
        For every compartment considered a junction, propagate the contents onwards.
        Do so until all junctions are empty.
        """

        ti = self.t_index
        ti_link = ti - 1
        if ti_link < 0:
            ti_link = ti  # For the case where junctions are processed immediately after model initialisation.

        review_required = True
        review_count = 0
        while review_required:
            review_count += 1
            review_required = False  # Don't re-run unless a junction has refilled

            if review_count > model_settings["iteration_limit"]:
                raise AtomicaException("Processing junctions (i.e. propagating contents onwards) for timestep {0} "
                                       "is taking far too long. Infinite loop suspected.".format(ti_link))

            for pop in self.pops:
                junctions = [comp for comp in pop.comps if comp.is_junction]

                for junc in junctions:

                    if review_count == 1:
                        for link in junc.outlinks:
                            link.vals[ti_link] = 0

                    # If the compartment is numerically empty, make it empty
                    if junc.vals[ti] <= model_settings['tolerance']:  # Includes negative values.
                        junc.vals[ti] = 0
                    else:
                        current_size = junc.vals[ti]
                        # This is the total fraction of people requested to leave.
                        # Outflows are scaled to the entire compartment size.
                        denom_val = sum(link.parameter.vals[ti_link] for link in junc.outlinks)
                        if denom_val == 0:
                            raise AtomicaException("ERROR: Proportions for junction '{0}' outflows sum to zero, "
                                                   "resulting in a nonsensical ratio. There may even be (invalidly) "
                                                   "no outgoing transitions for this junction.".format(junc.name))
                        for link in junc.outlinks:
                            flow = current_size * link.parameter.vals[ti_link] / denom_val
                            link.source.vals[ti] -= flow
                            link.dest.vals[ti] += flow
                            link.vals[ti_link] += flow
                            if link.dest.is_junction:
                                review_required = True  # Need to review if a junction received an inflow at this step

    def update_pars(self):
        """
        Run through all parameters and characteristics flagged as dependencies for custom-function parameters.
        Evaluate them for the current timestep.
        These dependencies must be calculated in the same order as defined in settings.
        This also means characteristics before parameters, otherwise references may break.
        Also, parameters in dependency list do not need calculation unless explicitly depending on another parameter.
        Parameters that have special rules are usually dependent on other population values, so are included here.
        """

        ti = self.t_index

        # The output list maintains the order in which characteristics and parameters appear in the
        # settings, and also puts characteristics before parameters. So iterating through that list
        # will automatically compute them in the correct order

        # First, compute dependent characteristics, as parameters might depend on them
        for pop in self.pops:
            for charac in pop.characs:
                if charac.dependency:
                    charac.update(ti)

        # 1st:  Update parameters if they have an f_stack variable
        # 2nd:  Any parameter that is overwritten by a program-based cost-coverage-impact transformation.
        # 3rd:  Any parameter that is overwritten by a special rule, e.g. averaging across populations.
        # 4th:  Any parameter that is restricted within a range of values, i.e. by min/max values.
        # Looping through populations must be internal.
        # This allows all values to be calculated before special inter-population rules are applied.
        # We resolve one parameter at a time, in dependency order
        do_program_overwrite = self.programs_active and self.program_instructions.start_year <= self.t[ti] <= self.program_instructions.stop_year

        if do_program_overwrite:
            # Compute the fraction covered
            prop_covered = dict.fromkeys(self.program_cache['comps'], 0.0)
            for k,comp_list in self.program_cache['comps'].items():
                n = 0.0
                for comp in comp_list:
                    n += comp.vals[ti]
                prop_covered[k] = np.minimum(self.program_cache['coverage'][k][ti]/n,1.)

            # Compute the updated program values
            prog_vals = self.progset.get_outcomes(prop_covered)

        for par_name in self.par_list:
            # All of the parameters with this name, across populations.
            # There should be one for each population (these are Parameters, not Links).
            pars = self.vars_by_pop[par_name]

            # First - update parameters that are dependencies, evaluating f_stack if required
            for par in pars:
                if par.dependency:
                    par.update(ti)

            # Then overwrite with program values
            if do_program_overwrite:
                for par in pars:
                    if par.name in prog_vals and par.pop.name in prog_vals[par.name]:
                        par.vals[ti] = prog_vals[par.name][par.pop.name]
                    else:
                        break

            # Handle parameters that aggregate over populations and use interactions in these functions.
            if pars[0].pop_aggregation:
                # NB. `par.pop_aggregation` is (agg_fcn,par_name,interaction_name,charac_name) where the last item is optional

                par_vals = [par.pop_aggregation[1].vals[ti] for par in pars] # Value of variable being averaged
                par_vals = np.array(par_vals).reshape(-1, 1)

                weights = self.interactions[pars[0].pop_aggregation[2]][:,:,ti].copy()

                if pars[0].pop_aggregation[0] == 'SRC_POP_AVG':
                    weights = weights.T
                elif pars[0].pop_aggregation[0] == 'TGT_POP_AVG':
                    pass
                else:
                    raise AtomicaException("Unknown aggregation function '{0}'").format(pars[0].pop_aggregation[0])  # This should never happen, an error should be raised earlier

                # If we are weighting by a variable, multiply the weights matrix accordingly
                if len(pars[0].pop_aggregation) == 4:
                    charac_vals = [par.pop_aggregation[3].vals[ti] for par in pars] # Value of weighting variable
                    charac_vals = np.array(charac_vals).reshape(-1, 1)
                    weights *= charac_vals.T

                weights /= np.sum(weights, axis=1, keepdims=1) # Normalize the interaction
                par_vals = np.matmul(weights, par_vals)

                for par, val in zip(pars, par_vals):
                    par.vals[ti] = val

            # Restrict the parameter's value if a limiting range was defined
            for par in pars:
                par.constrain(ti)

def run_model(settings, framework, parset, progset=None, progset_instructions=None, name=None):
    """
    Processes the TB epidemiological model.
    Parset-based overwrites are generally done externally, so the parset is only used for model-building.
    Progset-based overwrites take place internally and must be part of the processing step.
    The instructions dictionary is usually passed in with progset to specify when the overwrites take place.
    """

    m = Model(settings, framework, parset, progset, progset_instructions)
    m.process()
    # TODO: Pass progset and instructions into results just like parset.
    return Result(model=m, parset=parset, name=name)<|MERGE_RESOLUTION|>--- conflicted
+++ resolved
@@ -767,17 +767,9 @@
         self.par_list = list(framework.specs[FS.KEY_PARAMETER].keys()) # This is a list of all parameters to iterate over when updating
 
         self.programs_active = None  # True or False depending on whether Programs will be used or not
-<<<<<<< HEAD
-        self.progset = dcp(progset)
+        self.progset = sc.dcp(progset)
         self.program_instructions = dcp(instructions) # program instructions
         self.program_cache = None
-=======
-        self.progset = sc.dcp(progset)
-        self.program_instructions = instructions # program instructions
-        self.program_cache_comps = None # Dict with {prog_name:[comps reached]}
-        self.program_cache_pars = None # Dict with program_pars_reached[par_name][pop]=par to overwrite parameter values
-        self.program_cache_coverage = None # Cache coverage numerator
->>>>>>> 13481ae9
 
         self.t = None
         self.dt = None
