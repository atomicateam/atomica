# Imports

import itertools
import os
import textwrap
from collections import defaultdict

import matplotlib.cm as cmx
import matplotlib.colors as matplotlib_colors
import matplotlib.pyplot as plt
import numpy as np
from matplotlib.collections import PatchCollection
from matplotlib.legend import Legend
from matplotlib.lines import Line2D
from matplotlib.patches import Rectangle, Patch
from matplotlib.ticker import FuncFormatter
import matplotlib

import sciris.core as sc
from .model import Compartment, Characteristic, Parameter, Link
from .results import Result
from .system import AtomicaException, NotFoundError
from .parser_function import parse_function
from .utils import NDict
from .interpolation import interpolate_func
from .structure_settings import FrameworkSettings as FS

import logging
logger = logging.getLogger(__name__)

from six import string_types
import logging
logger = logging.getLogger(__name__)

settings = dict()
settings['legend_mode'] = 'together'  # Possible options are ['together','separate','none']
settings['bar_width'] = 1.0  # Width of bars in plot_bars()


def save_figs(figs, path='.', prefix='', fnames=None):
    # Take in array of figures, and save them to disk
    # Path and prefix are appended to the start
    # fnames - Optionally an array of file names. By default, each figure is named
    # using its 'label' property. If a figure has an empty 'label' string it is assumed to be
    # a legend and will be named based on the name of the figure immediately before it.
    # If you provide an empty string in the `fnames` argument this same operation will be carried
    # out. If the last figure name is omitted, an empty string will automatically be added. This allows
    # the separate-legend option to be turned on or off without changing the filename inputs to this function
    # (because the last legend figure may or may not be present depending on the legend mode)

    try:
        os.makedirs(path)
    except OSError as err:
        if err.errno != os.errno.EEXIST:
            raise

    # Sanitize fig array input
    if not isinstance(figs, list):
        figs = [figs]

    # Sanitize and populate default fnames values
    if fnames is None:
        fnames = [fig.get_label() for fig in figs]
    elif not isinstance(fnames, list):
        fnames = [fnames]

    # Add legend figure to the end
    if len(fnames) < len(figs):
        fnames.append('')
    assert len(fnames) == len(figs), \
        "Number of figures must match number of specified filenames, or the last figure must be a legend with no label"
    assert fnames[0], 'The first figure name cannot be empty'

    for i, fig in enumerate(figs):
        if not fnames[i]:  # assert above means that i>0
            fnames[i] = fnames[i - 1] + '_legend'
        fname = prefix + fnames[i] + '.png'
        fig.savefig(os.path.join(path, fname), bbox_inches='tight')
        logger.info('Saved figure "%s"' % fname)


class PlotData(object):
    # This is what gets passed into a plotting function, which displays a View of the data
    # Conceptually, we are applying visuals to the data.
    # But we are performing an extraction step rather than doing it directly because things like
    # labels, colours, groupings etc. only apply to plots, not to results, and there could be several
    # different views of the same data.

    # TODO: Make sure to chuck a useful error when t_bins is greater than sim duration, rather than just crashing.
    def __init__(self, results, outputs=None, pops=None, output_aggregation='sum', pop_aggregation='sum', project=None,
                 time_aggregation='sum', t_bins=None):
        # Construct a PlotData instance from a Results object by selecting data and optionally
        # specifying desired aggregations
        #
        # final_outputs[result][pop][output] = vals
        # where the keys are the aggregated labels (if specified)
        # Aggregation computation is performed here
        # Input must be a list either containing a list of raw output labels or a dict with a single
        # key where the value is a list of raw output labels e.g.
        # outputs = ['vac',{'total':['vac','sus']}]
        #
        #
        # - results - A Result or a dict of Results with key corresponding
        #   to name
        # - outputs - The name of an output compartment, characteristic, or
        #   parameter, or list of names. Inside a list, a dict can be given to
        #   specify an aggregation e.g. outputs=['sus',{'total':['sus','vac']}]
        #   where the key is the new name. Or, a formula can be given which will
        #   be evaluated by looking up labels within the model object. Links will
        #   automatically be summed over
        # - pops - The name of an output population, or list of names. Like
        #   outputs, can specify a dict with a list of pops to aggregate over them
        # - axis - Display one of results, outputs, or pops as different coloured
        #   lines on the plot. A new figure will be generated for all other
        #   combinations of the remaining quantities
        # - output_aggregation - If an output aggregation is requested, combine
        #   the outputs listed using one of
        #       - 'sum' - just add values together
        #       - 'average' - unweighted average of quantities
        #       - 'weighted' - weighted average where the weight is the
        #         compartment size, characteristic value, or link source
        #         compartment size (summed over duplicate links). 'weighted'
        #         method cannot be used with non-transition parameters and a
        #         KeyError will result in that case
        # - pop_aggregation - Same as output_aggregation, except that 'weighted'
        #   uses population sizes. Note that output aggregation is performed
        #   before population aggregation. This also means that population
        #   aggregation can be used to combine already aggregated outputs (e.g.
        #   can first sum 'sus'+'vac' within populations, and then take weighted
        #   average across populations)
        # - time_aggregation - Supported methods are 'sum' and 'average' (no weighting). When aggregating
        #   times, *non-annualized* flow rates will be used. 
        # - t_bins can be
        #       - A vector of bin edges. Time points are included if the time
        #         is >= the lower bin value and < upper bin value.
        #       - A scalar bin size (e.g. 5) which will be expanded to a vector spanning the data
        #       - The string 'all' will maps to bin edges [-inf inf] aggregating over all time

        # Validate inputs
        if isinstance(results, sc.odict):
            results = [result for _, result in results.items()]
        elif isinstance(results, Result):
            results = [results]
        elif isinstance(results, NDict):
            results = list(results)

        result_names = [x.name for x in results]
        if len(set(result_names)) != len(result_names):
            raise AtomicaException('Results must have different names (in their result.name property)')

        if pops is None:
            pops = [pop.name for pop in results[0].model.pops]
        elif pops == 'all':
            pops = [{'All': [pop.name for pop in results[0].model.pops]}]
        elif not isinstance(pops, list):
            pops = [pops]

        if outputs is None:
            outputs = [comp.name for comp in results[0].model.pops[0].comps if
                       not (comp.tag_birth or comp.tag_dead or comp.is_junction)]
        elif not isinstance(outputs, list):
            outputs = [outputs]

        def expand_dict(x):
            # If a list contains a dict with multiple keys, expand it into multiple dicts each
            # with a single key
            y = list()
            for v in x:
                if isinstance(v, dict):
                    y += [{a: b} for a, b in v.items()]
                else:
                    y.append(v)
            return y

        pops = expand_dict(pops)
        outputs = expand_dict(outputs)

        assert isinstance(results, list), 'Results should be specified as a Result, list, or odict'

        assert output_aggregation in ['sum', 'average', 'weighted']
        assert pop_aggregation in ['sum', 'average', 'weighted']
        assert time_aggregation in ['sum', 'average']

        def extract_labels(input_arrays):
            # Flatten the input arrays to extract all requested pops and outputs
            # e.g. ['vac',{'a':['vac','sus']}] -> ['vac','vac','sus'] -> set(['vac','sus'])
            out = []
            for x in input_arrays:
                if isinstance(x, dict):
                    k = list(x.keys())
                    assert len(k) == 1, 'Aggregation dict can only have one key'
<<<<<<< HEAD
                    if isinstance(x[k[0]], string_types):
=======
                    if isinstance(x[k[0]], basestring):
>>>>>>> b3c62f4e
                        continue
                    else:
                        out += x[k[0]]
                else:
                    out.append(x)
            return set(out)

        # First, get all of the pops and outputs requested by flattening the lists
        pops_required = extract_labels(pops)
        outputs_required = extract_labels(outputs)

        self.series = []
        tvecs = dict()

        # Because aggregations always occur within a Result object, loop over results
        for result in results:

            result_label = result.name
            tvecs[result_label] = result.model.t
            dt = result.model.dt

            aggregated_outputs = defaultdict(dict)  # Dict with aggregated_outputs[pop_label][aggregated_output_label]
            aggregated_units = dict()  # Dict with aggregated_units[aggregated_output_label]
            output_units = dict()
            compsize = dict()
            popsize = dict()
            # Defaultdict won't throw key error when checking outputs.
            data_label = defaultdict(str)  # Label used to identify which data to plot, maps output label to data label.

            # Aggregation over outputs takes place first, so loop over pops
            for pop_label in pops_required:
                pop = result.model.get_pop(pop_label)
                popsize[pop_label] = pop.popsize()
                data_dict = dict()  # Temporary storage for raw outputs

                # First pass, extract the original output quantities, summing links and annualizing as required
                for output_label in outputs_required:
                    vars = pop.get_variable(output_label)

                    if vars[0].vals is None:
                        raise AtomicaException(
                            'Requested output "%s" was not recorded because only partial results were saved' % (
                                vars[0].name))

                    if isinstance(vars[0], Link):
                        data_dict[output_label] = np.zeros(tvecs[result_label].shape)
                        compsize[output_label] = np.zeros(tvecs[result_label].shape)

                        for link in vars:
                            data_dict[output_label] += link.vals
                            compsize[output_label] += (link.source.vals if not link.source.is_junction else link.source.outflow)

                        if t_bins is None:  # Annualize if not time aggregating
                            data_dict[output_label] /= dt
                            output_units[output_label] = vars[0].units + '/year'
                        else:
                            output_units[output_label] = vars[0].units  # If we sum links in a bin, we get a number of people
                        data_label[output_label] = vars[0].parameter.name if vars[0].parameter.units == FS.QUANTITY_TYPE_NUMBER else None # Only use parameter data points if the units match

                    elif isinstance(vars[0], Parameter):
                        data_dict[output_label] = vars[0].vals
                        output_units[output_label] = vars[0].units
                        data_label[output_label] = vars[0].name

                        # If there are links, we can retrieve a compsize for the user to do a weighted average
                        if vars[0].links:
                            output_units[output_label] = vars[0].units
                            compsize[output_label] = np.zeros(tvecs[result_label].shape)
                            for link in vars[0].links:
                                compsize[output_label] += (
                                    link.source.vals if not link.source.is_junction else link.source.outflow)

                    elif isinstance(vars[0], Compartment) or isinstance(vars[0], Characteristic):
                        data_dict[output_label] = vars[0].vals
                        compsize[output_label] = vars[0].vals
                        output_units[output_label] = vars[0].units
                        data_label[output_label] = vars[0].name

                    else:
                        raise AtomicaException('Unknown type')

                # Second pass, add in any dynamically computed quantities
                # Using model. Parameter objects will automatically sum over Links and convert Links
                # to annualized rates
                for l in outputs:
                    if not isinstance(l, dict):
                        continue

                    output_label, f_stack_str = list(l.items())[0]  # extract_labels has already ensured only one key is present

<<<<<<< HEAD
                    if not isinstance(f_stack_str, string_types):
=======
                    if not isinstance(f_stack_str, basestring):
>>>>>>> b3c62f4e
                        continue

                    placeholder_pop = lambda: None
                    placeholder_pop.name = 'None'
                    par = Parameter(pop=placeholder_pop, name=output_label)
                    fcn, dep_labels = parse_function(f_stack_str)
                    deps = {}
                    displayed_annualization_warning = False
                    for dep_label in dep_labels:
                        vars = pop.get_variable(dep_label)
                        if t_bins is not None and (isinstance(vars[0], Link) or isinstance(vars[0], Parameter)) and time_aggregation == "sum" and not displayed_annualization_warning:
                            raise AtomicaException("Function includes Parameter/Link so annualized rates are being "
                                                   "used. Aggregation should use 'average' rather than 'sum'.")
                        deps[dep_label] = vars
                    par._fcn = fcn
                    par.deps = deps
                    par.preallocate(tvecs[result_label], dt)
                    par.update()
                    data_dict[output_label] = par.vals
                    output_units[output_label] = par.units

                # Third pass, aggregate them according to any aggregations present
                for output in outputs:  # For each final output
                    if isinstance(output, dict):
                        output_name = list(output.keys())[0]
                        labels = output[output_name]

                        # If this was a function, aggregation over outputs doesn't apply so just put it straight in.
<<<<<<< HEAD
                        if isinstance(labels, string_types):
=======
                        if isinstance(labels, basestring):
>>>>>>> b3c62f4e
                            aggregated_outputs[pop_label][output_name] = data_dict[output_name]
                            aggregated_units[
                                output_name] = 'unknown'  # Also, we don't know what the units of a function are
                            continue

                        units = list(set([output_units[x] for x in labels]))
                        if len(units) > 1:
                            logger.warning("Aggregation for output '{0}' is mixing units, this is almost certainly not desired.".format(output_name))
                            aggregated_units[output_name] = 'unknown'
                        else:
                            if units[0] in ['', 'fraction', 'proportion', 'probability'] and \
                                    output_aggregation == 'sum' and len(labels) > 1:  # Dimensionless, like prevalance
                                logger.warning("Output '{0}' is not in number units, so output aggregation probably should not be 'sum'.".format(output_name))
                            aggregated_units[output_name] = output_units[labels[0]]

                        if output_aggregation == 'sum':
                            aggregated_outputs[pop_label][output_name] = sum(
                                data_dict[x] for x in labels)  # Add together all the outputs
                        elif output_aggregation == 'average':
                            aggregated_outputs[pop_label][output_name] = sum(
                                data_dict[x] for x in labels)  # Add together all the outputs
                            aggregated_outputs[pop_label][output_name] /= len(labels)
                        elif output_aggregation == 'weighted':
                            aggregated_outputs[pop_label][output_name] = sum(
                                data_dict[x] * compsize[x] for x in labels)  # Add together all the outputs
                            aggregated_outputs[pop_label][output_name] /= sum([compsize[x] for x in labels])
                    else:
                        aggregated_outputs[pop_label][output] = data_dict[output]
                        aggregated_units[output] = output_units[output]

            # Now aggregate over populations
            # If we have requested a reduction over populations, this is done for every output present
            for pop in pops:  # This is looping over the population entries
                for output_name in aggregated_outputs[list(aggregated_outputs.keys())[0]].keys():
                    if isinstance(pop, dict):
                        pop_name = list(pop.keys())[0]
                        pop_labels = pop[pop_name]
                        if pop_aggregation == 'sum':
                            if aggregated_units[output_name] in ['', 'fraction', 'proportion', 'probability'] and len(
                                    pop_labels) > 1:
                                logger.warning("Output '{0}' is not in number units, so population aggregation probably should not be 'sum'".format(output_name))
                            vals = sum(
                                aggregated_outputs[x][output_name] for x in pop_labels)  # Add together all the outputs
                        elif pop_aggregation == 'average':
                            vals = sum(
                                aggregated_outputs[x][output_name] for x in pop_labels)  # Add together all the outputs
                            vals /= len(pop_labels)
                        elif pop_aggregation == 'weighted':
                            vals = sum(aggregated_outputs[x][output_name] * popsize[x] for x in
                                       pop_labels)  # Add together all the outputs
                            vals /= sum([popsize[x] for x in pop_labels])
                        else:
                            raise AtomicaException('Unknown pop aggregation method')
                        self.series.append(Series(tvecs[result_label], vals, result_label, pop_name, output_name,
                                                  data_label[output_name], units=aggregated_units[output_name]))
                    else:
                        vals = aggregated_outputs[pop][output_name]
                        self.series.append(
                            Series(tvecs[result_label], vals, result_label, pop, output_name, data_label[output_name],
                                   units=aggregated_units[output_name]))

        self.results = [x.name for x in
                        results]  # NB. These are lists that thus specify the order in which plotting takes place
        self.pops = [list(x.keys())[0] if isinstance(x, dict) else x for x in pops]
        self.outputs = [list(x.keys())[0] if isinstance(x, dict) else x for x in outputs]

        # Names will be substituted with these at the last minute when plotting for titles/legends
        self.result_names = {x: x for x in self.results}  # At least for now, no Result name mapping
        self.pop_names = {x: (get_full_name(x, project) if project is not None else x) for x in self.pops}
        self.output_names = {x: (get_full_name(x, project) if project is not None else x) for x in self.outputs}

        if t_bins is not None:

            # If t_bins is a scalar, expand it into a vector of bin edges
            if not hasattr(t_bins, '__len__'):
                # TODO - here is where the code to handle t_bins > sim duration goes
                if not (self.series[0].tvec[-1] - self.series[0].tvec[0]) % t_bins:
                    upper = self.series[0].tvec[-1] + t_bins
                else:
                    upper = self.series[0].tvec[-1]
                t_bins = np.arange(self.series[0].tvec[0], upper, t_bins)

<<<<<<< HEAD
            if isinstance(t_bins, string_types) and t_bins == 'all':
=======
            if isinstance(t_bins, basestring) and t_bins == 'all':
>>>>>>> b3c62f4e
                t_out = np.zeros((1,))
                lower = [-np.inf]
                upper = [np.inf]
            else:
                lower = t_bins[0:-1]
                upper = t_bins[1:]
                if time_aggregation == 'sum':
                    t_out = upper
                elif time_aggregation == 'average':
                    t_out = (lower + upper) / 2.0
                else:
                    raise AtomicaException('Unknown time aggregation type')

            for s in self.series:
                tvec = []
                vals = []
                for i, low, high, t in zip(range(len(lower)), lower, upper, t_out):
                    tvec.append(t)
                    if (not np.isinf(low) and low < s.tvec[0]) or (not np.isinf(high) and high > s.tvec[-1]):
                        vals.append(np.nan)
                    else:
                        if low == high:
                            flt = s.tvec == low
                        else:
                            flt = (s.tvec >= low) & (s.tvec < high)

                        if time_aggregation == 'sum':
                            if s.units in ['', 'fraction', 'proportion', 'probability']:
                                logger.warning("'{0}' is not in number units, so time aggregation probably should not "
                                               "be 'sum'.".format(s))
                            vals.append(np.sum(s.vals[flt]))
                        elif time_aggregation == 'average':
                            vals.append(np.average(s.vals[flt]))

                s.tvec = np.array(tvec)
                s.vals = np.array(vals)
<<<<<<< HEAD
                if isinstance(t_bins, string_types) and t_bins == 'all':
=======
                if isinstance(t_bins, basestring) and t_bins == 'all':
>>>>>>> b3c62f4e
                    s.t_labels = ['All']
                else:
                    s.t_labels = ['%d-%d' % (l, h) for l, h in zip(lower, upper)]

    def __repr__(self):
        s = "PlotData\n"
        s += "Results: {0}\n".format(self.results)
        s += "Pops: {0}\n".format(self.pops)
        s += "Outputs: {0}\n".format(self.outputs)
        return s

    def tvals(self):
        # Return a vector of time values for the PlotData object, if all of the series have the
        # same time axis (otherwise throw an error)
        # All series must have the same number of timepoints.
        assert len(set([len(x.tvec) for x in self.series])) == 1, "All series must have the same number of time points."
        tvec = self.series[0].tvec
        t_labels = self.series[0].t_labels
        for i in range(1, len(self.series)):
            assert (all(np.equal(self.series[i].tvec, tvec))), 'All series must have the same time points'
        return tvec, t_labels

    def __getitem__(self, key):
        # key is a tuple of (result,pop,output)
        # retrive a single Series e.g. plotdata['default','0-4','sus']
        for s in self.series:
            if s.result == key[0] and s.pop == key[1] and s.output == key[2]:
                return s
        raise AtomicaException('Series %s-%s-%s not found' % (key[0], key[1], key[2]))

    def set_colors(self, colors=None, results='all', pops='all', outputs='all', overwrite=False):
        # What are the different ways we might want to set colours?
        # - Assign a set of colours to results/pops/outputs to distinguish on a line plot
        # - Assign a colour scheme to a bunch of outputs
        #
        # There are two usage scenarios
        # - Colour filling, where we want to assign colours to a number of outputs
        # What if we want to assign *across* pops? Then, we need something a bit more 
        # sophisticated
        #
        # set_colors() - Assign a colour to every output
        # set_colors(outputs=[a,b,c]) - Assign a colour to every output of type a,b,c irrespective of pop
        # set_colors(pops=[a,b,c]) - Assign a colour to each pop irrespective of result/output
        # What if we want to assign a particular one?
        # 
        # Or keep the others fixed? 
        #
        # - Specific colour assignment
        # 
        # colors can be
        # - None, in which case colours will automatically be added
        # - a colour string that will be applied to filtered things
        #
        # Then results, pop, outputs corresponds to a series filter

        # Usage scenarios
        # - Colours are shared across any dimensions that are 'None'
        # - So for instance, 'output=[a,b,c]' would give the same colour to all of those outputs,
        # across all results and pops
        # - If multiple ones are specified, combinations get the unique colours
        # - At least one of them must not be none
        # - It is a bad idea to manually set colors for more than one dimension because the order is unclear!

        results = [results] if not isinstance(results, list) else results
        pops = [pops] if not isinstance(pops, list) else pops
        outputs = [outputs] if not isinstance(outputs, list) else outputs

        targets = list(itertools.product(results, pops, outputs))

        if colors is None:
            colors = grid_color_map(len(targets))  # Default colors
        elif isinstance(colors, list):
            assert len(colors) == len(
                targets), 'Number of colors must either be a string, or a list with as many elements as colors to set'
            colors = colors
        elif colors.startswith('#') or colors not in [m for m in plt.cm.datad if not m.endswith("_r")]:
            colors = [colors for _ in range(len(targets))]  # Apply color to all requested outputs
        else:
            color_norm = matplotlib_colors.Normalize(vmin=-1, vmax=len(targets))
            scalar_map = cmx.ScalarMappable(norm=color_norm, cmap=colors)
            colors = [scalar_map.to_rgba(index) for index in range(len(targets))]

        # Now each of these colors gets assigned 
        for color, target in zip(colors, targets):
            series = self.series
            series = [x for x in series if (x.result == target[0] or target[0] == 'all')]
            series = [x for x in series if (x.pop == target[1] or target[1] == 'all')]
            series = [x for x in series if (x.output == target[2] or target[2] == 'all')]
            for s in series:
                s.color = color if (s.color is None or overwrite) else s.color


class Series(object):
    def __init__(self, tvec, vals, result='default', pop='default', output='default', data_label='', color=None,
                 units=''):
        self.tvec = np.copy(tvec)
        self.t_labels = np.copy(self.tvec)  # Iterable array of time labels - could become strings like [2010-2014]
        self.vals = np.copy(vals)
        self.result = result
        self.pop = pop
        self.output = output
        self.color = color
        self.data_label = data_label  # Used to identify data for plotting
        self.units = units

    def __repr__(self):
        return 'Series(%s,%s,%s)' % (self.result, self.pop, self.output)


def plot_bars(plotdata, stack_pops=None, stack_outputs=None, outer='times'):
    # We have a collection of bars - one for each Result, Pop, Output, and Timepoint.
    # Any aggregations have already been done. But _groupings_ have not. Let's say that we can group
    # pops and outputs but we never want to stack results. At least for now. 
    # But, the quantities could still vary over time. So we will have
    # - A set of arrays where the number of arrays is the number of things being stacked and
    #   the number of values is the number of bars - could be time, or could be results?
    # - As many sets as there are ungrouped bars
    # xlabels refers to labels within a block (i.e. they will be repeated for multiple times and results)
    global settings

    assert outer in ['times', 'results'], 'Supported outer groups are "times" or "results"'

    plotdata = sc.dcp(plotdata)

    # Note - all of the tvecs must be the same
    tvals, t_labels = plotdata.tvals()  # We have to iterate over these, with offsets, if there is more than one

    # If quantities are stacked, then they need to be coloured differently.
    if stack_pops is None:
        color_by = 'outputs'
        plotdata.set_colors(outputs=plotdata.outputs)
    elif stack_outputs is None:
        color_by = 'pops'
        plotdata.set_colors(pops=plotdata.pops)
    else:
        color_by = 'both'
        plotdata.set_colors(pops=plotdata.pops, outputs=plotdata.outputs)

    def process_input_stacks(input_stacks, available_items):
        # Sanitize the input. input stack could be
        # - A list of stacks, where a stack is a list of pops or a string with a single pop
        # - A dict of stacks, where the key is the name, and the value is a list of pops or a string with a single pop
        # - None, in which case all available items are used
        # - 'all' in which case all of the items appear in a single stack
        #
        # The return value `output_stacks` is a list of tuples where
        # (a,b,c)
        # a - The automatic name
        # b - User provided manual name
        # c - List of pop labels
        # Same for outputs

        if input_stacks is None:
            return [(x, '', [x]) for x in available_items]
        elif input_stacks == 'all':
            # Put all available items into a single stack
            return process_input_stacks([available_items], available_items)

        items = set()
        output_stacks = []
        if isinstance(input_stacks, list):
            for x in input_stacks:
                if isinstance(x, list):
                    output_stacks.append(('', '', x) if len(x) > 1 else (x[0], '', x))
                    items.update(x)
<<<<<<< HEAD
                elif isinstance(x, string_types):
=======
                elif isinstance(x, basestring):
>>>>>>> b3c62f4e
                    output_stacks.append((x, '', [x]))
                    items.add(x)
                else:
                    raise AtomicaException('Unsupported input')

        elif isinstance(input_stacks, dict):
            for k, x in input_stacks.items():
                if isinstance(x, list):
                    output_stacks.append(('', k, x) if len(x) > 1 else (x[0], k, x))
                    items.update(x)
<<<<<<< HEAD
                elif isinstance(x, string_types):
=======
                elif isinstance(x, basestring):
>>>>>>> b3c62f4e
                    output_stacks.append((x, k, [x]))
                    items.add(x)
                else:
                    raise AtomicaException('Unsupported input')

        # Add missing items
        missing = list(set(available_items) - items)
        output_stacks += [(x, '', [x]) for x in missing]
        return output_stacks

    pop_stacks = process_input_stacks(stack_pops, plotdata.pops)
    output_stacks = process_input_stacks(stack_outputs, plotdata.outputs)

    # Now work out which pops and outputs appear in each bar (a bar is a pop-output combo)
    bar_pops = []
    bar_outputs = []
    for pop in pop_stacks:
        for output in output_stacks:
            bar_pops.append(pop)
            bar_outputs.append(output)

    width = settings['bar_width']
    gaps = [0.1, 0.4, 0.8]  # Spacing within blocks, between inner groups, and between outer groups

    block_width = len(bar_pops) * (width + gaps[0])

    # If there is only one bar group, then increase spacing between bars
    if len(tvals) == 1 and len(plotdata.results) == 1:
        gaps[0] = 0.3

    if outer == 'times':
        if len(plotdata.results) == 1:  # If there is only one inner group
            gaps[2] = gaps[1]
            gaps[1] = 0
        result_offset = block_width + gaps[1]
        tval_offset = len(plotdata.results) * (block_width + gaps[1]) + gaps[2]
        iterator = nested_loop([range(len(plotdata.results)), range(len(tvals))], [0, 1])
    elif outer == 'results':
        if len(tvals) == 1:  # If there is only one inner group
            gaps[2] = gaps[1]
            gaps[1] = 0
        result_offset = len(tvals) * (block_width + gaps[1]) + gaps[2]
        tval_offset = block_width + gaps[1]
        iterator = nested_loop([range(len(plotdata.results)), range(len(tvals))], [1, 0])
    else:
        raise AtomicaException('outer option must be either "times" or "results"')

    figs = []
    fig, ax = plt.subplots()
    fig.set_label('bars')
    figs.append(fig)

    rectangles = defaultdict(list)  # Accumulate the list of rectangles for each colour
    color_legend = sc.odict()

    # NOTE
    # pops, output - colour separates them. To merge colours, aggregate the data first
    # results, time - spacing separates them. Can choose to group by one or the other

    # Now, there are three levels of ticks
    # There is the within-block level, the inner group, and the outer group
    block_labels = []  # Labels for individual bars (tick labels)
    inner_labels = []  # Labels for bar groups below axis
    block_offset = None
    base_offset = None

    # Iterate over the inner and outer groups, rendering blocks at a time
    for r_idx, t_idx in iterator:
        base_offset = r_idx * result_offset + t_idx * tval_offset  # Offset between outer groups
        block_offset = 0.0  # Offset between inner groups

        if outer == 'results':
            inner_labels.append((base_offset + block_width / 2.0, t_labels[t_idx]))
        elif outer == 'times':
            inner_labels.append((base_offset + block_width / 2.0, plotdata.result_names[plotdata.results[r_idx]]))

        for idx, bar_pop, bar_output in zip(range(len(bar_pops)), bar_pops, bar_outputs):
            # pop is something like ['0-4','5-14'] or ['0-4']
            # output is something like ['sus','vac'] or ['0-4'] depending on the stack
            y0 = 0

            # Set the name of the bar
            # If the user provided a label, it will always be displayed
            # In addition, if there is more than one label of the other (output/pop) type,
            # then that label will also be shown, otherwise it will be suppressed
            if bar_pop[1] or bar_output[1]:
                if bar_pop[1]:
                    if bar_output[1]:
                        bar_label = '%s\n%s' % (bar_pop[1], bar_output[1])
                    elif len(output_stacks) > 1 and len(set([x[0] for x in output_stacks])) > 1 and bar_output[0]:
                        bar_label = '%s\n%s' % (bar_pop[1], bar_output[0])
                    else:
                        bar_label = bar_pop[1]
                else:
                    if len(pop_stacks) > 1 and len(set([x[0] for x in pop_stacks])) > 1 and bar_pop[0]:
                        bar_label = '%s\n%s' % (bar_pop[0], bar_output[1])
                    else:
                        bar_label = bar_output[1]
            else:
                if color_by == 'outputs' and len(pop_stacks) > 1 and len(set([x[0] for x in pop_stacks])) > 1:
                    bar_label = bar_pop[0]
                elif color_by == 'pops' and len(output_stacks) > 1 and len(set([x[0] for x in output_stacks])) > 1:
                    bar_label = bar_output[0]
                else:
                    bar_label = ''

            for pop in bar_pop[2]:
                for output in bar_output[2]:
                    series = plotdata[plotdata.results[r_idx], pop, output]
                    y = series.vals[t_idx]
                    rectangles[series.color].append(Rectangle((base_offset + block_offset, y0), width, y))
                    if series.color in color_legend and (pop, output) not in color_legend[series.color]:
                        color_legend[series.color].append((pop, output))
                    elif series.color not in color_legend:
                        color_legend[series.color] = [(pop, output)]
                    y0 += y

            block_labels.append((base_offset + block_offset + width / 2, bar_label))

            block_offset += width + gaps[0]

    # Add the patches to the figure and assemble the legend patches
    legend_patches = []

    for color, items in color_legend.items():
        pc = PatchCollection(rectangles[color], facecolor=color, edgecolor='none')
        ax.add_collection(pc)
        pops = set([x[0] for x in items])
        outputs = set([x[1] for x in items])

        if pops == set(plotdata.pops) and len(
                outputs) == 1:  # If the same color is used for all pops and always the same output
            label = plotdata.output_names[items[0][1]]  # Use the output name
        elif outputs == set(plotdata.outputs) and len(pops) == 1:  # Same color for all outputs and always same pop
            label = plotdata.pop_names[items[0][0]]  # Use the pop name
        else:
            label = ''
            for x in items:
                label += '%s-%s,\n' % (plotdata.pop_names[x[0]], plotdata.output_names[x[1]])
            label = label.strip()[:-1]  # Replace trailing newline and comma
        legend_patches.append(Patch(facecolor=color, label=label))

    # Set axes now, because we need block_offset and base_offset after the loop
    ax.autoscale()
    ax.set_xlim(xmin=-2 * gaps[0], xmax=block_offset + base_offset)
    fig.set_figwidth(1.75 * (block_offset + base_offset))
    ax.set_ylim(ymin=0)
    _turn_off_border(ax)
    set_ytick_format(ax, "km")
    block_labels = sorted(block_labels, key=lambda x: x[0])
    ax.set_xticks([x[0] for x in block_labels])
    ax.set_xticklabels([x[1] for x in block_labels])

    # Calculate the units. As all bar patches are shown on the same axis, they are all expected to have the
    # same units. If they do not, the plot could be misleading
    units = list(set([x.units for x in plotdata.series]))
    if len(units) == 1:
        ax.set_ylabel(units[0])
    else:
        logger.warning('Warning - bar plot quantities mix units, double check that output selection is correct')

    # Outer group labels are only displayed if there is more than one group
    if outer == 'times' and len(tvals) > 1:
        offset = 0.0
        for t in t_labels:
            ax.text(offset + (tval_offset - gaps[1] - gaps[2]) / 2, 1, t, transform=ax.get_xaxis_transform(),
                    verticalalignment='bottom', horizontalalignment='center')
            offset += tval_offset
    elif outer == 'results' and len(plotdata.results) > 1:
        offset = 0.0
        for r in plotdata.results:
            ax.text(offset + (result_offset - gaps[1] - gaps[2]) / 2, 1, plotdata.result_names[r],
                    transform=ax.get_xaxis_transform(), verticalalignment='bottom', horizontalalignment='center')
            offset += result_offset

    # If there is only one block per inner group, then use the inner group string as the bar label
    if not any([x[1] for x in block_labels]) and len(block_labels) == len(inner_labels) and len(
            set([x for _, x in inner_labels])) > 1:
        ax.set_xticklabels([x[1] for x in inner_labels])
    elif len(inner_labels) > 1 and len(set(
            [x for _, x in inner_labels])) > 1:  # Inner group labels are only displayed if there is more than one label
        ax2 = ax.twiny()  # instantiate a second axes that shares the same x-axis
        ax2.set_xticks([x[0] for x in inner_labels])
        ax2.set_xticklabels(['\n\n' + x[1] for x in inner_labels])
        ax2.xaxis.set_ticks_position('bottom')
        ax2.set_xlim(ax.get_xlim())
        ax2.spines['right'].set_visible(False)
        ax2.spines['top'].set_visible(False)
        ax2.spines['left'].set_visible(False)
        ax2.spines['bottom'].set_visible(False)
        ax2.tick_params(axis=u'both', which=u'both', length=0)

    # Do the legend last, so repositioning the axes works properly
    if settings['legend_mode'] == 'separate':
        figs.append(render_separate_legend(ax, plot_type='bar', handles=legend_patches))
    elif settings['legend_mode'] == 'together':
        render_legend(ax, plot_type='bar', handles=legend_patches)

    return figs


def plot_series(plotdata, plot_type='line', axis=None, data=None):
    # This function plots a time series for a model output quantities
    #
    # INPUTS
    # - plotdata - a PlotData instance to plot
    # - plot_type - 'line', 'stacked', or 'proportion' (stacked, normalized to 1)
    # - data - Draw scatter points for data wherever the output label matches
    #   a data label. Only draws data if the plot_type is 'line'
    global settings
    
    if axis is None: axis = 'outputs'

    assert axis in ['outputs', 'results', 'pops']

    figs = []
    ax = None

    plotdata = sc.dcp(plotdata)

    if axis == 'results':
        plotdata.set_colors(results=plotdata.results)

        for pop in plotdata.pops:
            for output in plotdata.outputs:
                fig, ax = plt.subplots()
                fig.set_label('%s_%s' % (pop, output))
                figs.append(fig)

                units = list(set([plotdata[result, pop, output].units for result in plotdata.results]))
                if len(units) == 1 and units[0]:
                    ax.set_ylabel('%s (%s)' % (plotdata.output_names[output], units[0]))
                else:
                    ax.set_ylabel('%s' % (plotdata.output_names[output]))

                ax.set_title('%s' % (plotdata.pop_names[pop]))
                if plot_type in ['stacked', 'proportion']:
                    y = np.stack([plotdata[result, pop, output].vals for result in plotdata.results])
                    y = y / np.sum(y, axis=0) if plot_type == 'proportion' else y
                    ax.stackplot(plotdata[plotdata.results[0], pop, output].tvec, y,
                                 labels=[plotdata.result_names[x] for x in plotdata.results],
                                 colors=[plotdata[result, pop, output].color for result in plotdata.results])
                    if plot_type == 'stacked' and data is not None:
                        stack_data(ax, data, [plotdata[result, pop, output] for result in plotdata.results])
                else:
                    for i,result in enumerate(plotdata.results):
                        ax.plot(plotdata[result, pop, output].tvec, plotdata[result, pop, output].vals,
                                color=plotdata[result, pop, output].color, label=plotdata.result_names[result])
                        if data is not None and i == 0:
                            render_data(ax, data, plotdata[result, pop, output])
                apply_series_formatting(ax, plot_type)
                if settings['legend_mode'] == 'together':
                    render_legend(ax, plot_type)

    elif axis == 'pops':
        plotdata.set_colors(pops=plotdata.pops)

        for result in plotdata.results:
            for output in plotdata.outputs:
                fig, ax = plt.subplots()
                fig.set_label('%s_%s' % (result, output))
                figs.append(fig)

                units = list(set([plotdata[result, pop, output].units for pop in plotdata.pops]))
                if len(units) == 1 and units[0]:
                    ax.set_ylabel('%s (%s)' % (plotdata.output_names[output], units[0]))
                else:
                    ax.set_ylabel('%s' % (plotdata.output_names[output]))

                ax.set_title('%s' % (plotdata.result_names[result]))
                if plot_type in ['stacked', 'proportion']:
                    y = np.stack([plotdata[result, pop, output].vals for pop in plotdata.pops])
                    y = y / np.sum(y, axis=0) if plot_type == 'proportion' else y
                    ax.stackplot(plotdata[result, plotdata.pops[0], output].tvec, y,
                                 labels=[plotdata.pop_names[x] for x in plotdata.pops],
                                 colors=[plotdata[result, pop, output].color for pop in plotdata.pops])
                    if plot_type == 'stacked' and data is not None:
                        stack_data(ax, data, [plotdata[result, pop, output] for pop in plotdata.pops])
                else:
                    for pop in plotdata.pops:
                        ax.plot(plotdata[result, pop, output].tvec, plotdata[result, pop, output].vals,
                                color=plotdata[result, pop, output].color, label=plotdata.pop_names[pop])
                        if data is not None:
                            render_data(ax, data, plotdata[result, pop, output])
                apply_series_formatting(ax, plot_type)
                if settings['legend_mode'] == 'together':
                    render_legend(ax, plot_type)

    elif axis == 'outputs':
        plotdata.set_colors(outputs=plotdata.outputs)

        for result in plotdata.results:
            for pop in plotdata.pops:
                fig, ax = plt.subplots()
                fig.set_label('%s_%s' % (result, pop))
                figs.append(fig)

                units = list(set([plotdata[result, pop, output].units for output in plotdata.outputs]))
                if len(units) == 1 and units[0]:
                    ax.set_ylabel(units[0])

                ax.set_title('%s-%s' % (plotdata.result_names[result], plotdata.pop_names[pop]))
                if plot_type in ['stacked', 'proportion']:
                    y = np.stack([plotdata[result, pop, output].vals for output in plotdata.outputs])
                    y = y / np.sum(y, axis=0) if plot_type == 'proportion' else y
                    ax.stackplot(plotdata[result, pop, plotdata.outputs[0]].tvec, y,
                                 labels=[plotdata.output_names[x] for x in plotdata.outputs],
                                 colors=[plotdata[result, pop, output].color for output in plotdata.outputs])
                    if plot_type == 'stacked' and data is not None:
                        stack_data(ax,data,[plotdata[result, pop, output] for output in plotdata.outputs])
                else:
                    for output in plotdata.outputs:
                        ax.plot(plotdata[result, pop, output].tvec, plotdata[result, pop, output].vals,
                                color=plotdata[result, pop, output].color, label=plotdata.output_names[output])
                        if data is not None:
                            render_data(ax, data, plotdata[result, pop, output])
                apply_series_formatting(ax, plot_type)
                if settings['legend_mode'] == 'together':
                    render_legend(ax, plot_type)
    else:
        raise AtomicaException('axis option must be one of "results", "pops" or "outputs"')

    if settings['legend_mode'] == 'separate':
        figs.append(render_separate_legend(ax, plot_type))

    return figs




def plot_cascade(result,cascade,pops='all',year=None):
    # For inputs, see `Result.get_cascade_vals`

    print('Making cascade plot')
    import pylab as pl
    from matplotlib.pyplot import rc
    rc('font', size=14)
<<<<<<< HEAD
=======
    
    figsize = (9,6)
    axsize = [0.45,0.15,0.45,0.8]
    POPULATION = 0
    RESULT = -1
    print('WARNING, population and result hard-coded!')
    
    result = project.results[RESULT]
    cascade = result.get_cascade_vals(project=project)
    data = dict()
    data['t'] = cascade['t'].tolist()
    if year is not None: year = int(year)
    if year in data['t']:
        ind = sc.findnearest(data['t'], year)
    else:
        if year is None: year = 0
        ind = year
        year = data['t'][ind]
    data['keys'] = cascade['vals'].keys()
    data['labels'] = []
    for key in data['keys']:
        data['labels'].append(project.framework.get_spec_value(key,'label'))
    data['x'] = np.arange(2*len(data['keys']),0,-2)
    data['vals'] = []
    for i in range(len(data['t'])):
        data['vals'].append([])
        for key in data['keys']:
            data['vals'][i].append(cascade['vals'][key][POPULATION][i])
    data['loss'] = []
    data['lossfrac'] = []
    for i in range(len(data['t'])):
        data['loss'].append([])
        data['lossfrac'].append([])
        for key in data['keys']:
            try:
                data['loss'][i].append(cascade['loss'][key][POPULATION][0][i])
                data['lossfrac'][i].append(cascade['loss'][key][POPULATION][1][i])
            except:
                pass
    
    print('Cascade plot data:')
    print(data)
>>>>>>> b3c62f4e

    if year is None:
        year = result.t[0] # Draw cascade for first year

    cascade_vals,t = result.get_cascade_vals(cascade,pops,[year,year])
    assert len(t) == 1, 'Plot cascade requires time aggregation'
    cascade_array = np.hstack(cascade_vals.values())

    fig = plt.figure()
    fig.set_figwidth(fig.get_figwidth()*1.5)
    ax = plt.gca()
    h= plt.bar(np.arange(len(cascade_vals)),cascade_array, width=0.5)
    ax.set_xticks(np.arange(len(cascade_vals)))
    ax.set_xticklabels([ '\n'.join(textwrap.wrap(x, 15)) for x in cascade_vals.keys()])

    ylim = ax.get_ylim()
    yticks = ax.get_yticks()
    data_yrange = np.diff(ylim)
    ax.set_ylim(-data_yrange*0.2,data_yrange*1.1)
    ax.set_yticks(yticks)
    for i,val in enumerate(cascade_array):
        plt.text(i, val*1.01, '%s' % sc.sigfig(val, sigfigs=3, sep=True), verticalalignment='bottom',horizontalalignment='center')

    bars = h.get_children()
    conversion = cascade_array[1:]/cascade_array[0:-1] # Fraction not lost
    conversion_text_height = cascade_array[-1]/2

    for i in range(len(bars)-1):
        left_bar = bars[i]
        right_bar = bars[i+1]

        xy = np.array([
        (left_bar.get_x() + left_bar.get_width(), 0), # Bottom left corner
        (left_bar.get_x() + left_bar.get_width(), left_bar.get_y() + left_bar.get_height()), # Top left corner
        (right_bar.get_x(), right_bar.get_y() + right_bar.get_height()),  # Top right corner
        (right_bar.get_x(), 0),  # Bottom right corner
        ])

        p = matplotlib.patches.Polygon(xy, closed=True,facecolor=(0.93,0.93,0.93))
        ax.add_patch(p)

        bbox_props = dict(boxstyle="rarrow", fc=(0.7, 0.7, 0.7),lw=1)

        t = ax.text(np.average(xy[1:3,0]), conversion_text_height, '%s%%' % sc.sigfig(conversion[i]*100, sigfigs=3, sep=True), ha="center", va="center", rotation=0,size=15,bbox=bbox_props)


    loss = np.diff(cascade_array)
    for i,val in enumerate(loss):

        plt.text(i, -data_yrange[0]*0.02, 'Loss\n%s' % sc.sigfig(-val, sigfigs=3, sep=True), verticalalignment='top',horizontalalignment='center',color=(0.8,0.2,0.2))

    pop_label = 'entire population' if pops=='all' else pops
    plt.ylabel('Number of people')
    plt.title('Cascade for %s in %d' % (pop_label,year))
    plt.tight_layout()

    return fig


def stack_data(ax,data,series):
    # Stack a list of series in order
    baselines = np.cumsum(np.stack([s.vals for s in series]),axis=0)
    baselines = np.vstack([np.zeros((1,baselines.shape[1])),baselines]) # Insert row of zeros for first data row
    for i,s in enumerate(series):
        render_data(ax,data,s,baselines[i,:],True)
            
def render_data(ax, data, series,baseline=None,filled=False):
    # This function renders a scatter plot for a single variable (in a single population)
    # The scatter plot is drawn in the current axis
    # INPUTS
    # proj - Project object
    # pop - name of a population (str)
    # output - name of an output (str)
    # name - The name-formatting function to retrieve full names (currently unused)
    # color - The color of the data points to use

    ts = data.get_ts(series.data_label,series.pop)
    if ts is None:
        return

    if not ts.has_time_data:
        return

    t, y = ts.get_arrays()

    if baseline is not None:
        y_data = interpolate_func(series.tvec, baseline, t, method='pchip', extrapolate_nan=False)
        y = y + y_data

    if filled:
        ax.scatter(t,y,marker='o', s=40, linewidths=1, facecolors=series.color,color='k')#label='Data %s %s' % (name(pop,proj),name(output,proj)))
    else:
        ax.scatter(t,y,marker='o', s=40, linewidths=3, facecolors='none',color=series.color)#label='Data %s %s' % (name(pop,proj),name(output,proj)))


def set_ytick_format(ax, formatter):
    def km(x, pos):
        # 
        if x >= 1e6:
            return '%1.1fM' % (x * 1e-6)
        elif x >= 1e3:
            return '%1.1fK' % (x * 1e-3)
        else:
            return '%g' % x

    def percent(x, pos):
        return '%g%%' % (x * 100)

    fcn = locals()[formatter]
    ax.yaxis.set_major_formatter(FuncFormatter(fcn))


def apply_series_formatting(ax, plot_type):
    # This function applies formatting that is common to all Series plots
    # (irrespective of the 'axis' setting)
    ax.autoscale(enable=True, axis='x', tight=True)
    ax.set_xlabel('Year')
    ax.set_ylim(ymin=0)
    _turn_off_border(ax)
    if plot_type == 'proportion':
        ax.set_ylim(ymax=1)
        ax.set_ylabel('Proportion ' + ax.get_ylabel())
    else:
        ax.set_ylim(ymax=ax.get_ylim()[1] * 1.05)

    set_ytick_format(ax, "km")


def _turn_off_border(ax):
    """
    Turns off top and right borders, leaving only bottom and left borders on.
    """
    ax.spines['right'].set_color('none')
    ax.spines['top'].set_color('none')
    ax.xaxis.set_ticks_position('bottom')
    ax.yaxis.set_ticks_position('left')


def plot_legend(entries, plot_type='patch', fig=None):
    # plot type - can be 'patch' or 'line'
    # The legend items are a dict keyed with the label e.g.
    # entries = {'sus':'blue','vac':'red'}
    # If a figure is passed in, the legend will be drawn in that figure, overwriting
    # a previous legend if one was already there

    h = []
    for label, color in entries.items():
        if plot_type == 'patch':
            h.append(Patch(color=color, label=label))
        else:
            h.append(Line2D([0], [0], color=color, label=label))

    legendsettings = {'loc': 'center', 'bbox_to_anchor': None, 'frameon': False}  # Settings for separate legend

    if fig is None:  # Draw in a new figure
        render_separate_legend(None, None, h)
    else:
        existing_legend = fig.findobj(Legend)
        if existing_legend and existing_legend[0].parent is fig:  # If existing legend and this is a separate legend fig
            existing_legend[0].remove()  # Delete the old legend
            fig.legend(handles=h, **legendsettings)
        else:  # Drawing into an existing figure
            ax = fig.axes[0]
            legendsettings = {'loc': 'center left', 'bbox_to_anchor': (1.05, 0.5), 'ncol': 1}
            if existing_legend:
                existing_legend[0].remove()  # Delete the old legend
                ax.legend(handles=h, **legendsettings)
            else:
                ax.legend(handles=h, **legendsettings)
                box = ax.get_position()
                ax.set_position([box.x0, box.y0, box.width * 0.8, box.height])
    return fig


def render_separate_legend(ax, plot_type=None, handles=None):
    if handles is None:
        handles, labels = ax.get_legend_handles_labels()
    else:
        labels = [h.get_label() for h in handles]

    fig, ax = plt.subplots()
    ax.set_position([0.5, 0.5, 0.01, 0.01])
    ax.set_axis_off()  # This allows the figure to be shown in jupyter notebook

    legendsettings = {'loc': 'center', 'bbox_to_anchor': None, 'frameon': False}

    # A legend renders the line/patch based on the object handle. However, an object
    # can only appear in one figure. Thus, if the legend is in a different figure, the
    # object cannot be shown in both the original figure and in the legend. Thus we need
    # to copy the handles, and use the copies to render the legend
    from copy import copy
    handles = [copy(x) for x in handles]

    # Stop the figures from being rendered in the original figure, which will allow them to
    # then be rendered in the legend figure
    for h in handles:
        h.figure = None

    if plot_type in ['stacked', 'proportion', 'bar']:
        fig.legend(handles=handles[::-1], labels=labels[::-1], **legendsettings)
    else:
        fig.legend(handles=handles, labels=labels, **legendsettings)

    return fig


def render_legend(ax, plot_type=None, handles=None, ):
    # This function renders a legend
    # INPUTS
    # - plot_type - Used to decide whether to reverse the legend order for stackplots
    if handles is None:
        handles, labels = ax.get_legend_handles_labels()
    else:
        labels = [h.get_label() for h in handles]

    legendsettings = {'loc': 'center left', 'bbox_to_anchor': (1.05, 0.5), 'ncol': 1}
    labels = [textwrap.fill(label, 16) for label in labels]

    if plot_type in ['stacked', 'proportion', 'bar']:
        ax.legend(handles=handles[::-1], labels=labels[::-1], **legendsettings)
    else:
        ax.legend(handles=handles, labels=labels, **legendsettings)
    box = ax.get_position()
    ax.set_position([box.x0, box.y0, box.width * 0.8, box.height])


def reorder_legend(figs, order=None):
    # This helper function lets you reorder a legend after figure creation
    # Order can be
    # - A string 'reverse' to reverse the order of the legend
    # - A list of indices mapping old position to new position. For example, if the
    #   original label order was ['a,'b','c'], then order=[1,0,2] would result in ['b','a','c']

    if isinstance(figs, list):
        if not figs[-1].get_label():  # If the last figure is a legend figure
            fig = figs[-1]
        else:
            for fig in figs:  # Apply order operation to all figures passed in
                reorder_legend(fig, order=order)
            return
    else:
        fig = figs

    legend = fig.findobj(Legend)[0]
    assert len(legend._legend_handle_box._children) == 1, 'Only single-column legends are supported'
    vpacker = legend._legend_handle_box._children[0]

    if order is None:
        return
    elif order == 'reverse':
        order = range(len(legend.legendHandles) - 1, -1, -1)
    else:
        assert max(order) < len(vpacker._children), 'Requested index greater than number of legend entries'

    new_children = []
    for i in range(0, len(order)):
        new_children.append(vpacker._children[order[i]])
    vpacker._children = new_children


def relabel_legend(figs, labels):
    if isinstance(figs, list):
        if not figs[-1].get_label():  # If the last figure is a legend figure
            fig = figs[-1]
        else:
            for fig in figs:  # Apply order operation to all figures passed in
                relabel_legend(fig, labels=labels)
            return
    else:
        fig = figs

    legend = fig.findobj(Legend)[0]
    assert len(legend._legend_handle_box._children) == 1, 'Only single-column legends are supported'
    vpacker = legend._legend_handle_box._children[0]

    if isinstance(labels, list):
        assert len(labels) == len(
            vpacker._children), 'If specifying list of labels, length must match number of legend entries'
        labels = {i: l for i, l in enumerate(labels)}
    elif isinstance(labels, dict):
        idx = labels.keys()
        assert max(idx) < len(vpacker._children), 'Requested index greater than number of legend entries'
    else:
        raise AtomicaException('Labels must be a list or a dict')

    for idx, label in labels.items():
        text = vpacker._children[idx]._children[1]._text
        text.set_text(label)


def get_full_name(output_id, proj):
    """
    For a given output_id, returns the user-friendly version of the name. 
    """

    # Note that an output_id could be a Compartment, Characteristic, Parameter, Population, or Link Expression
    if proj is None:
        return output_id

    if output_id in proj.data.pops:
        return proj.data.pops[output_id]['label'] # Convert population

    full_name = lambda x: proj.framework.get_variable(x)[0]['Display Name']

    if ':' in output_id: # We are parsing a link
        # Handle Links specified with colon syntax
        output_tokens = output_id.split(':')
        if len(output_tokens) == 2:
            output_tokens.append('')
        src, dest, par = output_tokens

        # If 'par_name:flow' syntax was used
        if dest == 'flow':
            if src in proj.framework:
                return "{0} (flow)".format(full_name(src))
            else:
                return "{0} (flow)".format(src)

        if src and src in proj.framework:
            src = full_name(src)

        if dest and dest in proj.framework:
            dest = full_name(dest)

        if par and par in proj.framework:
            par = full_name(par)

        full = 'Flow'
        if src:
            full += ' from {}'.format(src)
        if dest:
            full += ' to {}'.format(dest)
        if par:
            full += ' ({})'.format(par)
        return full
    else:
        if output_id in proj.framework:
            return full_name(output_id)
        else:
            return output_id


def grid_color_map(ncolors=10, limits=None, nsteps=10, asarray=False):
    """
    Create a qualitative colormap by assigning points according to the maximum pairwise distance in the
    color cube. Basically, the algorithm generates n points that are maximally uniformly spaced in the
    [R, G, B] color cube.

    Arguments:
        ncolors: the number of colors to create
        limits: how close to the edges of the cube to make colors (to avoid white and black)
        nsteps: the discretization of the color cube (e.g. 10 = 10 units per side = 1000 points total)
        asarray: whether to return the colors as an array instead of as a list of tuples

    Usage example:
        from pylab import *
        from colortools import gridcolormap
        ncolors = 10
        piedata = rand(ncolors)
        colors = gridcolormap(ncolors)
        figure()
        pie(piedata, colors=colors)
        gridcolormap(ncolors, doplot=True)
        show()

    Version: 2015dec29 (cliffk)
    """

    # # Imports
    from numpy import linspace, meshgrid, array, transpose, inf, zeros, argmax, minimum
    from numpy.linalg import norm

    # Steal colorbrewer colors for small numbers of colors
    colorbrewercolors = array([
        [27, 158, 119],
        [217, 95, 2],
        [117, 112, 179],
        [231, 41, 138],
        [255, 127, 0],
        [200, 200, 51],  # Was too bright yellow
        [166, 86, 40],
        [247, 129, 191],
        [153, 153, 153],
    ]) / 255.

    if ncolors <= len(colorbrewercolors):
        colors = colorbrewercolors[:ncolors]

    else:  # Too many colors, calculate instead
        # # Calculate sliding limits if none provided
        if limits is None:
            colorrange = 1 - 1 / float(ncolors ** 0.5)
            limits = [0.5 - colorrange / 2, 0.5 + colorrange / 2]

        # # Calculate primitives and dot locations
        primitive = linspace(limits[0], limits[1], nsteps)  # Define primitive color vector
        x, y, z = meshgrid(primitive, primitive, primitive)  # Create grid of all possible points
        dots = transpose(array([x.flatten(), y.flatten(), z.flatten()]))  # Flatten into an array of dots
        ndots = nsteps ** 3  # Calculate the number of dots
        indices = [0]  # Initialize the array

        # # Calculate the distances
        for pt in range(ncolors - 1):  # Loop over each point
            totaldistances = inf + zeros(ndots)  # Initialize distances
            for ind in indices:  # Loop over each existing point
                rgbdistances = dots - dots[ind]  # Calculate the distance in RGB space
                totaldistances = minimum(totaldistances,
                                         norm(rgbdistances, axis=1))  # Calculate the minimum Euclidean distance
            maxindex = int(argmax(totaldistances))  # Find the point that maximizes the minimum distance
            indices.append(maxindex)  # Append this index

        colors = dots[indices, :]

    # # Wrap up: optionally turn into a list of tuples
    if asarray:
        output = colors
    else:
        output = []
        for i in range(ncolors):
            output.append(tuple(colors[i, :]))  # Gather output

    return output


def nested_loop(inputs, loop_order):
    # Take in a list of lists to iterate over, and their nesting order
    # Return items in the order of the original lists
    # e.g
    # inputs = [['a','b','c'],[1,2,3]]
    # for l,n in nested_loop([['a','b','c'],[1,2,3]],[0,1]):
    # This would yield in order (a,1),(a,2),(a,3),(b,1)...
    # but if loop_order = [1,0], then it would be (a,1),(b,1),(c,1),(a,2)...
    inputs = [inputs[i] for i in loop_order]
    iterator = itertools.product(*inputs)  # This is in the loop order
    for item in iterator:
        out = [None] * len(loop_order)
        for i in range(len(item)):
            out[loop_order[i]] = item[i]
        yield out<|MERGE_RESOLUTION|>--- conflicted
+++ resolved
@@ -23,7 +23,7 @@
 from .parser_function import parse_function
 from .utils import NDict
 from .interpolation import interpolate_func
-from .structure_settings import FrameworkSettings as FS
+from .structure import FrameworkSettings as FS
 
 import logging
 logger = logging.getLogger(__name__)
@@ -189,11 +189,7 @@
                 if isinstance(x, dict):
                     k = list(x.keys())
                     assert len(k) == 1, 'Aggregation dict can only have one key'
-<<<<<<< HEAD
                     if isinstance(x[k[0]], string_types):
-=======
-                    if isinstance(x[k[0]], basestring):
->>>>>>> b3c62f4e
                         continue
                     else:
                         out += x[k[0]]
@@ -284,11 +280,7 @@
 
                     output_label, f_stack_str = list(l.items())[0]  # extract_labels has already ensured only one key is present
 
-<<<<<<< HEAD
                     if not isinstance(f_stack_str, string_types):
-=======
-                    if not isinstance(f_stack_str, basestring):
->>>>>>> b3c62f4e
                         continue
 
                     placeholder_pop = lambda: None
@@ -317,11 +309,7 @@
                         labels = output[output_name]
 
                         # If this was a function, aggregation over outputs doesn't apply so just put it straight in.
-<<<<<<< HEAD
                         if isinstance(labels, string_types):
-=======
-                        if isinstance(labels, basestring):
->>>>>>> b3c62f4e
                             aggregated_outputs[pop_label][output_name] = data_dict[output_name]
                             aggregated_units[
                                 output_name] = 'unknown'  # Also, we don't know what the units of a function are
@@ -404,11 +392,7 @@
                     upper = self.series[0].tvec[-1]
                 t_bins = np.arange(self.series[0].tvec[0], upper, t_bins)
 
-<<<<<<< HEAD
             if isinstance(t_bins, string_types) and t_bins == 'all':
-=======
-            if isinstance(t_bins, basestring) and t_bins == 'all':
->>>>>>> b3c62f4e
                 t_out = np.zeros((1,))
                 lower = [-np.inf]
                 upper = [np.inf]
@@ -445,11 +429,7 @@
 
                 s.tvec = np.array(tvec)
                 s.vals = np.array(vals)
-<<<<<<< HEAD
                 if isinstance(t_bins, string_types) and t_bins == 'all':
-=======
-                if isinstance(t_bins, basestring) and t_bins == 'all':
->>>>>>> b3c62f4e
                     s.t_labels = ['All']
                 else:
                     s.t_labels = ['%d-%d' % (l, h) for l, h in zip(lower, upper)]
@@ -615,11 +595,7 @@
                 if isinstance(x, list):
                     output_stacks.append(('', '', x) if len(x) > 1 else (x[0], '', x))
                     items.update(x)
-<<<<<<< HEAD
                 elif isinstance(x, string_types):
-=======
-                elif isinstance(x, basestring):
->>>>>>> b3c62f4e
                     output_stacks.append((x, '', [x]))
                     items.add(x)
                 else:
@@ -630,11 +606,7 @@
                 if isinstance(x, list):
                     output_stacks.append(('', k, x) if len(x) > 1 else (x[0], k, x))
                     items.update(x)
-<<<<<<< HEAD
                 elif isinstance(x, string_types):
-=======
-                elif isinstance(x, basestring):
->>>>>>> b3c62f4e
                     output_stacks.append((x, k, [x]))
                     items.add(x)
                 else:
@@ -968,55 +940,8 @@
 def plot_cascade(result,cascade,pops='all',year=None):
     # For inputs, see `Result.get_cascade_vals`
 
-    print('Making cascade plot')
-    import pylab as pl
     from matplotlib.pyplot import rc
     rc('font', size=14)
-<<<<<<< HEAD
-=======
-    
-    figsize = (9,6)
-    axsize = [0.45,0.15,0.45,0.8]
-    POPULATION = 0
-    RESULT = -1
-    print('WARNING, population and result hard-coded!')
-    
-    result = project.results[RESULT]
-    cascade = result.get_cascade_vals(project=project)
-    data = dict()
-    data['t'] = cascade['t'].tolist()
-    if year is not None: year = int(year)
-    if year in data['t']:
-        ind = sc.findnearest(data['t'], year)
-    else:
-        if year is None: year = 0
-        ind = year
-        year = data['t'][ind]
-    data['keys'] = cascade['vals'].keys()
-    data['labels'] = []
-    for key in data['keys']:
-        data['labels'].append(project.framework.get_spec_value(key,'label'))
-    data['x'] = np.arange(2*len(data['keys']),0,-2)
-    data['vals'] = []
-    for i in range(len(data['t'])):
-        data['vals'].append([])
-        for key in data['keys']:
-            data['vals'][i].append(cascade['vals'][key][POPULATION][i])
-    data['loss'] = []
-    data['lossfrac'] = []
-    for i in range(len(data['t'])):
-        data['loss'].append([])
-        data['lossfrac'].append([])
-        for key in data['keys']:
-            try:
-                data['loss'][i].append(cascade['loss'][key][POPULATION][0][i])
-                data['lossfrac'][i].append(cascade['loss'][key][POPULATION][1][i])
-            except:
-                pass
-    
-    print('Cascade plot data:')
-    print(data)
->>>>>>> b3c62f4e
 
     if year is None:
         year = result.t[0] # Draw cascade for first year
