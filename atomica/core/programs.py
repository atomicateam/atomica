--- conflicted
+++ resolved
@@ -943,7 +943,6 @@
 
     def get_spend(self, year=None, total=False):
         ''' Convenience function for getting spending data'''
-<<<<<<< HEAD
         if total:
             return self.spend_data.interpolate(year) + self.baseline_spend.interpolate(year)
         else:
@@ -951,50 +950,6 @@
 
     def get_unit_cost(self, year=None):
         return self.unit_cost.interpolate(year)
-
-=======
-        spend = []
-        try:
-            if year is not None:
-                year = sc.promotetoarray(year)
-                for yr in year:
-                    this_data = self.spend_data.findrow(yr, closest=True, asdict=True) # Get data
-                    this_spend = this_data['spend']
-                    if this_spend is None: spend = 0 # If not specified, assume 0
-                    if total: 
-                        base_spend = this_data['basespend'] # Add baseline spending
-                        if base_spend is None: base_spend = 0 # Likewise assume 0
-                        this_spend += base_spend
-                    spend.append(this_spend)
-            else: # Just get the most recent non-nan number
-                spend = self.spend_data['spend'][~isnan(array([x for x in self.spend_data['spend']]))][-1] # TODO FIGURE OUT WHY THE SIMPLER WAY DOESN'T WORK
-            return array(spend).ravel() # Return vector of spending
-        except Exception as E:
-            if die:
-                errormsg = 'Retrieving spending failed: %s' % E.message
-                raise AtomicaException(errormsg)
-            else:
-                return None
-            
-    
-    def get_unit_cost(self, year=None, die=False):
-        ''' Convenience function for getting the current unit cost '''
-        if year is None: year = 2018. # TEMPORARY
-        unit_cost = []
-        year = sc.promotetoarray(year)
-        try:
-            for yr in year:
-                this_data = self.unit_cost.findrow(yr, closest=True, asdict=True) # Get data
-                unit_cost.append(this_data['best'])
-            return unit_cost
-        except Exception as E:
-            if die:
-                errormsg = 'Retrieving unit cost failed: %s' % E.message
-                raise AtomicaException(errormsg)
-            else: # If not found, don't die, just return None
-                return None
-    
->>>>>>> b5243769
 
     def optimizable(self, doprint=False, partial=False):
         '''
