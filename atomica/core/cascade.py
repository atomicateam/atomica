--- conflicted
+++ resolved
@@ -80,15 +80,9 @@
     plt.subplots_adjust(top=0.8,right=0.75,left=0.2)
 
     # Add a table at the bottom of the axes
-<<<<<<< HEAD
-    plt.table(cellText=cell_text,rowLabels=list(cascade_data.keys()),rowColours=None,colLabels=None,loc='bottom',cellLoc='center')
+    table = plt.table(cellText=cell_text,rowLabels=list(cascade_vals.keys()),rowColours=None,colLabels=None,loc='bottom',cellLoc='center')
 
 def plot_cascade(result, cascade, pops=None, year=None):
-=======
-    table = plt.table(cellText=cell_text,rowLabels=list(cascade_vals.keys()),rowColours=None,colLabels=None,loc='bottom',cellLoc='center')
-
-def plot_cascade(result,cascade,pops='all',year=None,data=None):
->>>>>>> ff2d88eb
     # This is the fancy cascade plot, which only applies to a single result at a single time
     # For inputs, see `Result.get_cascade_vals`
 
