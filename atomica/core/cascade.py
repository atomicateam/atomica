--- conflicted
+++ resolved
@@ -190,14 +190,7 @@
 
         plt.text(i, -data_yrange[0]*0.02, 'Loss\n%s' % sc.sigfig(-val, sigfigs=3, sep=True), verticalalignment='top',horizontalalignment='center',color=(0.8,0.2,0.2))
 
-<<<<<<< HEAD
-    if pops=='all': 
-        pop_label = 'entire population'
-    else:
-        pop_label = [pop.label for pop in result.model.pops if pop.name == pops][0] # This is very much not ideal
-=======
     pop_label = list(pops.keys())[0]
->>>>>>> d93eaee5
     plt.ylabel('Number of people')
     if isinstance(cascade,string_types):
         plt.title('%s cascade for %s in %d' % (cascade,pop_label, year))
