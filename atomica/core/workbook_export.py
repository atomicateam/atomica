--- conflicted
+++ resolved
@@ -1,538 +1,9 @@
-<<<<<<< HEAD
 import sciris.core as sc
 import xlsxwriter as xw
 from xlsxwriter.utility import xl_rowcol_to_cell as xlrc
 
 from .excel import AtomicaSpreadsheet, standard_formats
 import io
-=======
-from .system import SystemSettings as SS
-from .structure_settings import FrameworkSettings as FS
-from .structure_settings import DataSettings as DS
-from .excel import ExcelSettings as ES
-
-from .system import logger, AtomicaException, accepts, display_name
-from .excel import create_standard_excel_formats, create_default_format_variables, create_value_entry_block
-from .structure_settings import DetailColumns, TableTemplate, ConnectionMatrix, TimeDependentValuesEntry, \
-    IDType, IDRefType, SwitchType, QuantityFormatType, TimeDependentConnections, write_matrix
-from .workbook_utils import WorkbookTypeException, get_workbook_page_keys, get_workbook_page_spec, \
-    get_workbook_item_type_specs, get_workbook_item_specs
-from .structure import get_quantity_type_list, TimeSeries
-
-import sciris.core as sc
-import xlsxwriter as xw
-from xlsxwriter.utility import xl_rowcol_to_cell as xlrc
-import numpy as np
-from copy import copy
-from .excel import AtomicaSpreadsheet, standard_formats
-import collections
-import io
-import xlrd
-import openpyxl
-
-class KeyUniquenessException(AtomicaException):
-    def __init__(self, key, dict_type, **kwargs):
-        if key is None:
-            message = ("Key uniqueness failure. A key is used more than once in '{0}'.".format(dict_type))
-        else:
-            message = ("Key uniqueness failure. Key '{0}' is used more than once in '{1}'.".format(key, dict_type))
-        super(KeyUniquenessException, self).__init__(message, **kwargs)
-
-
-class InvalidReferenceException(AtomicaException):
-    def __init__(self, item_type, attribute, ref_item_type, ref_attribute, **kwargs):
-        message = ("Workbook construction failed when item '{0}', attribute '{1}', attempted to reference nonexistent "
-                   "values, specifically item '{2}', attribute '{3}'. It is possible the referenced attribute values "
-                   "are erroneously scheduled to be created later.".format(item_type, attribute,
-                                                                           ref_item_type, ref_attribute))
-        super(InvalidReferenceException, self).__init__(message, **kwargs)
-
-
-class WorkbookInstructions(object):
-    """ An object that stores instructions for how many items should be created during workbook construction. """
-
-    def __init__(self, workbook_type=None):
-        """ Initialize instructions that detail how to construct a workbook. """
-        # Every relevant item must be included in a dictionary that lists how many should be created.
-        self.num_items = sc.odict()
-        if workbook_type == SS.STRUCTURE_KEY_FRAMEWORK:
-            item_type_specs = FS.ITEM_TYPE_SPECS
-        elif workbook_type == SS.STRUCTURE_KEY_DATA:
-            item_type_specs = DS.ITEM_TYPE_SPECS
-        else:
-            raise WorkbookTypeException(workbook_type)
-        for item_type in item_type_specs:
-            if item_type_specs[item_type]["instruction_allowed"]:
-                self.num_items[item_type] = item_type_specs[item_type]["default_amount"]
-        self.data_start = 2000.0
-        self.data_end = 2020.0
-        self.data_dt = 1.0
-
-    @property
-    def tvec(self):
-        """ A time vector associated with workbook instructions, typically only used when generating databooks. """
-        return np.arange(self.data_start, self.data_end + self.data_dt / 2, self.data_dt)
-
-    @accepts(str, int)
-    def update_number_of_items(self, item_type, number):
-        """ Overwrite the number of items that will be constructed for the template workbook. """
-        try:
-            self.num_items[item_type] = number
-        except KeyError:
-            raise AtomicaException("An attempted update of workbook instructions to produce '{0}' "
-                                   "instances of item type '{1}' failed.".format(number, item_type))
-
-    def update_time_vector(self, data_start=None, data_end=None, data_dt=None):
-        """ Update the attributes that determine a time vector for workbook instructions. """
-        if data_start is not None:
-            self.data_start = data_start
-        if data_end is not None:
-            self.data_end = data_end
-        if data_dt is not None:
-            self.data_dt = data_dt
-
-
-def make_instructions(framework=None, data=None, instructions=None, workbook_type=None):
-    """
-    Generates instructions that detail the number of items pertinent to workbook construction processes.
-    If instructions are already provided, they will be used regardless of the presence of any structure.
-    Otherwise, if a ProjectFramework or ProjectData structure is available, this will be used in filling out a workbook.
-    If relevant structure is unavailable, a default set of instructions will be produced instead.
-    This function returns a boolean tag indicating whether to use instructions or not according to the above logic.
-    """
-    use_instructions = False
-    # Check if framework/data is missing for the relevant workbook. If so, use instructions.
-    if workbook_type == SS.STRUCTURE_KEY_FRAMEWORK:
-        if framework is None:
-            use_instructions = True
-    elif workbook_type == SS.STRUCTURE_KEY_DATA:
-        if data is None:
-            use_instructions = True
-    else:
-        raise WorkbookTypeException(workbook_type)
-    # If no instructions are provided, generate a default, even if they will not be used.
-    if instructions is None:
-        instructions = WorkbookInstructions(workbook_type=workbook_type)
-    else:
-        use_instructions = True  # If instructions are provided, they must be used.
-    return instructions, use_instructions
-
-
-def create_attribute_cell_content(worksheet, row, col, attribute, item_type, item_type_specs, item_number,
-                                  alt_content=None, alt_condition=None,
-                                  formats=None, format_key=None, temp_storage=None):
-    """ Write default content into the cell of a worksheet corresponding to an attribute of an item. """
-
-    # Determine attribute information and prepare for content production.
-    attribute_spec = item_type_specs[item_type]["attributes"][attribute]
-    if temp_storage is None:
-        temp_storage = sc.odict()
-    if formats is None:
-        raise AtomicaException("Excel formats have not been passed to workbook table construction.")
-    if format_key is None:
-        format_key = ES.FORMAT_KEY_CENTER
-    cell_format = formats[format_key]
-
-    # Set up default content type and reference information.
-    content_type = None
-    do_reference = False
-    other_item_type = None
-    other_attribute = None
-
-    # Determine content type and prepare for referencing if appropriate.
-    if "content_type" in attribute_spec:
-        content_type = attribute_spec["content_type"]
-    if isinstance(content_type, IDRefType):
-        do_reference = True
-        if content_type.other_item_types is not None:
-            other_item_type = content_type.other_item_types[0]
-            other_attribute = content_type.attribute
-
-    # Default content is blank.
-    content = ""
-    sep = ""
-    validation_source = None
-    rc = xlrc(row, col, True, True)  # Make the reference absolute for user benefits, e.g. copying tables.
-
-    # Content associated with standard content types is set up here.
-    if isinstance(content_type, IDType):
-        # Prepare for referencing if this attribute has a superitem type.
-        if content_type.superitem_type is not None:
-            do_reference = True
-            other_item_type = content_type.superitem_type
-            other_attribute = attribute
-        # Name and label attributes, i.e. those of ID type, reference earlier constructions of themselves if possible.
-        # This is excluded for subitems due to their complicated form of content construction.
-        if not do_reference and item_type in temp_storage and attribute in temp_storage[item_type] \
-                and len(temp_storage[item_type][attribute]["list_content"]) > item_number:
-            do_reference = True  # Is not a reference type object but will allow one-to-one referencing to take place.
-            other_item_type = item_type
-            other_attribute = attribute
-        # Otherwise construct content with a prefix if provided.
-        else:
-            content = str(item_number)  # The default content is the number of this item.
-            if content_type.name_not_label:
-                space = SS.DEFAULT_SPACE_NAME
-                sep = SS.DEFAULT_SEPARATOR_NAME
-            else:
-                space = SS.DEFAULT_SPACE_LABEL
-                sep = SS.DEFAULT_SEPARATOR_LABEL
-            if "prefix" in attribute_spec:
-                content = attribute_spec["prefix"] + space + content
-    elif isinstance(content_type, SwitchType):
-        validation_source = [SS.DEFAULT_SYMBOL_NO, SS.DEFAULT_SYMBOL_YES]
-        if content_type.default_on:
-            validation_source.reverse()
-        content = validation_source[0]
-    elif isinstance(content_type, QuantityFormatType):
-        validation_source = [""] + get_quantity_type_list(include_absolute=True, include_relative=True,
-                                                          include_special=True)
-        content = validation_source[0]
-    content_backup = content
-
-    # References to other content are constructed here.
-    if do_reference is True:
-        list_id = item_number
-
-        # Superitem-based references link subitem attributes to corresponding superitem attributes.
-        # The superitem referenced is the last one stored.
-        # This is because subitem displays are meant to be created instantly after superitems.
-        if isinstance(content_type, IDType) and content_type.superitem_type is not None:
-            list_id = -1
-
-        # If there is another item type to reference, proceed with referencing its ID.
-        if other_item_type is not None:
-            try:
-                stored_refs = temp_storage[other_item_type][other_attribute]
-            except KeyError:
-                raise InvalidReferenceException(item_type=item_type, attribute=attribute, ref_item_type=other_item_type,
-                                                ref_attribute=other_attribute)
-
-            # For one-to-one referencing, do not create table content that goes beyond length of the referenced table.
-            if len(stored_refs["list_content"]) > list_id:
-                content_page = ""
-                if not stored_refs["page_title"] == worksheet.name:
-                    content_page = "'{0}'!".format(stored_refs["page_title"])
-                ref_content = "={0}{1}".format(content_page, stored_refs["list_cell"][list_id])
-                ref_content_backup = stored_refs["list_content_backup"][list_id]
-
-                if isinstance(content_type, IDType) and content_type.superitem_type is not None:
-                    content = "=CONCATENATE({0},\"{1}\")".format(ref_content.lstrip("="), sep + content)
-                    content_backup = ref_content_backup + sep + content_backup
-                else:
-                    content = ref_content
-                    content_backup = ref_content_backup
-
-        # If the content is marked to reference its own item type, append the ID to current content.
-        # This reference should be to an ID of the same item a row ago.
-        if isinstance(content_type, IDRefType) and content_type.self_referencing and item_number > 0:
-            list_id = item_number - 1
-            try:
-                stored_refs = temp_storage[item_type][content_type.attribute]
-            except KeyError:
-                raise InvalidReferenceException(item_type=item_type, attribute=attribute, ref_item_type=item_type,
-                                                ref_attribute=content_type.attribute)
-            content_page = ""
-            if not stored_refs["page_title"] == worksheet.name:
-                content_page = "'{0}'!".format(stored_refs["page_title"])
-            ref_content = "={0}{1}".format(content_page, stored_refs["list_cell"][list_id])
-            ref_content_backup = stored_refs["list_content_backup"][list_id]
-            if content == "":
-                content = ref_content
-                content_backup = ref_content_backup
-            else:
-                if content.startswith("="):
-                    content = content.lstrip("=")
-                else:
-                    content = "\"" + content + "\""
-                content = "=CONCATENATE({0},\"{1}\",{2})".format(content, ES.LIST_SEPARATOR, ref_content.lstrip("="))
-                content_backup = content_backup + ES.LIST_SEPARATOR + ref_content_backup
-
-    # If content is of ID type, store it for referencing by other relevant attributes later.
-    if isinstance(content_type, IDType):
-        if item_type not in temp_storage:
-            temp_storage[item_type] = {}
-        if attribute not in temp_storage[item_type]:
-            temp_storage[item_type][attribute] = {"list_content": [], "list_content_backup": [], "list_cell": []}
-        # Make sure the attribute does not already have stored values associated with it.
-        if not len(temp_storage[item_type][attribute]["list_content"]) > item_number:
-            temp_storage[item_type][attribute]["list_content"].append(content)
-            temp_storage[item_type][attribute]["list_content_backup"].append(content_backup)
-            temp_storage[item_type][attribute]["list_cell"].append(rc)
-            temp_storage[item_type][attribute]["page_title"] = worksheet.name
-
-    # Do a final check to see if the content is still blank, in which case apply a default value.
-    if content == "" and content_type is not None and content_type.default_value is not None:
-        default_value = content_type.default_value
-        if default_value is True:
-            default_value = SS.DEFAULT_SYMBOL_YES
-        if default_value is False:
-            default_value = SS.DEFAULT_SYMBOL_NO
-        content = default_value
-
-    # Modify content for optional conditions.
-    if alt_condition is not None:
-        content = "=IF({0},{1},{2})".format(alt_condition, alt_content, content.lstrip("="))
-
-    # Actually write the content, using a backup value where the content is an equation and may not be calculated.
-    # This lack of calculation occurs when Excel files are not opened before writing and reading phases.
-    # Also validate that the cell only allows certain values.
-    if isinstance(content, str) and content.startswith("="):
-        worksheet.write_formula(rc, content, cell_format, content_backup)
-    else:
-        worksheet.write(rc, content, cell_format)
-    if validation_source is not None:
-        worksheet.data_validation(rc, {"validate": "list", "source": validation_source})
-
-    return content, content_backup
-
-
-def write_headers_dc(worksheet, table, start_row, start_col, item_type=None, framework=None, data=None,
-                     workbook_type=None, formats=None, format_variables=None):
-    if item_type is None:
-        item_type = table.item_type
-    item_type_specs = get_workbook_item_type_specs(framework=framework, workbook_type=workbook_type)
-    item_type_spec = item_type_specs[item_type]
-
-    if formats is None:
-        raise AtomicaException("Excel formats have not been passed to workbook table construction.")
-    if format_variables is None:
-        format_variables = create_default_format_variables()
-    orig_format_variables = sc.dcp(format_variables)
-    format_variables = sc.dcp(orig_format_variables)
-    revert_format_variables = False
-
-    row, col, header_column_map = start_row, start_col, sc.odict()
-    for attribute in item_type_spec["attributes"]:
-        # Ignore explicitly excluded attributes or implicitly not-included attributes for table construction.
-        # Item name is always in the table though.
-        if not attribute == "name":
-            if table.exclude_not_include == (attribute in table.attribute_list):
-                continue
-        attribute_spec = item_type_spec["attributes"][attribute]
-        if "ref_item_type" in attribute_spec:
-            _, col, sub_map = write_headers_dc(worksheet=worksheet, table=table,
-                                               item_type=attribute_spec["ref_item_type"],
-                                               start_row=row, start_col=col,
-                                               framework=framework, data=data, workbook_type=workbook_type,
-                                               formats=formats, format_variables=format_variables)
-            len_map = len(header_column_map)
-            len_sub_map = len(sub_map)
-            header_column_map.update(sub_map)
-            if not len(header_column_map) == len_map + len_sub_map:
-                raise KeyUniquenessException(None, "header-column map")
-        else:
-            for format_variable_key in format_variables:
-                if format_variable_key in attribute_spec:
-                    revert_format_variables = True
-                    format_variables[format_variable_key] = attribute_spec[format_variable_key]
-            header = attribute_spec["header"]
-            if header in header_column_map:
-                raise KeyUniquenessException(header, "header-column map")
-            header_column_map[header] = col
-            worksheet.write(row, col, header, formats[ES.FORMAT_KEY_CENTER_BOLD])
-            if "comment" in attribute_spec:
-                header_comment = attribute_spec["comment"]
-                worksheet.write_comment(row, col, header_comment,
-                                        {"x_scale": format_variables[ES.KEY_COMMENT_XSCALE],
-                                         "y_scale": format_variables[ES.KEY_COMMENT_YSCALE]})
-            worksheet.set_column(col, col, format_variables[ES.KEY_COLUMN_WIDTH])
-            if revert_format_variables:
-                format_variables = sc.dcp(orig_format_variables)
-                revert_format_variables = False
-            col += 1
-    row += 1
-    next_row, next_col = row, col
-    return next_row, next_col, header_column_map
-
-
-def write_contents_dc(worksheet, table, start_row, header_column_map, item_type=None, framework=None, data=None,
-                      instructions=None, workbook_type=None,
-                      formats=None, temp_storage=None):
-    if item_type is None:
-        item_type = table.item_type
-    item_type_specs = get_workbook_item_type_specs(framework=framework, workbook_type=workbook_type)
-    item_type_spec = item_type_specs[item_type]
-    instructions, use_instructions = make_instructions(framework=framework, data=data, instructions=instructions,
-                                                       workbook_type=workbook_type)
-
-    if temp_storage is None:
-        temp_storage = sc.odict()
-
-    row, new_row = start_row, start_row
-    if use_instructions:
-        for item_number in range(instructions.num_items[item_type]):
-            for attribute in item_type_spec["attributes"]:
-                # Ignore explicitly excluded attributes or implicitly not-included attributes for table construction.
-                # Item name is always in the table though.
-                if not attribute == "name":
-                    if table.exclude_not_include == (attribute in table.attribute_list):
-                        continue
-                attribute_spec = item_type_spec["attributes"][attribute]
-                if "ref_item_type" in attribute_spec:
-                    sub_row = write_contents_dc(worksheet=worksheet, table=table,
-                                                item_type=attribute_spec["ref_item_type"],
-                                                start_row=row, header_column_map=header_column_map,
-                                                framework=framework, data=data, instructions=instructions,
-                                                workbook_type=workbook_type,
-                                                formats=formats, temp_storage=temp_storage)
-                    new_row = max(new_row, sub_row)
-                else:
-                    col = header_column_map[attribute_spec["header"]]
-                    create_attribute_cell_content(worksheet=worksheet, row=row, col=col,
-                                                  attribute=attribute, item_type=item_type,
-                                                  item_type_specs=item_type_specs,
-                                                  item_number=item_number, formats=formats, temp_storage=temp_storage)
-            row = max(new_row, row + 1)
-    next_row = row + 1  # Delimit with a blank row.
-    return next_row
-
-
-def write_detail_columns(worksheet, table, start_row, start_col, framework=None, data=None, instructions=None,
-                         workbook_type=None, formats=None, format_variables=None, temp_storage=None):
-    if temp_storage is None:
-        temp_storage = sc.odict()
-
-    row, col = start_row, start_col
-    row, _, header_column_map = write_headers_dc(worksheet=worksheet, table=table, start_row=row, start_col=col,
-                                                 framework=framework, data=data, workbook_type=workbook_type,
-                                                 formats=formats, format_variables=format_variables)
-    row = write_contents_dc(worksheet=worksheet, table=table, start_row=row, header_column_map=header_column_map,
-                            framework=framework, data=data, instructions=instructions, workbook_type=workbook_type,
-                            formats=formats, temp_storage=temp_storage)
-    next_row, next_col = row, col
-    return next_row, next_col
-
-def write_table(worksheet, table, start_row, start_col, framework=None, data=None, instructions=None,
-                workbook_type=None, formats=None, format_variables=None, temp_storage=None):
-    # Check workbook type.
-    if workbook_type not in [SS.STRUCTURE_KEY_FRAMEWORK, SS.STRUCTURE_KEY_DATA]:
-        raise WorkbookTypeException(workbook_type)
-    item_specs = get_workbook_item_specs(framework=framework, workbook_type=workbook_type)
-
-    instructions, use_instructions = make_instructions(framework=framework, data=data, instructions=instructions,
-                                                       workbook_type=workbook_type)
-
-    if temp_storage is None:
-        temp_storage = sc.odict()
-
-    row, col = start_row, start_col
-    if isinstance(table, DetailColumns):
-        row, col = write_detail_columns(worksheet=worksheet, table=table, start_row=row, start_col=col,
-                                        framework=framework, data=data, instructions=instructions,
-                                        workbook_type=workbook_type,
-                                        formats=formats, format_variables=format_variables, temp_storage=temp_storage)
-    if isinstance(table, TableTemplate):
-        iteration_amount = 1
-        # If the connection matrix is templated...
-        if table.template_item_type is not None:
-            # Check if instantiation is deferred.
-            # If it is, iterate for the number of template-related items specified by instructions.
-            if table.template_item_key is None:
-                iteration_amount = instructions.num_items[table.template_item_type]
-        if isinstance(table, ConnectionMatrix):
-            for iteration in range(iteration_amount):
-                raise Exception('Matrix printing should go via write_matrix()')
-
-        if isinstance(table, TimeDependentValuesEntry):
-            for iteration in range(iteration_amount):
-                raise Exception('TDVE printing should go via TimeDependentValuesEntry object')
-
-    next_row, next_col = row, col
-    return next_row, next_col
-
-
-def write_worksheet(workbook, page_key, framework=None, data=None, instructions=None, workbook_type=None,
-                    formats=None, format_variables=None, temp_storage=None):
-    page_spec = get_workbook_page_spec(page_key=page_key, framework=framework, workbook_type=workbook_type)
-    if len(page_spec["tables"]) == 0:
-        return
-
-    # Construct worksheet.
-    page_title = page_spec["label"]
-    logger.info("Creating page: {0}".format(page_title))
-    worksheet = workbook.add_worksheet(page_title)
-
-    # Propagate file-wide format variable values to page-wide format variable values.
-    # Create the format variables if they were not passed in from a file-wide context.
-    # Overwrite the file-wide defaults if page-based specifics are available in framework settings.
-    if format_variables is None:
-        format_variables = create_default_format_variables()
-    else:
-        format_variables = sc.dcp(format_variables)
-    for format_variable_key in format_variables:
-        if format_variable_key in page_spec:
-            format_variables[format_variable_key] = page_spec[format_variable_key]
-
-    # Generate standard formats if they do not exist and construct headers for the page.
-    if formats is None:
-        formats = create_standard_excel_formats(workbook)
-
-    if temp_storage is None:
-        temp_storage = sc.odict()
-
-    # Iteratively construct tables.
-    row, col = 0, 0
-    for table in page_spec["tables"]:
-        row, col = write_table(worksheet=worksheet, table=table, start_row=row, start_col=col,
-                               framework=framework, data=data, instructions=instructions, workbook_type=workbook_type,
-                               formats=formats, format_variables=format_variables, temp_storage=temp_storage)
-
-
-# TODO: Decide on what metadata sheet should actually contain and review if data time ranges are still necessary.
-def write_reference_worksheet(workbook, framework=None, data=None, instructions=None, workbook_type=None):
-    """
-    Creates a hidden worksheet for metadata and other values.
-    These are useful to store but are not directly part of framework/data.
-    """
-
-    if workbook_type == SS.STRUCTURE_KEY_FRAMEWORK:
-        return
-    instructions, _ = make_instructions(framework=framework, data=data, instructions=instructions,
-                                        workbook_type=workbook_type)
-
-    # Construct worksheet.
-    page_title = "metadata".title()
-    logger.info("Creating page: {0}".format(page_title))
-    worksheet = workbook.add_worksheet(page_title)
-
-    # Hard code variables and values.
-    worksheet.write(0, 0, "data_start")
-    worksheet.write(1, 0, "data_end")
-    worksheet.write(2, 0, "data_dt")
-    worksheet.write(0, 1, instructions.data_start)
-    worksheet.write(1, 1, instructions.data_end)
-    worksheet.write(2, 1, instructions.data_dt)
-
-    worksheet.hide()
-
-
-@accepts(str)
-def write_workbook(workbook_path, framework=None, data=None, instructions=None, workbook_type=None):
-    page_keys = get_workbook_page_keys(framework=framework, workbook_type=workbook_type)
-
-    logger.info("Constructing a {0}: {1}".format(display_name(workbook_type), workbook_path))
-
-    # Construct workbook and related formats.
-    sc.makefilepath(workbook_path)
-    workbook = xw.Workbook(workbook_path)
-    formats = create_standard_excel_formats(workbook)
-    format_variables = create_default_format_variables()
-
-    # Create a storage dictionary for values and formulae that may persist between sections.
-    temp_storage = sc.odict()
-
-    # Iteratively construct worksheets.
-    for page_key in page_keys:
-        write_worksheet(workbook=workbook, page_key=page_key,
-                        framework=framework, data=data, instructions=instructions, workbook_type=workbook_type,
-                        formats=formats, format_variables=format_variables, temp_storage=temp_storage)
-    write_reference_worksheet(workbook=workbook, framework=framework, data=data,
-                              instructions=instructions, workbook_type=workbook_type)
-    workbook.close()
-
-    logger.info("{0} construction complete.".format(display_name(workbook_type, as_title=True)))
->>>>>>> b3c62f4e
 
 
 # %% COMPLETELY INDEPENDENT CODE TO MAKE A SPREADSHEET FOR PROGRAMS.
@@ -840,247 +311,16 @@
         """ Method that is only typically overloaded by Databook, due to its UI-driven page organisation. """
         pass
 
-<<<<<<< HEAD
-=======
-# %% Functions shared between workbook objects.
-
-def make_table_detail_columns(sheet, headers, content,formats=None):
-    """
-    Construct table for current sheet of 'file_object' that allows items and their attributes to be detailed.
-    Consider each column to bey keyed with a so-called attribute key.
-    Arg 'headers' must be an odict mapping attribute keys with header strings.
-    Arg 'content' must be a list of dicts, each mapping the same attribute keys with values per exported item.
-    """
-    max_string_lengths = dict()  # Store maximum string length per column in case other tables need it for autofit.
-    extra_width = 1  # Stretch autofitted columns by this extra amount.
-    for attribute_id, attribute in enumerate(headers):
-        header_row = 0
-        col = attribute_id
-        # Note char length of headers for autofit purposes.
-        max_string_lengths[col] = len(str(headers[attribute]))
-        # Write headers.
-        sheet.write(header_row, col, headers[attribute], formats["center_bold"])
-        for item_id, item in enumerate(content):
-            # If item details are not specified for a column attribute, move to next item.
-            if attribute not in item:
-                continue
-            else:
-                val = item[attribute]
-            # Convert unusual content types to strings.
-            if isinstance(val, list):
-                val = ", ".join(val)
-            elif val is True:
-                val = "y"
-            elif val is False:
-                val = "n"
-            # Update maximum char length of column if necessary.
-            max_string_lengths[col] = max(len(str(val)), max_string_lengths[col])
-            # Write content.
-            row = item_id + 1
-            sheet.write(row, col, val, formats["center"])
-        # Approximate column autofit.
-        sheet.set_column(col, col, max_string_lengths[col] + extra_width)
-
-    # Return next row for subsequent tables, as well a dictionary of maximum string lengths by column.
-    next_row = len(content) + 2
-    return next_row, max_string_lengths
-
-# %% Framework file exports.
-
-class FrameworkFile(Workbook):
-    def __init__(self, name, datapages, comps, characs, interpops, pars):
-        super(FrameworkFile, self).__init__(name='')
-        self.datapages = datapages
-        self.comps = comps
-        self.characs = characs
-        self.interpops = interpops
-        self.pars = pars
-        self.references = {}
-
-    def write_pages(self):
-        self.write_datapage()
-        self.write_comp()
-        self.write_link()
-        self.write_charac()
-        self.write_interpop()
-        self.write_par()
-
-    def write_datapage(self):
-        sheet = self.book.add_worksheet("Custom Databook Pages")
-
-        sheet_headers = sc.odict([
-            ("name", "Datasheet Code Name"),
-            ("label", "Datasheet Title")
-        ])
-        make_table_detail_columns(sheet=sheet, headers=sheet_headers, content=self.datapages,formats=self.formats)
-
-    def write_comp(self):
-        sheet = self.book.add_worksheet("Compartments")
-
-        sheet_headers = sc.odict([
-            ("name", "Code Name"),
-            ("label", "Display Name"),
-            ("is_source", "Is Source"),
-            ("is_sink", "Is Sink"),
-            ("is_junction", "Is Junction"),
-            ("default_value", "Default Value"),
-            ("setup_weight", "Setup Weight"),
-            ("can_calibrate", "Can Calibrate"),
-            ("datapage", "Databook Page"),
-            ("datapage_order", "Databook Order"),
-            ("cascade_stage", "Cascade Stage")
-        ])
-        make_table_detail_columns(sheet=sheet, headers=sheet_headers, content=self.comps,formats=self.formats)
-
-        for i,comp in enumerate(self.comps):
-            self.references[comp['name']] = "='%s'!%s" % (sheet.name,xlrc(i+1,0,True,True))
-
-    def write_link(self):
-        sheet = self.book.add_worksheet("Transitions")
-
-        nodes = [x['name'] for x in self.comps]
-        entries = {}
-        for par in self.pars:
-            if 'links' in par:
-                for link in par['links']:
-                    entries[link] = par['name']
-
-        write_matrix(sheet, 0, nodes, entries, self.formats, references=self.references)
-
-    def write_charac(self):
-        sheet = self.book.add_worksheet("Characteristics")
-
-        sheet_headers = sc.odict([
-            ("name", "Code Name"),
-            ("label", "Display Name"),
-            ("includes", "Components"),
-            ("denominator", "Denominator"),
-            ("default_value", "Default Value"),
-            ("setup_weight", "Setup Weight"),
-            ("can_calibrate", "Can Calibrate"),
-            ("datapage", "Databook Page"),
-            ("datapage_order", "Databook Order"),
-            ("cascade_stage", "Cascade Stage")
-        ])
-        make_table_detail_columns(sheet=sheet, headers=sheet_headers, content=self.characs,formats=self.formats)
-
-    def write_interpop(self):
-        sheet = self.book.add_worksheet("Interactions")
-
-        sheet_headers = sc.odict([
-            ("name", "Code Name"),
-            ("label", "Display Name"),
-            ("default_value", "Default Value")
-        ])
-        make_table_detail_columns(sheet=sheet, headers=sheet_headers, content=self.interpops,formats=self.formats)
-
-    def write_par(self):
-        sheet = self.book.add_worksheet("Parameters")
-
-        sheet_headers = sc.odict([
-            ("name", "Code Name"),
-            ("label", "Display Name"),
-            ("format", "Format"),
-            ("default_value", "Default Value"),
-            ("min", "Minimum Value"),
-            ("max", "Maximum Value"),
-            ("func", "Function"),
-            ("is_impact", "Is Impact"),
-            ("can_calibrate", "Can Calibrate"),
-            ("datapage", "Databook Page"),
-            ("datapage_order", "Databook Order")
-        ])
-        make_table_detail_columns(sheet=sheet, headers=sheet_headers, content=self.pars,formats=self.formats)
-
-
-def make_framework_file(filename, datapages, comps, characs, interpops, pars, framework=None):
-    """ Generate the Atomica framework file as an Excel workbook. """
-
-    item_types = ["datapage", "comp", "charac", "interpop", "par"]
-    item_type_inputs = [datapages, comps, characs, interpops, pars]
-    # Iterate through item type to set up lists of items and their details stored elementwise in dicts.
-    # This will form the content of the Excel workbook.
-    for j in range(len(item_types)):
-        item_type = item_types[j]
-        item_type_input = item_type_inputs[j]
-
-        item_details = []
-        # If framework is passed in, each element of 'item_details' is just their dictionary of specifications.
-        # Item names must be inserted into each dict though, as they are originally treated as keys for the dict.
-        if framework is not None:
-            item_specs = copy(framework.specs[item_type])
-            # TODO: Shallow copy is safe for specs dictionaries that are not nested.
-            #       This may change, depending on population attribute/options and other potential future item types.
-            for item_key in item_specs:
-                item_specs[item_key].update({"name": item_key})
-                item_details.append(item_specs[item_key])
-
-        # If an integer argument is given, just create (or extend) a list using empty entries.
-        # TODO: Consider hard-coding item attributes somewhere common where this code and header-names can access them.
-        if sc.isnumber(item_type_input):
-            num_items = item_type_input
-            # Keep if clause out of 'for' loops.
-            if item_type == "datapage":
-                for k in range(num_items):
-                    item_details.append({"name": "sh_{0}".format(k), "label": "Custom Databook Sheet {0}".format(k)})
-            elif item_type == "comp":
-                for k in range(num_items):
-                    item_details.append({"name": "comp_{0}".format(k), "label": "Compartment {0}".format(k),
-                                         "is_source": False, "is_sink": False, "is_junction": False,
-                                         "default_value": None, "setup_weight": 1, "can_calibrate": True,
-                                         "datapage": None, "datapage_order": None, "cascade_stage": None})
-            elif item_type == "charac":
-                for k in range(num_items):
-                    # TODO: Maybe consider cross-referencing 'includes' to comps/characs to exemplify default.
-                    item_details.append({"name": "charac_{0}".format(k), "label": "Characteristic {0}".format(k),
-                                         "includes": list(), "denominator": None,
-                                         "default_value": None, "setup_weight": 1, "can_calibrate": True,
-                                         "datapage": None, "datapage_order": None, "cascade_stage": None})
-            elif item_type == "interpop":
-                for k in range(num_items):
-                    item_details.append({"name": "interpop_{0}".format(k), "label": "Interaction {0}".format(k),
-                                         "default_value": 1})
-            elif item_type == "par":
-                for k in range(num_items):
-                    item_details.append({"name": "par_{0}".format(k), "label": "Parameter {0}".format(k),
-                                         "format": None, "default_value": None, "min": None, "max": None,
-                                         "can_calibrate": True, "datapage": None, "datapage_order": None})
-
-        # TODO: Ensure that non-integer function inputs are of the right type when using them as item details.
-        #       Alternatively, just disable the else case if manual spec construction is redundant.
-        else:
-            item_details.extend(item_type_input)
-        item_type_inputs[j] = item_details
-
-    # Construct the actual workbook from generated content.
-    book = FrameworkFile(filename, *item_type_inputs)
-    ss = book.create()  # This is a AtomicaSpreadsheet that can be stored in the FE database
-    ss.save(filename)
-
-    return filename
-
-
-# %% Databook exports.
-
->>>>>>> b3c62f4e
 
 
 # %% Program spreadsheet exports.
 
 class ProgramSpreadsheet(Workbook):
-<<<<<<< HEAD
-    def __init__(self, name, pops, comps, progs, pars, data_start=None, data_end=None):
-        super(ProgramSpreadsheet, self).__init__(name=name)
-        self.sheet_names = sc.odict([
-            ('targeting', 'Populations & programs'),
-            ('costcovdata', 'Program spend data'),
-=======
     def __init__(self, filename, pops, comps, progs, pars, data_start=None, data_end=None, blh_effects=False):
         super(ProgramSpreadsheet, self).__init__(name=filename)
         self.sheet_names = sc.odict([
             ('targeting', 'Program targeting'),
             ('costcovdata', 'Spending data'),
->>>>>>> b3c62f4e
             ('covoutdata', 'Program effects'),
         ])
 
@@ -1088,16 +328,10 @@
         self.comps = comps
         self.progs = progs
         self.pars = pars
-<<<<<<< HEAD
-
-        self.data_start = data_start if data_start is not None else 2015.0
-        self.data_end = data_end if data_end is not None else 2018.0
-=======
         self.blh_effects = blh_effects
 
         self.data_start = data_start if data_start is not None else 2015.0 # WARNING, remove
         self.data_end = data_end if data_end is not None else 2018.0 # WARNING, remove
->>>>>>> b3c62f4e
         self.prog_range = None
         self.ref_pop_range = None
         self.data_range = range(int(self.data_start), int(self.data_end + 1))
@@ -1141,11 +375,7 @@
                                  self.formats.formats["center_bold"])
 
         column_names = ['Short name', 'Long name', ''] + self.pops + [''] + self.comps
-<<<<<<< HEAD
-        content = AtomicaContent(name='Populations & programs',
-=======
         content = AtomicaContent(name='',
->>>>>>> b3c62f4e
                                  row_names=range(1, len(self.progs) + 1),
                                  column_names=column_names,
                                  data=coded_params,
@@ -1157,15 +387,9 @@
     def generate_costcovdata(self):
         current_row = 0
         self.current_sheet.set_column('C:C', 20)
-<<<<<<< HEAD
-        row_levels = ['Total spend', 'Base spend', 'Capacity constraints', 'Unit cost: best', 'Unit cost: low',
-                      'Unit cost: high']
-        content = AtomicaContent(name='Cost & coverage',
-=======
         row_levels = ['Total spend', 'Capacity constraints', 'Unit cost: best', 'Unit cost: low',
                       'Unit cost: high']
         content = AtomicaContent(name='',
->>>>>>> b3c62f4e
                                  row_names=self.ref_prog_range.param_refs(),
                                  column_names=range(int(self.data_start), int(self.data_end + 1)))
         content.row_formats = [AtomicaFormats.SCIENTIFIC, AtomicaFormats.GENERAL, AtomicaFormats.GENERAL,
@@ -1187,17 +411,11 @@
 
         row_levels = []
         for p in self.pops:
-<<<<<<< HEAD
-            row_levels.extend([p + ': best', p + ': low', p + ': high'])
-        content = AtomicaContent(row_names=self.pars,
-                                 column_names=['Value with no interventions', 'Best attainable value'])
-=======
             if self.blh_effects:
                 row_levels.extend([p + ': best', p + ': low', p + ': high'])
             else: row_levels.extend([p])
         content = AtomicaContent(row_names=self.pars,
                                  column_names=['Value if none of the programs listed here are targeting this parameter'])
->>>>>>> b3c62f4e
         content.row_format = AtomicaFormats.GENERAL
         content.row_levels = row_levels
 
@@ -1210,11 +428,7 @@
         current_row = the_range.emit(self.formats, rc_title_align='left')
 
 
-<<<<<<< HEAD
-def make_progbook(filename, pops, comps, progs, pars, data_start=None, data_end=None):
-=======
 def make_progbook(filename, pops, comps, progs, pars, data_start=None, data_end=None, blh_effects=False):
->>>>>>> b3c62f4e
     """ Generate the Atomica programs spreadsheet """
 
     # An integer argument is given: just create a pops dict using empty entries
@@ -1236,27 +450,7 @@
         for p in range(nprogs):
             progs.append({'short': 'Prog %i' % (p + 1), 'name': 'Program %i' % (p + 1)})
 
-<<<<<<< HEAD
-    book = ProgramSpreadsheet(filename, pops, comps, progs, pars, data_start, data_end)
-    ss = book.to_spreadsheet()
-    ss.save(filename)
-    return filename
-=======
     book = ProgramSpreadsheet(filename=filename, pops=pops, comps=comps, progs=progs, pars=pars, data_start=data_start, data_end=data_end, blh_effects=blh_effects)
     ss = book.to_spreadsheet()
     ss.save(filename)
     return filename
-
-
-# %% Tests
-
-# from atomica.core.project import Project
-# from atomica.core.framework import ProjectFramework
-# from atomica.core.data import ProjectData
-#
-# F = ProjectFramework(filepath="frameworks/framework_tb.xlsx")
-# make_framework_file("f_blug.xlsx", datapages=3, comps=5, characs=7, interpops=9, pars=11, framework=F)
-# P = Project(name="test", framework=F, do_run=False)
-# P.load_databook(databook_path="databooks/databook_tb.xlsx", make_default_parset=False, do_run=False)
-# make_databook("d_blug.xlsx", pops=2, transfers=4, framework=P.framework, data=P.data)
->>>>>>> b3c62f4e
