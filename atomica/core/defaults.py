"""
Defines some defaults for Atomica projects
Version: 2018mar27
"""

from .system import logger
from .framework import ProjectFramework
from .project import Project
from .system import AtomicaException
from .system import atomica_path


def default_programs(project, addcostcovpars=False, addcostcovdata=False, filterprograms=None):
    """ Make some default programs"""
    pass


def default_progset(project, addcostcovpars=False, addcostcovdata=False, filterprograms=None):
    """ Make a default programset"""
    pass


def default_framework(which=None, **kwargs):
    
    if which is None: which = 'tb'

    if   which == "sir":      args = {"num_comps":4, "num_characs":8, "num_pars":6}
    elif which == "tb":       args = {"num_comps":40, "num_characs":70, "num_pars":140}
    elif which == "diabetes": args = {"num_comps":13, "num_characs":9, "num_pars":16}
    elif which == "service":  args = {"num_comps":7, "num_characs":4, "num_pars":10}
#    path = ProjectFramework.create_template(path=tmpdir + "framework_" + test + "_blank.xlsx", **args)
    F = ProjectFramework(name=which.upper(), filepath=atomica_path(['tests', 'frameworks'])+"framework_" + which + ".xlsx")
    return F


def default_project(which=None, do_run=True, verbose=False, **kwargs):
    """
    Options for easily creating default projects based on different spreadsheets, including
    program information -- useful for testing
    Version: 2018mar27
    """
    
    if which is None: which = 'tb'

    #######################################################################################################
    # Simple
    #######################################################################################################

    if which == 'sir':
        logger.info("Creating an SIR epidemic project...")

        F = ProjectFramework(name=which, inputs=atomica_path(['tests', 'frameworks']) + 'framework_sir.xlsx')
        P = Project(framework=F, databook_path=atomica_path(['tests', 'databooks']) + "databook_sir.xlsx", do_run=do_run)

    elif which=='tb':
<<<<<<< HEAD
        logger.info("Creating a TB epidemic project...")
        
        F = ProjectFramework(name=which, inputs=atomica_path(['tests','frameworks'])+'framework_tb.xlsx')
=======
        logger.info("Creating a TB epidemic project with programs...")
        if verbose: print('Loading framework')
        F = ProjectFramework(name=which, filepath=atomica_path(['tests','frameworks'])+'framework_tb.xlsx')
        if verbose: print('Loading databook')
>>>>>>> b3c62f4e
        P = Project(framework=F, databook_path=atomica_path(['tests','databooks'])+"databook_tb.xlsx", do_run=do_run)
        if verbose: print('Loading progbook')
        P.load_progbook(progbook_path=atomica_path(['tests','databooks'])+"progbook_tb.xlsx", make_default_progset=True)
        if verbose: print('Creating scenarios')
        P.demo_scenarios() # Add example scenarios
        if verbose: print('Creating optimizations')
        P.demo_optimization() # Add optimization example
        if verbose: print('Done!')
    
    elif which=='service':
        logger.info("Creating a disease-agnostic 5-stage service delivery cascade project...")
        
        F = ProjectFramework(name=which, inputs=atomica_path(['tests','frameworks'])+'framework_'+which+'.xlsx')
        P = Project(framework=F, databook_path=atomica_path(['tests','databooks'])+"databook_"+which+".xlsx", do_run=do_run)

    else:
        raise AtomicaException("Default project type '{0}' not understood; choices are 'sir', 'tb'.".format(which))
    return P


def demo(which=None, kind=None, doplot=False, **kwargs):
    """ Create a simple demo project"""
    
    if kind is None: kind = 'project'
    
    if kind == 'framework': output = default_framework(which=which, **kwargs)
    elif kind == 'project': output = default_project(which=which, **kwargs)
    else:                   print('Sorry, no: %s' % kind)
    if doplot:
        logger.warning("Plotting not implemented yet.")
    return output<|MERGE_RESOLUTION|>--- conflicted
+++ resolved
@@ -53,16 +53,10 @@
         P = Project(framework=F, databook_path=atomica_path(['tests', 'databooks']) + "databook_sir.xlsx", do_run=do_run)
 
     elif which=='tb':
-<<<<<<< HEAD
-        logger.info("Creating a TB epidemic project...")
-        
-        F = ProjectFramework(name=which, inputs=atomica_path(['tests','frameworks'])+'framework_tb.xlsx')
-=======
         logger.info("Creating a TB epidemic project with programs...")
         if verbose: print('Loading framework')
-        F = ProjectFramework(name=which, filepath=atomica_path(['tests','frameworks'])+'framework_tb.xlsx')
+        F = ProjectFramework(name=which, inputs=atomica_path(['tests','frameworks'])+'framework_tb.xlsx')
         if verbose: print('Loading databook')
->>>>>>> b3c62f4e
         P = Project(framework=F, databook_path=atomica_path(['tests','databooks'])+"databook_tb.xlsx", do_run=do_run)
         if verbose: print('Loading progbook')
         P.load_progbook(progbook_path=atomica_path(['tests','databooks'])+"progbook_tb.xlsx", make_default_progset=True)
