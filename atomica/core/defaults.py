"""
Defines some defaults for Atomica projects
Version: 2018mar27
"""

from .framework import ProjectFramework
from .project import Project
from .system import AtomicaException, atomica_path, logger
import sciris.core as sc

def default_programs(project, addcostcovpars=False, addcostcovdata=False, filterprograms=None):
    """ Make some default programs"""
    pass


def default_progset(project, addcostcovpars=False, addcostcovdata=False, filterprograms=None):
    """ Make a default programset"""
    pass


def default_framework(which=None, show_options=False):
    
    options = sc.odict([
                    ('udt',      'Undiagnosed-diagnosed-treated'),       
                    ('usdt',     'Undiagnosed-screened-diagnosed-treated'),       
                    ('sir',      'SIR model'),       
                    # ('diabetes', 'Diabetes'),        
                    ('hypertension',  'Hypertension'),
                    ('service',  'Service delivery'),
                    ('hiv',      'HIV care cascade'),  
                    ('tb',       'Tuberculosis'),  
                    ])
                             
    if which is None:
        which = 'udt'
    if which not in options.keys():
        if which in options.values():
            which = options.keys()[options.values().index(which)]
        else:
            errormsg = '"%s" not found; must be in %s or %s' % (which, options.keys(), options.values())
            raise Exception(errormsg)
    label = options[which]
    if show_options:
        return options
    else:
        F = ProjectFramework(name=label, inputs=atomica_path(['tests', 'frameworks'])+"framework_" + which + ".xlsx")
    return F


def default_project(which=None, do_run=True, addprogs=True, verbose=False, show_options=False, **kwargs):
    """
    Options for easily creating default projects based on different spreadsheets, including
    program information -- useful for testing
    Version: 2018mar27
    """
    
    options = sc.odict([ # ('diabetes', '1-population diabetes cascade'), 
                    ('udt',          'Undiagnosed-diagnosed-treated cascade (1 population)'),
                    ('usdt',         'Undiagnosed-screened-diagnosed-treated cascade (1 population)'),
                    ('sir',          'SIR model (1 population)'),       
                    ('service',      'Service delivery cascade (1 population)'),
                    ('hypertension', 'Hypertension cascade for Malawi (4 populations)'),
                    ('hiv',          'HIV care cascade (2 populations)'), 
                    ('tb',           'Tuberculosis model (10 populations)'), 
                    ])
    
    if which is None:
        which = 'udt'
    if which not in options.keys():
        if which in options.values():
            which = options.keys()[options.values().index(which)]
        else:
            errormsg = '"%s" not found; must be in %s or %s' % (which, options.keys(), options.values())
            raise Exception(errormsg)
    
    if show_options:
        return options
    
    if which == 'sir':
        logger.info("Creating an SIR epidemic project...")

        framework_file = atomica_path(['tests', 'frameworks']) + 'framework_sir.xlsx'
        P = Project(framework=framework_file, databook_path=atomica_path(['tests', 'databooks']) + "databook_sir.xlsx", do_run=do_run)
        if addprogs: P.load_progbook(progbook_path=atomica_path(['tests','databooks'])+"progbook_sir.xlsx", blh_effects=False)

    elif which=='tb':
        logger.info("Creating a TB epidemic project with programs...")
        if verbose: print('Loading framework')
        framework_file = atomica_path(['tests','frameworks'])+'framework_tb.xlsx'
        if verbose: print('Loading databook')
        P = Project(framework=framework_file, databook_path=atomica_path(['tests','databooks'])+"databook_tb.xlsx", do_run=do_run)
<<<<<<< HEAD
        if addprogs: 
            if verbose: print('Loading progbook')
            P.load_progbook(progbook_path=atomica_path(['tests','databooks'])+"progbook_"+which+".xlsx", blh_effects=False)
            if verbose: print('Creating scenarios')
            P.demo_scenarios() # Add example scenarios
            if verbose: print('Creating optimizations')
            P.demo_optimization() # Add optimization example
            if verbose: print('Done!')
=======
        if verbose: print('Loading progbook')
        P.load_progbook(progbook_path=atomica_path(['tests','databooks'])+"progbook_tb.xlsx", make_default_progset=True, blh_effects=False)
        if verbose: print('Creating scenarios')
        P.demo_scenarios() # Add example scenarios
        if verbose: print('Creating optimizations')
        P.demo_tb_optimization() # Add optimization example
        if verbose: print('Done!')
>>>>>>> b5243769
    
    elif which=='service':
        logger.info("Creating a disease-agnostic 5-stage service delivery cascade project...")
        
        framework_file = atomica_path(['tests','frameworks'])+'framework_'+which+'.xlsx'
        P = Project(framework=framework_file, databook_path=atomica_path(['tests','databooks'])+"databook_"+which+".xlsx", do_run=do_run)
        if addprogs: 
            if verbose: print('Progbook not implemented')

    elif which=='diabetes':
        logger.info("Creating a diabetes cascade project...")
        
        framework_file = atomica_path(['tests','frameworks'])+'framework_'+which+'.xlsx'
        P = Project(framework=framework_file, databook_path=atomica_path(['tests','databooks'])+"databook_"+which+".xlsx", do_run=do_run)
        if addprogs: 
            if verbose: print('Progbook not implemented')

    elif which=='udt':
        logger.info("Creating a generic 3-stage disease cascade project...")
        
        if verbose: print('Loading framework')
        framework_file = atomica_path(['tests','frameworks'])+'framework_'+which+'.xlsx'
        if verbose: print('Loading databook')
        P = Project(framework=framework_file, databook_path=atomica_path(['tests','databooks'])+"databook_"+which+".xlsx", do_run=do_run)
        if addprogs: 
            if verbose: print('Loading progbook')
            P.load_progbook(progbook_path=atomica_path(['tests','databooks'])+"progbook_"+which+".xlsx", blh_effects=False)
            if verbose: print('Creating scenarios')
            P.demo_scenarios() # Add example scenarios
            if verbose: print('Creating optimizations')
            P.demo_optimization() # Add optimization example
            if verbose: print('Done!')

    elif which=='usdt':
        logger.info("Creating a generic 4-stage disease cascade project...")
        
        if verbose: print('Loading framework')
        framework_file = atomica_path(['tests','frameworks'])+'framework_'+which+'.xlsx'
        if verbose: print('Loading databook')
        P = Project(framework=framework_file, databook_path=atomica_path(['tests','databooks'])+"databook_"+which+".xlsx", do_run=do_run)
        if addprogs: 
            if verbose: print('Loading progbook')
            P.load_progbook(progbook_path=atomica_path(['tests','databooks'])+"progbook_"+which+".xlsx", blh_effects=False)
            if verbose: print('Creating scenarios')
            P.demo_scenarios() # Add example scenarios
            if verbose: print('Creating optimizations')
            P.demo_optimization() # Add optimization example
            if verbose: print('Done!')

    elif which=='hypertension':
        logger.info("Creating a hypertension cascade project based on Malawi...")
        
        if verbose: print('Loading framework')
        framework_file = atomica_path(['tests','frameworks'])+'framework_'+which+'.xlsx'
        if verbose: print('Loading databook')
        P = Project(framework=framework_file, databook_path=atomica_path(['tests','databooks'])+"databook_"+which+".xlsx", do_run=do_run)
        if addprogs: 
            if verbose: print('Loading progbook')
            P.load_progbook(progbook_path=atomica_path(['tests','databooks'])+"progbook_"+which+".xlsx", blh_effects=False)
            if verbose: print('Creating scenarios')
            P.demo_scenarios() # Add example scenarios
            if verbose: print('Creating optimizations')
            P.demo_optimization() # Add optimization example
            if verbose: print('Done!')

    elif which=='hiv':
        logger.info("Creating an HIV cascade project...")
        
        if verbose: print('Loading framework')
        framework_file = atomica_path(['tests','frameworks'])+'framework_'+which+'.xlsx'
        if verbose: print('Loading databook')
        P = Project(framework=framework_file, databook_path=atomica_path(['tests','databooks'])+"databook_"+which+".xlsx", do_run=do_run)
        if addprogs: 
            if verbose: print('Loading progbook')
            P.load_progbook(progbook_path=atomica_path(['tests','databooks'])+"progbook_"+which+".xlsx", blh_effects=False)
            if verbose: print('Creating scenarios')
            P.demo_scenarios() # Add example scenarios
            if verbose: print('Creating optimizations')
            P.demo_optimization() # Add optimization example
            if verbose: print('Done!')

    else:
        raise AtomicaException("Default project type '{0}' not understood; choices are 'sir', 'tb'.".format(which))
    return P


def demo(which=None, kind=None, doplot=False, **kwargs):
    """ Create a simple demo project"""
    
    if kind is None: kind = 'project'
    
    if kind == 'framework': output = default_framework(which=which, **kwargs)
    elif kind == 'project': output = default_project(which=which, **kwargs)
    else:                   print('Sorry, no: %s' % kind)
    if doplot:
        logger.warning("Plotting not implemented yet.")
    return output<|MERGE_RESOLUTION|>--- conflicted
+++ resolved
@@ -89,8 +89,7 @@
         framework_file = atomica_path(['tests','frameworks'])+'framework_tb.xlsx'
         if verbose: print('Loading databook')
         P = Project(framework=framework_file, databook_path=atomica_path(['tests','databooks'])+"databook_tb.xlsx", do_run=do_run)
-<<<<<<< HEAD
-        if addprogs: 
+        if addprogs:
             if verbose: print('Loading progbook')
             P.load_progbook(progbook_path=atomica_path(['tests','databooks'])+"progbook_"+which+".xlsx", blh_effects=False)
             if verbose: print('Creating scenarios')
@@ -98,16 +97,7 @@
             if verbose: print('Creating optimizations')
             P.demo_optimization() # Add optimization example
             if verbose: print('Done!')
-=======
-        if verbose: print('Loading progbook')
-        P.load_progbook(progbook_path=atomica_path(['tests','databooks'])+"progbook_tb.xlsx", make_default_progset=True, blh_effects=False)
-        if verbose: print('Creating scenarios')
-        P.demo_scenarios() # Add example scenarios
-        if verbose: print('Creating optimizations')
-        P.demo_tb_optimization() # Add optimization example
-        if verbose: print('Done!')
->>>>>>> b5243769
-    
+
     elif which=='service':
         logger.info("Creating a disease-agnostic 5-stage service delivery cascade project...")
         
