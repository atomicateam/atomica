# -*- coding: utf-8 -*-
"""
Atomica version file.
Standard location for module version number and date.
"""

<<<<<<< HEAD
version = "0.10.0"
versiondate = "2018-06-22"
=======
version = "0.7.0"
versiondate = "2018-06-15"
>>>>>>> 02f21c55
<|MERGE_RESOLUTION|>--- conflicted
+++ resolved
@@ -4,10 +4,5 @@
 Standard location for module version number and date.
 """
 
-<<<<<<< HEAD
-version = "0.10.0"
-versiondate = "2018-06-22"
-=======
-version = "0.7.0"
-versiondate = "2018-06-15"
->>>>>>> 02f21c55
+version = "0.11.0"
+versiondate = "2018-06-22"