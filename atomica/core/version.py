# -*- coding: utf-8 -*-
"""
Atomica version file.
Standard location for module version number and date.
"""

<<<<<<< HEAD
version = "0.18.1"
versiondate = "2018-08-10"
=======
version = "0.18.2"
versiondate = "2018-08-14"
>>>>>>> 95910503
<|MERGE_RESOLUTION|>--- conflicted
+++ resolved
@@ -4,10 +4,5 @@
 Standard location for module version number and date.
 """
 
-<<<<<<< HEAD
-version = "0.18.1"
-versiondate = "2018-08-10"
-=======
 version = "0.18.2"
-versiondate = "2018-08-14"
->>>>>>> 95910503
+versiondate = "2018-08-14"