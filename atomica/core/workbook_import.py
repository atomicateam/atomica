--- conflicted
+++ resolved
@@ -1,325 +1,8 @@
 import numpy as np
 import xlrd
 import sciris.core as sc
-<<<<<<< HEAD
+
 from .system import AtomicaException
-=======
-
-from .excel import ExcelSettings as ES
-from .excel import extract_header_columns_mapping, extract_excel_sheet_value
-from .structure import SemanticUnknownException
-from .structure_settings import DetailColumns, TableTemplate, ConnectionMatrix, TimeDependentValuesEntry, SwitchType, QuantityFormatType
-from .system import SystemSettings as SS
-from .system import logger, AtomicaException, display_name
-from .workbook_utils import WorkbookTypeException, WorkbookRequirementException, get_workbook_page_keys, get_workbook_page_specs, get_workbook_page_spec, get_workbook_item_type_specs
-
-
-def get_target_structure(framework=None, data=None, workbook_type=None):
-    """ Returns the structure to store definitions and values being read from workbook. """
-    if workbook_type == SS.STRUCTURE_KEY_FRAMEWORK:
-        if framework is None:
-            raise WorkbookRequirementException(workbook_type=SS.STRUCTURE_KEY_FRAMEWORK,
-                                               requirement_type="ProjectFramework")
-        else:
-            structure = framework
-    elif workbook_type == SS.STRUCTURE_KEY_DATA:
-        if data is None:
-            raise WorkbookRequirementException(workbook_type=SS.STRUCTURE_KEY_DATA, requirement_type="ProjectData")
-        else:
-            structure = data
-    else:
-        raise WorkbookTypeException(workbook_type)
-    return structure
-
-
-def read_contents_dc(worksheet, table, start_row, header_columns_map, item_type=None, stop_row=None, framework=None,
-                     data=None, workbook_type=None, superitem_type_name_pairs=None):
-    if item_type is None:
-        item_type = table.item_type
-    item_type_specs = get_workbook_item_type_specs(framework=framework, workbook_type=workbook_type)
-    item_type_spec = item_type_specs[item_type]
-
-    structure = get_target_structure(framework=framework, data=data, workbook_type=workbook_type)
-    if superitem_type_name_pairs is None:
-        superitem_type_name_pairs = []
-
-    row = start_row
-    item_name = ""
-    if stop_row is None:
-        stop_row = worksheet.nrows
-    while row < stop_row:
-        # Only the first column matters for a name.
-        name_col = header_columns_map[item_type_spec["attributes"]["name"]["header"]][0]
-        test_name = str(worksheet.cell_value(row, name_col))
-        if not test_name == "":
-            item_name = test_name
-        else:
-            # If the name entry is blank, scan the entire row.
-            check_col = 0
-            while check_col < worksheet.ncols:
-                # If there is something to parse, e.g. a subitem, then proceed with parsing.
-                if not str(worksheet.cell_value(row, check_col)) == "":
-                    break
-                # If the final column is reached and everything is blank, stop reading the table.
-                if check_col == worksheet.ncols - 1:
-                    next_row = row + 1
-                    return next_row
-                check_col += 1
-        if not item_name == "":
-            try:
-                structure.get_spec(item_name)
-            except Exception:
-                structure.create_item(item_name=item_name, item_type=item_type,
-                                      superitem_type_name_pairs=superitem_type_name_pairs)
-            for attribute in item_type_spec["attributes"]:
-                # No need to parse name.
-                # Ignore explicitly excluded attributes or implicitly not-included attributes for table construction.
-                if attribute == "name" or (table.exclude_not_include == (attribute in table.attribute_list)):
-                    continue
-                attribute_spec = item_type_spec["attributes"][attribute]
-                if "ref_item_type" in attribute_spec:
-                    new_superitem_type_name_pairs = sc.dcp(superitem_type_name_pairs)
-                    new_superitem_type_name_pairs.append([item_type, item_name])
-                    read_contents_dc(worksheet=worksheet, table=table, item_type=attribute_spec["ref_item_type"],
-                                     start_row=row, header_columns_map=header_columns_map, stop_row=row + 1,
-                                     framework=framework, data=data, workbook_type=workbook_type,
-                                     superitem_type_name_pairs=new_superitem_type_name_pairs)
-                else:
-                    try:
-                        start_col, last_col = header_columns_map[attribute_spec["header"]]
-                    except KeyError:
-                        logger.debug("Workbook import process could not locate attribute '{0}' for '{1}' item '{2}' "
-                                     "when parsing a detail-columns table. Ignoring and proceeding to next "
-                                     "attribute.".format(attribute, item_type, item_name))
-                        continue
-                    content_type = attribute_spec["content_type"]
-                    filters = []
-                    if content_type is not None:
-                        if content_type.is_list:
-                            filters.append(ES.FILTER_KEY_LIST)
-                        if isinstance(content_type, SwitchType):
-                            if content_type.default_on:
-                                filters.append(ES.FILTER_KEY_BOOLEAN_NO)
-                            else:
-                                filters.append(ES.FILTER_KEY_BOOLEAN_YES)
-                    # For ease of coding, values for this table can span multiple columns but not rows.
-                    value = extract_excel_sheet_value(worksheet, start_row=row, start_col=start_col,
-                                                      stop_col=last_col + 1, filters=filters)
-                    if isinstance(content_type, QuantityFormatType) and value is not None:
-                        value = value.lower()  # A catch to ensure formats are stored as lower-case strings.
-                    if value is not None or (content_type is not None and content_type.default_value is not None):
-                        structure.set_spec_value(term=item_name, attribute=attribute, value=value,
-                                                 content_type=content_type)
-            row += 1
-    next_row = row
-    return next_row
-
-
-def read_detail_columns(worksheet, table, start_row, framework=None, data=None, workbook_type=None):
-    row = start_row
-    header_columns_map = extract_header_columns_mapping(worksheet, row=row)
-    row += 1
-    row = read_contents_dc(worksheet=worksheet, table=table, start_row=row, header_columns_map=header_columns_map,
-                           framework=framework, data=data, workbook_type=workbook_type)
-    next_row = row
-    return next_row
-
-
-def read_connection_matrix(worksheet, table, start_row, framework=None, data=None, workbook_type=None):
-    """
-    Parse a connection matrix, whether standard or template.
-
-    Note that items with names referred to by connection matrices must be constructed first.
-    Ensure a logical read order in structure settings, even for different display order.
-    In practice, this means a relevant 'detail columns' table should get parsed before associated matrices.
-    """
-    structure = get_target_structure(framework=framework, data=data, workbook_type=workbook_type)
-
-    header_row, header_col = None, 0
-    row, col = start_row, header_col + 1
-    last_col = None
-    term = None
-    while row < worksheet.nrows:
-        # Scan for header row of matrix, recognising top-left cell may be empty, hence the non-zero start column.
-        if header_row is None:
-            check_label = str(worksheet.cell_value(row, col))
-            if not check_label == "":
-                header_row = row
-                # If this table is an instantiated template, it relates to an item with key in the corner.
-                # Extract that term.
-                if table.template_item_type is not None:
-                    term = str(worksheet.cell_value(header_row, header_col))
-                    # Check if the item already exists in parsed structure, which it must if instantiation is deferred.
-                    # If not, the item key is the name and the header is the label; construct an item.
-                    if table.template_item_key is not None:
-                        try:
-                            structure.get_spec(term=table.template_item_key)
-                        except SemanticUnknownException:
-                            structure.create_item(item_name=table.template_item_key, item_type=table.template_item_type)
-                            structure.set_spec_value(term=table.template_item_key, attribute="label", value=term)
-                # Upon finding the header row, locate its last column.
-                col += 1
-                while last_col is None and col < worksheet.ncols:
-                    check_label = str(worksheet.cell_value(row, col))
-                    if check_label == "":
-                        last_col = col - 1
-                    col += 1
-                if last_col is None:
-                    last_col = worksheet.ncols - 1
-        else:
-            source_item = str(worksheet.cell_value(row, header_col))
-            # If there is no source item, the connection matrix must have ended.
-            if source_item == "":
-                break
-            for col in range(header_col + 1, last_col + 1):
-                target_item = str(worksheet.cell_value(header_row, col))
-                total_val = str(worksheet.cell_value(row, col))
-                for val in [x.strip() for x in total_val.split(ES.LIST_SEPARATOR)]:
-                    # For standard matrices, item names related to connections are pulled from non-empty cells.
-                    if table.template_item_type is None:
-                        if not val == "":
-                            structure.append_spec_value(term=val, attribute=table.storage_attribute,
-                                                        value=(source_item, target_item))
-                    # For template connection matrices, the item name is in the 'corner' header.
-                    # Attach connections to that item in specs if a connection exists, i.e. is marked by 'y' or number.
-                    else:
-                        append_value = False
-                        try:
-                            float(val)
-                            append_value = True
-                        except ValueError:
-                            pass
-                        if val == SS.DEFAULT_SYMBOL_YES:
-                            append_value = True
-                        if append_value:
-                            structure.append_spec_value(term=term, attribute=table.storage_attribute,
-                                                        value=(source_item, target_item))
-                        break   # Technically this treats 'y:n:y:what' as a marker. Probably pointless to validate.
-        row += 1
-    next_row = row
-    return next_row
-
-def read_table(worksheet, table, start_row, start_col, framework=None, data=None, workbook_type=None):
-    # Check workbook type.
-    if workbook_type not in [SS.STRUCTURE_KEY_FRAMEWORK, SS.STRUCTURE_KEY_DATA]:
-        raise WorkbookTypeException(workbook_type)
-    structure = get_target_structure(framework=framework, data=data, workbook_type=workbook_type)
-
-    row, col = start_row, start_col
-    if isinstance(table, DetailColumns):
-        row = read_detail_columns(worksheet=worksheet, table=table, start_row=row,
-                                  framework=framework, data=data, workbook_type=workbook_type)
-    if isinstance(table, TableTemplate):
-        iteration_amount = 1
-        # If the table was templated with deferred instantiation...
-        if table.template_item_type is not None:
-            # Check if instantiation is deferred.
-            # If it is, iterate for the number of template-related items already constructed.
-            # Note that this is dangerous if the items are constructed later.
-            # It is dev responsibility to ensure structure settings have relevant detail columns tables parsed first.
-            if table.template_item_key is None:
-                iteration_amount = len(structure.specs[table.template_item_type])
-        if isinstance(table, ConnectionMatrix):
-            for iteration in range(iteration_amount):
-                row = read_connection_matrix(worksheet=worksheet, table=table, start_row=row,
-                                             framework=framework, data=data, workbook_type=workbook_type)
-        if isinstance(table, TimeDependentValuesEntry):
-            for iteration in range(iteration_amount):
-                raise Exception('TDVE reading should go via TimeDependentValuesEntry object')
-
-
-    next_row, next_col = row, col
-    return next_row, next_col
-
-
-def read_worksheet(workbook, page_key, framework=None, data=None, workbook_type=None):
-    page_spec = get_workbook_page_spec(page_key=page_key, framework=framework, workbook_type=workbook_type)
-    if len(page_spec["tables"]) == 0:
-        return
-    page_title = page_spec["label"]
-    try:
-        worksheet = workbook.sheet_by_name(page_title)
-        logger.info("Importing page: {0}".format(page_title))
-    except xlrd.biffh.XLRDError:
-        if "can_skip" in page_spec and page_spec["can_skip"] is True:
-            logger.warning("Workbook does not contain an optional page titled '{0}'.".format(page_title))
-            return
-        logger.error("Workbook does not contain a required page titled '{0}'.".format(page_title))
-        raise
-
-    # Iteratively parse tables.
-    row, col = 0, 0
-    for table in page_spec["tables"]:
-        row, col = read_table(worksheet=worksheet, table=table, start_row=row, start_col=col,
-                              framework=framework, data=data, workbook_type=workbook_type)
-
-    # TODO: Consider whether this should be a warning rather than an exception.
-    if row < worksheet.nrows:
-        raise AtomicaException("Workbook parser has concluded for page '{0}' before row {1}, even though worksheet "
-                               "has {2} rows. An errant blank row may have truncated table "
-                               "parsing.".format(worksheet.name, row, worksheet.nrows))
-
-
-def read_reference_worksheet(workbook):
-    """
-    Reads a hidden worksheet for metadata and other values that are useful to store.
-    These values are not directly part of framework/data.
-    """
-
-    page_title = "metadata".title()
-    try:
-        worksheet = workbook.sheet_by_name(page_title)
-        logger.info("Importing page: {0}".format(page_title))
-    except xlrd.biffh.XLRDError:
-        logger.warn("No metadata page exists in this workbook.")
-        return None
-
-    metadata = dict()
-    row = 0
-    while row < worksheet.nrows:
-        value = str(worksheet.cell_value(row, 1))
-        try:
-            value = float(value)
-        except ValueError:
-            pass
-        metadata[str(worksheet.cell_value(row, 0))] = value
-        row += 1
-    return metadata
-
-
-def read_workbook(workbook_path, framework=None, data=None, workbook_type=None):
-    page_keys = get_workbook_page_keys(framework=framework, workbook_type=workbook_type)
-    page_specs = get_workbook_page_specs(framework=framework, workbook_type=workbook_type)
-    page_keys = sorted(page_keys,
-                       key=lambda x: page_specs[x]["read_order"] if not page_specs[x]["read_order"] is None else 0)
-
-    logger.info("Importing a {0}: {1}".format(display_name(workbook_type), workbook_path))
-
-    workbook_path = os.path.abspath(workbook_path)
-    try:
-        workbook = xlrd.open_workbook(workbook_path)
-    except:
-        raise AtomicaException("Workbook '%s' was not found." % workbook_path)
-
-    # Check workbook type and initialise output
-    if workbook_type not in [SS.STRUCTURE_KEY_FRAMEWORK, SS.STRUCTURE_KEY_DATA]:
-        raise WorkbookTypeException(workbook_type)
-
-    # Iteratively parse worksheets.
-    for page_key in page_keys:
-        read_worksheet(workbook=workbook, page_key=page_key,
-                       framework=framework, data=data, workbook_type=workbook_type)
-
-    structure = get_target_structure(framework=framework, data=data, workbook_type=workbook_type)
-    structure.complete_specs(framework=framework)
-    structure.frameworkfilename = workbook_path
-
-    metadata = read_reference_worksheet(workbook=workbook)
-
-    return metadata
-
-
->>>>>>> b3c62f4e
 
 #%% COMPLETELY SEPARATE CODE TO READ IN A WORKBOOK WITH PROGRAMS DATA - NEEDS TO BE MERGED WITH THE ABOVE
 
@@ -383,11 +66,7 @@
     return result
 
 
-<<<<<<< HEAD
-def load_progbook(spreadsheet):
-=======
 def load_progbook(spreadsheet, blh_effects=False, verbose=False):
->>>>>>> b3c62f4e
     '''
     Loads programs book (i.e. reads its contents into the data).
 
@@ -429,28 +108,6 @@
             data['comps'] = thesedata[colindices[1]-1:]
 
         else:
-<<<<<<< HEAD
-            thesedata = sheetdata.row_values(row, start_colx=2) 
-        
-            if row==1:
-                data['pops'] = thesedata[3:colindices[1]-2]
-                data['comps'] = thesedata[colindices[1]-1:]
-            else:
-                if thesedata[0]:
-                    progname = str(thesedata[0])
-                    data['progs']['short'].append(progname)
-                    data['progs']['name'].append(str(thesedata[1]))
-                    data['progs']['target_pops'].append(thesedata[3:colindices[0]])
-                    data['progs']['target_comps'].append(blank2newtype(thesedata[colindices[1]-1:],0))
-                    data[progname] = sc.odict()
-                    data[progname]['name'] = str(thesedata[1])
-                    data[progname]['target_pops'] = thesedata[3:colindices[0]]
-                    data[progname]['target_comps'] = blank2newtype(thesedata[colindices[1]-1:], 0)
-                    data[progname]['spend'] = []
-                    data[progname]['basespend'] = []
-                    data[progname]['capacity'] = []
-                    data[progname]['unitcost'] = sc.odict()
-=======
             if thesedata[0]:
                 if verbose: print('  Reading row for program: %s' % thesedata[0])
                 progname = str(thesedata[0])
@@ -467,7 +124,6 @@
 #                    data[progname]['basespend'] = []
                 data[progname]['capacity'] = []
                 data[progname]['unitcost'] = sc.odict()
->>>>>>> b3c62f4e
 
     ## Calculate columns for which data are entered, and store the year ranges
     sheetdata = workbook.sheet_by_name('Spending data') # Load this workbook
@@ -480,11 +136,7 @@
                'Capacity constraints': 'capacity'}
 
     validunitcosts = sc.odict()
-<<<<<<< HEAD
-
-=======
     if verbose: print('Reading spending data with %s rows' % sheetdata.nrows)
->>>>>>> b3c62f4e
     for row in range(sheetdata.nrows):
         sheetname = sheetdata.cell_value(row,0) # Sheet name
         progname = sheetdata.cell_value(row, 1) # Get the name of the program
