--- conflicted
+++ resolved
@@ -147,13 +147,8 @@
 
 def _objective(x, mapping, progset, eval_years, target_vals, num_eligible, dt):
     _update_progset(x, mapping, progset)  # Apply the changes to the progset
-<<<<<<< HEAD
-    num_coverage = progset.get_num_coverage(tvec=eval_years, dt=dt)  # Get number coverage using latest unit costs but default spending
-    prop_coverage = progset.get_prop_coverage(tvec=eval_years, num_coverage=num_coverage, denominator=coverage_denominator)
-=======
-    capacities = progset.get_capacities(tvec=eval_years, dt=dt, sample=False)  # Get number coverage using latest unit costs but default spending
-    prop_coverage = progset.get_prop_coverage(tvec=eval_years, capacities=capacities, num_eligible=num_eligible, sample=False)
->>>>>>> 4c24857f
+    capacities = progset.get_capacities(tvec=eval_years, dt=dt)  # Get number coverage using latest unit costs but default spending
+    prop_coverage = progset.get_prop_coverage(tvec=eval_years, capacities=capacities, num_eligible=num_eligible)
 
     obj = 0.0
     for i in range(0, len(eval_years)):
