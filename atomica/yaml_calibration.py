"""
This file implements YAML calibration, a mechanism of programming multiple automated calibration steps
(and related operations). Essentially this scheme coordinates repeated calls to at.calibrate with different
adjustables and measurables in a pre-defined sequence of automated calibration steps.
"""

import sciris as sc
from pathlib import Path
import atomica as at
import numpy as np
import yaml
import time

__all__ = ['build', 'run']

from atomica import ParameterSet


def _get_named_nodes():
    """
    Return dictionary with all named Node subclasses
    """
    return {x._name: x for x in BaseNode.__subclasses__() if x._name is not None}

def build(instructions=None, context=None, name='calibration'):
    """
    Construct nodes representing a calibration

    :param instructions: A dictionary of attributes/settings defined for this node OR a string filename
                         containing a YAML file that can be loaded to provide instructions
    :param context: A dictionary of attributes/settings inherited from parent nodes
    :param name: The name to assign this node
    :param fname: Optionally read the instructions from a file
    :return: A Node subclass instance, the type of which depends on the instructions
    """

    if (sc.isstring(instructions) or isinstance(instructions, Path)) and Path(instructions).exists():
        with open(instructions) as file:
            instructions =  yaml.load(file, Loader=yaml.FullLoader)

    named_nodes = _get_named_nodes()
    if isinstance(instructions, dict) and ('adjustables' in instructions or (context is not None and 'adjustables' in context)) and ('measurables' in instructions or (context is not None and 'measurables' in context)):
        return CalibrationNode(instructions, context, name)
    elif name in named_nodes:
        return named_nodes[name](instructions, context, name)
    else:
        return SectionNode(instructions, context, name)

def run(node, project, parset, savedir=None, save_intermediate=False, log_output:bool=False,*args, **kwargs):
    """
    Run YAML calibration

    This will execute the YAML calibration using the passed-in node (or instructions to build a node), and any associated children

    :param node: Calibration node to execute. If not a node (i.e., a YAML file, or node instructions), it will be converted into a node
    :param P: Project to which to apply these instructions
    :param parset: An `at.ParameterSet` instance to calibrate
    :param savedir: Optionally specify a directory to save the results. Defaults to the current working directory
    :param save_intermediate: Set whether to save intermediate calibrations (defaults to False)
    :return new_parset: A calibrated `at.ParameterSet` instance
    """

    if not isinstance(node, BaseNode):
        node = build(node)

    parset = sc.dcp(project.parset(parset))

    if savedir is None:
        savedir = Path('.')
    else:
        savedir = Path(savedir)
    savedir.mkdir(exist_ok=True, parents=True)

    nodes = list(node.walk()) # Make a flat list of all nodes to execute in order
    n_steps = len([x for x in nodes if not isinstance(x[1], SectionNode)])
    n = 1

    if log_output:
        at.start_logging(savedir/'calibration_log.txt')

    at.logger.info(f'\nStarting calibration ({n_steps} steps)')

    for n_reps, node in nodes:

        if isinstance(node, SectionNode):
            at.logger.info(f'\nSection "{node.name}" (repeat {n_reps} of {node.repeats})')
        else:
            at.logger.info(f'\nStep {n} of {n_steps}: "{node.name}" (repeat {n_reps} of {node.repeats})')
            parset = node.apply(project, parset, savedir, save_intermediate, *args, **kwargs)
            n += 1

            if save_intermediate and not isinstance(node, SaveCalibrationNode):
                output = savedir / f'intermediate_calibration_{n:0{len(str(n_steps))}}_{node.name.replace(" ", "_")}'
                at.logger.info(f'Saving intermediate calibration...')
                parset.save_calibration(output)

    t = time.process_time()
    at.logger.info(f'\nCalibration completed. Total time elapsed: {round(t, 2)} seconds ({round(t/60, 2)} minutes)')

    if log_output:
        at.stop_logging()

    return parset


class BaseNode:
    """
    Node base class

    The base node class implements basic node features. Typically there should not be any
    instances of this class, only instances of subclasses
    """

    _name = None  # If specified, this key can be used as the name of the step to create a node of this type

    def __init__(self, instructions, context, name):
        self.name = name
        self.instructions = sc.dcp(instructions)
        self.context = context  # Attributes inherited from parent nodes
        self.children = []
        self.validate()

    def walk(self):
        n_reps = 0
        for repeat in range(self.repeats):
            n_reps += 1
            yield (n_reps, self)
            for child in self.children:
                yield from child.walk()

    @property
    def n_steps(self):
        if type(self) == BaseNode:
            return self.repeats * sum(child.n_steps for child in self.children)
        else:
            return self.repeats

    def __repr__(self):
        return f'<{self.__class__.__name__} "{self.name}" x{self.repeats}>'

    def __str__(self, indent=0):
        """
        Print a tree representation of this node and all children

        :param indent: Recursively increase the indent for child nodes
        :return:
        """
        s =  '\t' * indent + self.__repr__()
        for child in self.children:
            s += '\n' + child.__str__(indent=indent + 1)
        return s

    @property
    def attributes(self):
        return sc.mergedicts(self.context, self.instructions)

    def __getitem__(self, item):
        # Directly index the Node to extract attributes without merging the dictionaries every time
        if item in self.instructions:
            return self.instructions[item]
        elif item in self.context:
            return self.context[item]
        else:
            raise KeyError(item)

    def __setitem__(self, key, value):
        self.instructions[key] = value

    def __contains__(self, item):
        return item in self.instructions or item in self.context

    @property
    def repeats(self):
        # Although repeats may be part of the context, we only repeat a node if the instructions requested a repeat
        # i.e., repeats are not inherited
        if isinstance(self.instructions, dict) and 'repeats' in self.instructions:
            return self.instructions['repeats']
        else:
            return 1

    def validate(self):
        """
        Validate/sanitize contents of this node

        If the node isn't valid, an error should be raised
        """
        return

    def apply(self, project: at.Project, parset: at.ParameterSet, savedir, *args, **kwargs) -> ParameterSet:
        """
        Perform the action associated with this node
        """
        return parset

class SectionNode(BaseNode):
    """
    A section node is a special kind of node, that contains other nodes
    """
    def __init__(self, *args, **kwargs):
        super().__init__(*args, **kwargs)
        self.children = self.make_children()
        self.validate()

    def make_children(self):

        children = []

        # Remove any keys in the instructions that correspond to named nodes
        # These should be used as instructions for the child node, rather than
        # forming part of the context that is passed down to all children
        named_nodes = _get_named_nodes()
        step_instructions = {k: v for k, v in self.instructions.items() if isinstance(v, dict) or k in named_nodes}
        for k in step_instructions:
            del self.instructions[k]

        # Create the child nodes
        for name, instructions in step_instructions.items():
            children.append(build(instructions, self.attributes, name))

        return children

class CalibrationNode(BaseNode):

    # Order for list of adjustable parameters and default values
    adj_defaults = {
        'lower_bound': 0.1,
        'upper_bound': 10.0,
        'initial_value': None,
    }

    # Order for list of measurable parameters and default values
    meas_defaults = {
        'weight': 1.0,
        'metric': 'fractional',
        'start_year': -np.inf,
        'end_year': np.inf,
    }

    @staticmethod
    def parse_list(l, defaults):
        # Routine to parse list of arguments into a dictionary of values
        d = {}
        for k, v in zip(list(defaults.keys())[:len(l)], l):
            d[k] = v
        return d

    def validate(self):
        """
        Pre-parse calibration inputs
        """

        def process_key(s):
            """
            Sanitize key name with optional space separating pop name
            """
            if ' ' in s:
                return tuple([x.replace('~', ' ') for x in s.split(' ') if x])
            else:
                return (s.strip().replace('~', ' '), None)

        def process_inputs(inputs, defaults):
            """
            Process adjustables and measurables, which can be specified in a list representation or nested dict representation
            In list representation, the input is a list of lists, where the first item in each list is the quantity (with optional population) and
            the remaining items are the supported arguments for the input type, in the order defined by the defaults dictionary.
            In a dict representation, the key is the quantity with optional population, and then the value can either be a list (in the order defined by the dictionary)
            or a dictionary explicitly naming the inputs.
            This function returns a flat dictionary with {(quantity, pop_name):{argument:value}} e.g., {('b_rate','0-5'):{'lower_bound':0.5}}.
            In the dict representation, the key can be a comma separated list of quantities with optional values e.g., 'b_rate 0-5, d_rate'. In the list representation,
            multiple quantities are not supported (as a comma is already used to separate the arguments), but multiple lists (one for each quantity) can be provided.
            """
            out = {}

            if sc.isstring(inputs):
                # Support a comma separated string with "quantity pop" specifications of adjustables and measurables
                # In this case, default values should be used for all other items. Proceed by splitting into a list
                inputs = inputs.split(',')

            if isinstance(inputs, (tuple, list)):
                for l in inputs:
                    l = sc.promotetolist(l)
                    key, pop_name = process_key(l[0].strip())
                    d = self.parse_list(l[1:], defaults)
                    out[key, pop_name] = sc.mergedicts(out.get((key, pop_name), {}), d)
            elif isinstance(inputs, dict):
                for keys, v in inputs.items():
                    for key in keys.split(','):
                        key, pop_name = process_key(key.strip())
                        if isinstance(v, (tuple, list)):
                            d = self.parse_list(v, defaults)
                        else:
                            d = v.copy()
                        out[key, pop_name] = sc.mergedicts(out.get((key, pop_name), {}), d)

            return out

        self['adjustables'] = process_inputs(self['adjustables'], self.adj_defaults)
        self['measurables'] = process_inputs(self['measurables'], self.meas_defaults)

        def check_optional_number(key, v, defaults):
            if key in v and v[key] is not None:
                if not sc.isnumber(v[key], isnan=False):
                    raise TypeError(f"Adjustable argument '{key}' needs to be a number or None (defaults to {defaults[key]}). Provided value: {v[key]} ")

        # Validate adjustables
        assert len(self['adjustables']) > 0, f'Cannot calibrate with no adjustables for calibration section {self.name}'
        for (quantity, pop_name), v in self['adjustables'].items():
            assert 'pop_name' not in v, f'Setting the population name through "pop_name: {v["pop_name"]}" is not supported. Instead, the name of the adjustable quantity should include the population name ("{quantity} {v["pop_name"]}")'
            assert isinstance(quantity, str), f'Adjustable codename {quantity} needs to be a string'
            assert pop_name is None or isinstance(pop_name, str), f'Adjustable population {pop_name} needs to be a string or None (defaults to all populations for that parameter)'
            check_optional_number('lower_bound',v, self.adj_defaults)
            check_optional_number('upper_bound',v, self.adj_defaults)
            check_optional_number('initial_value',v, self.adj_defaults)

        # Validate measurables
        assert len(self['measurables']) > 0, f'Cannot calibrate with no measurables for calibration section {self.name}'
        for (quantity, pop_name), v in self['measurables'].items():
            assert isinstance(quantity, str), f'Measurable codename {quantity} needs to be a string'
            assert pop_name is None or isinstance(pop_name, str), f'Adjustable population {pop_name} needs to be a string or None (defaults to all populations for that parameter)'
            assert 'metric' not in v or v['metric'] is None or isinstance(v["metric"], str), f"Measurable metric {v['metric']} needs to be a number or None (defaults to 'fractional')"

            check_optional_number('weight',v, self.meas_defaults)
            check_optional_number('start_year',v, self.meas_defaults)
            check_optional_number('end_year',v, self.meas_defaults)

    def apply(self, project: at.Project, parset: at.ParameterSet, n: int, *args, quiet=False, compare_results=False, **kwargs) -> ParameterSet:

        step_name = self.name
        attributes = self.attributes

        at.logger.info(f"Calibrating adjustable(s) {set([adj[0] for adj in attributes['adjustables']])} to match measurable(s) {set([mea[0] for mea in attributes['measurables']])}...")

        # Expand adjustables
        adjustables = {}
        par_names = {x[0] for x in attributes['adjustables']}.intersection(x.name for x in parset.all_pars())
        pop_names = {x[1] for x in attributes['adjustables']}.intersection({*parset.pop_names} | {'all', None})

        for par_name, pop_name in attributes['adjustables']:

            if par_name not in par_names:
                at.logger.warning(f"Extra YAML adjustable parameter '{par_name}' does not exist in this project's framework/parset and will be ignored")
                continue
            elif pop_name not in pop_names:
                at.logger.warning(f"Extra YAML adjustable population '{pop_name}' does not exist in this project's databook and will be ignored")
                continue

            if pop_name is None:
                pops = parset.pop_names
            else:
                pops = sc.promotetolist(pop_name)

            for pop in pops:
                d = sc.mergedicts(self.adj_defaults,  attributes['adjustables'].get((par_name, None), None),  attributes['adjustables'].get((par_name, pop), None))
                adjustables[(par_name, pop)] = (d['lower_bound'], d['upper_bound'], d['initial_value'])
<<<<<<< HEAD
=======

>>>>>>> 07999d00
        adjustables = [(*k, *v) for k,v in adjustables.items()]


        # Expand measurables
        measurables = {}
        par_names = {x[0] for x in attributes['measurables']}.intersection(x.name for x in parset.all_pars())  # TODO: This is probably OK for now but will need to support transfer parameters and validate that pars have databook entries in the future
        pop_names = {x[1] for x in attributes['measurables']}.intersection({*parset.pop_names} | {None})

        for par_name, pop_name in attributes['measurables']:

            if par_name not in par_names:
                at.logger.warning(f"Extra YAML measurable variable '{par_name}' does not exist in this project's framework and will be ignored")
                continue
            elif pop_name not in pop_names:
                if not (pop_name.lower() == 'total' and pop_name.lower() in {x.lower() for x in project.data.tdve[par_name].ts.keys()}):
                    at.logger.warning(f"Extra YAML measurable population '{pop_name}' does not exist in this project's databook and will be ignored")
                    continue

            if pop_name is None:
                pops = parset.pop_names
            else:
                pops = sc.promotetolist(pop_name)

            for pop in pops:
                d = sc.mergedicts(self.meas_defaults,  attributes['measurables'].get((par_name, None), None), attributes['measurables'].get((par_name, pop), None))
                measurables[(par_name, pop)] = (d['weight'], d['metric'], d['start_year'], d['end_year'])
<<<<<<< HEAD
=======

>>>>>>> 07999d00
        measurables = [(*k, *v) for k,v in measurables.items()]

        # Calibration
        if len(adjustables):

            kwargs = sc.mergedicts(self.attributes, kwargs)

            del kwargs['adjustables'] # supplied via the adjustables variable
            del kwargs['measurables'] # supplied via the measurables variable

            if 'repeats' in kwargs:
                del kwargs['repeats']

            if quiet:
                with at.Quiet(show_warnings=False):
                    new_cal_parset = at.calibrate(project, parset, adjustables, measurables, **kwargs)
            else:
                new_cal_parset = at.calibrate(project, parset, adjustables, measurables, **kwargs)
        else:
            new_cal_parset = parset

        at.logger.info(f'Completed "{step_name}"...')
        made_changes = False

        for par, pop, *_ in adjustables:

            if pop == "all":
                old = parset.get_par(par).meta_y_factor
                new = new_cal_parset.get_par(par).meta_y_factor
            else:
                old = parset.get_par(par).y_factor[pop]
                new = new_cal_parset.get_par(par).y_factor[pop]

            if new != old:
                at.logger.info(f'...adjusted the y-factor for {par} in {pop} from {old} to {new}')
                made_changes = True
            else:
                at.logger.debug(f'...did NOT adjust the y-factor for {par} in {pop} from {old} to {new}')

        if not made_changes:
            at.logger.info(f'...made no changes!')

        if compare_results:
            base_res = project.run_sim(parset=parset)
            cal_res = project.run_sim(parset=new_cal_parset)
            for par_name in [par_measure[0] for par_measure in measurables]:
                base_rms_error = 0
                cal_rms_error = 0
                for pop in parset.pars[par_name].ts.keys():
                    for time_par_ind, time_value in enumerate(parset.pars[par_name].ts[pop].t):
                        data_time_val = parset.pars[par_name].ts[pop].vals[time_par_ind]
                        base_res_time_ind = list(base_res.get_variable(par_name, pop)[0].t).index(time_value)
                        base_time_val = base_res.get_variable(par_name, pop)[0].vals[base_res_time_ind]
                        cal_res_time_ind = list(cal_res.get_variable(par_name, pop)[0].t).index(time_value)  # probably redundant as they *should* be the same
                        cal_time_val = cal_res.get_variable(par_name, pop)[0].vals[cal_res_time_ind]

                        base_rms_error += (data_time_val - base_time_val) ** 2
                        cal_rms_error += (data_time_val - cal_time_val) ** 2

                        sf = at.get_sigfigs_necessary(base_time_val, cal_time_val)
                        at.logger.info(f'...for parameter {par_name} and population {pop} at time {time_value} the data value was {sc.sigfig(data_time_val, sf)}, the baseline value was {sc.sigfig(base_time_val, sf)}, and the calibrated value was {sc.sigfig(cal_time_val, sf)}.')

                base_rms_error = base_rms_error ** 0.5
                cal_rms_error = cal_rms_error ** 0.5
                sf = at.get_sigfigs_necessary(base_rms_error, cal_rms_error)
                at.logger.info(f'...RMS error for parameter {par_name} has changed from baseline {sc.sigfig(base_rms_error, sf)} to calibrated {sc.sigfig(cal_rms_error, sf)}')

        return new_cal_parset


class InitializationNode(BaseNode):
    _name = 'set_initialization'

    def __init__(self, instructions, context, name ):
        new_instructions = {'constant_parset': False}

        if isinstance(instructions, dict):
            new_instructions.update(instructions)
        elif type(instructions) is int:
            new_instructions.update({'year': instructions})
        elif isinstance(instructions, (tuple, list)):
            sc.promotetolist(instructions)
            new_instructions.update({'year': instructions[0]})
            if len(instructions) > 1:
                new_instructions.update({'constant_parset': instructions[1]})

        super().__init__(new_instructions, context, name)

    def validate(self):
        assert 'year' in self, f'Initialization year must be specified'
        assert sc.isnumber(self['year']), f'Initialization year {self["year"]} must be numeric.'
        if 'constant_parset' in self:
            assert type(self['constant_parset']) == bool, f'Constant parset (optional) {self["constant_parset"]} must be a boolean.'

    def apply(self, project: at.Project, parset: at.ParameterSet, n: int, *args, **kwargs) -> ParameterSet:
        p2 = sc.dcp(parset)
        if self.instructions['constant_parset']:
            p2 = parset.make_constant(year=project.settings.sim_start)
        new_settings = sc.dcp(project.settings)
        new_settings.update_time_vector(end=self['year'])
        res = at.run_model(settings=new_settings, framework=project.framework, parset=p2)
        parset.set_initialization(res, self['year'])
        return parset


class ClearInitializationNode(BaseNode):
    _name = 'clear_initialization'

    def __init__(self, instructions, context, name):
        super().__init__(instructions=None, context=context, name=name)

    def apply(self, project: at.Project, parset: at.ParameterSet, n: int, *args, **kwargs) -> ParameterSet:
        parset.initialization = None
        return parset


class SaveCalibrationNode(BaseNode):
    """
    Block in YAML file with "save calibration: <file name>"
    """

    _name = 'save_calibration'

    def __init__(self, instructions, context, name):
        if not isinstance(instructions, dict):
            instructions = {'fname': instructions}
        super().__init__(instructions, context, name)

    def validate(self):
        assert self['fname'] is not None, 'A "save calibration" node must have a file name explicitly specified'

    def apply(self, project: at.Project, parset: at.ParameterSet, savedir=None, *args, **kwargs) -> ParameterSet:
        parset.save_calibration(savedir / self['fname'])
        return parset
<|MERGE_RESOLUTION|>--- conflicted
+++ resolved
@@ -1,522 +1,514 @@
-"""
-This file implements YAML calibration, a mechanism of programming multiple automated calibration steps
-(and related operations). Essentially this scheme coordinates repeated calls to at.calibrate with different
-adjustables and measurables in a pre-defined sequence of automated calibration steps.
-"""
-
-import sciris as sc
-from pathlib import Path
-import atomica as at
-import numpy as np
-import yaml
-import time
-
-__all__ = ['build', 'run']
-
-from atomica import ParameterSet
-
-
-def _get_named_nodes():
-    """
-    Return dictionary with all named Node subclasses
-    """
-    return {x._name: x for x in BaseNode.__subclasses__() if x._name is not None}
-
-def build(instructions=None, context=None, name='calibration'):
-    """
-    Construct nodes representing a calibration
-
-    :param instructions: A dictionary of attributes/settings defined for this node OR a string filename
-                         containing a YAML file that can be loaded to provide instructions
-    :param context: A dictionary of attributes/settings inherited from parent nodes
-    :param name: The name to assign this node
-    :param fname: Optionally read the instructions from a file
-    :return: A Node subclass instance, the type of which depends on the instructions
-    """
-
-    if (sc.isstring(instructions) or isinstance(instructions, Path)) and Path(instructions).exists():
-        with open(instructions) as file:
-            instructions =  yaml.load(file, Loader=yaml.FullLoader)
-
-    named_nodes = _get_named_nodes()
-    if isinstance(instructions, dict) and ('adjustables' in instructions or (context is not None and 'adjustables' in context)) and ('measurables' in instructions or (context is not None and 'measurables' in context)):
-        return CalibrationNode(instructions, context, name)
-    elif name in named_nodes:
-        return named_nodes[name](instructions, context, name)
-    else:
-        return SectionNode(instructions, context, name)
-
-def run(node, project, parset, savedir=None, save_intermediate=False, log_output:bool=False,*args, **kwargs):
-    """
-    Run YAML calibration
-
-    This will execute the YAML calibration using the passed-in node (or instructions to build a node), and any associated children
-
-    :param node: Calibration node to execute. If not a node (i.e., a YAML file, or node instructions), it will be converted into a node
-    :param P: Project to which to apply these instructions
-    :param parset: An `at.ParameterSet` instance to calibrate
-    :param savedir: Optionally specify a directory to save the results. Defaults to the current working directory
-    :param save_intermediate: Set whether to save intermediate calibrations (defaults to False)
-    :return new_parset: A calibrated `at.ParameterSet` instance
-    """
-
-    if not isinstance(node, BaseNode):
-        node = build(node)
-
-    parset = sc.dcp(project.parset(parset))
-
-    if savedir is None:
-        savedir = Path('.')
-    else:
-        savedir = Path(savedir)
-    savedir.mkdir(exist_ok=True, parents=True)
-
-    nodes = list(node.walk()) # Make a flat list of all nodes to execute in order
-    n_steps = len([x for x in nodes if not isinstance(x[1], SectionNode)])
-    n = 1
-
-    if log_output:
-        at.start_logging(savedir/'calibration_log.txt')
-
-    at.logger.info(f'\nStarting calibration ({n_steps} steps)')
-
-    for n_reps, node in nodes:
-
-        if isinstance(node, SectionNode):
-            at.logger.info(f'\nSection "{node.name}" (repeat {n_reps} of {node.repeats})')
-        else:
-            at.logger.info(f'\nStep {n} of {n_steps}: "{node.name}" (repeat {n_reps} of {node.repeats})')
-            parset = node.apply(project, parset, savedir, save_intermediate, *args, **kwargs)
-            n += 1
-
-            if save_intermediate and not isinstance(node, SaveCalibrationNode):
-                output = savedir / f'intermediate_calibration_{n:0{len(str(n_steps))}}_{node.name.replace(" ", "_")}'
-                at.logger.info(f'Saving intermediate calibration...')
-                parset.save_calibration(output)
-
-    t = time.process_time()
-    at.logger.info(f'\nCalibration completed. Total time elapsed: {round(t, 2)} seconds ({round(t/60, 2)} minutes)')
-
-    if log_output:
-        at.stop_logging()
-
-    return parset
-
-
-class BaseNode:
-    """
-    Node base class
-
-    The base node class implements basic node features. Typically there should not be any
-    instances of this class, only instances of subclasses
-    """
-
-    _name = None  # If specified, this key can be used as the name of the step to create a node of this type
-
-    def __init__(self, instructions, context, name):
-        self.name = name
-        self.instructions = sc.dcp(instructions)
-        self.context = context  # Attributes inherited from parent nodes
-        self.children = []
-        self.validate()
-
-    def walk(self):
-        n_reps = 0
-        for repeat in range(self.repeats):
-            n_reps += 1
-            yield (n_reps, self)
-            for child in self.children:
-                yield from child.walk()
-
-    @property
-    def n_steps(self):
-        if type(self) == BaseNode:
-            return self.repeats * sum(child.n_steps for child in self.children)
-        else:
-            return self.repeats
-
-    def __repr__(self):
-        return f'<{self.__class__.__name__} "{self.name}" x{self.repeats}>'
-
-    def __str__(self, indent=0):
-        """
-        Print a tree representation of this node and all children
-
-        :param indent: Recursively increase the indent for child nodes
-        :return:
-        """
-        s =  '\t' * indent + self.__repr__()
-        for child in self.children:
-            s += '\n' + child.__str__(indent=indent + 1)
-        return s
-
-    @property
-    def attributes(self):
-        return sc.mergedicts(self.context, self.instructions)
-
-    def __getitem__(self, item):
-        # Directly index the Node to extract attributes without merging the dictionaries every time
-        if item in self.instructions:
-            return self.instructions[item]
-        elif item in self.context:
-            return self.context[item]
-        else:
-            raise KeyError(item)
-
-    def __setitem__(self, key, value):
-        self.instructions[key] = value
-
-    def __contains__(self, item):
-        return item in self.instructions or item in self.context
-
-    @property
-    def repeats(self):
-        # Although repeats may be part of the context, we only repeat a node if the instructions requested a repeat
-        # i.e., repeats are not inherited
-        if isinstance(self.instructions, dict) and 'repeats' in self.instructions:
-            return self.instructions['repeats']
-        else:
-            return 1
-
-    def validate(self):
-        """
-        Validate/sanitize contents of this node
-
-        If the node isn't valid, an error should be raised
-        """
-        return
-
-    def apply(self, project: at.Project, parset: at.ParameterSet, savedir, *args, **kwargs) -> ParameterSet:
-        """
-        Perform the action associated with this node
-        """
-        return parset
-
-class SectionNode(BaseNode):
-    """
-    A section node is a special kind of node, that contains other nodes
-    """
-    def __init__(self, *args, **kwargs):
-        super().__init__(*args, **kwargs)
-        self.children = self.make_children()
-        self.validate()
-
-    def make_children(self):
-
-        children = []
-
-        # Remove any keys in the instructions that correspond to named nodes
-        # These should be used as instructions for the child node, rather than
-        # forming part of the context that is passed down to all children
-        named_nodes = _get_named_nodes()
-        step_instructions = {k: v for k, v in self.instructions.items() if isinstance(v, dict) or k in named_nodes}
-        for k in step_instructions:
-            del self.instructions[k]
-
-        # Create the child nodes
-        for name, instructions in step_instructions.items():
-            children.append(build(instructions, self.attributes, name))
-
-        return children
-
-class CalibrationNode(BaseNode):
-
-    # Order for list of adjustable parameters and default values
-    adj_defaults = {
-        'lower_bound': 0.1,
-        'upper_bound': 10.0,
-        'initial_value': None,
-    }
-
-    # Order for list of measurable parameters and default values
-    meas_defaults = {
-        'weight': 1.0,
-        'metric': 'fractional',
-        'start_year': -np.inf,
-        'end_year': np.inf,
-    }
-
-    @staticmethod
-    def parse_list(l, defaults):
-        # Routine to parse list of arguments into a dictionary of values
-        d = {}
-        for k, v in zip(list(defaults.keys())[:len(l)], l):
-            d[k] = v
-        return d
-
-    def validate(self):
-        """
-        Pre-parse calibration inputs
-        """
-
-        def process_key(s):
-            """
-            Sanitize key name with optional space separating pop name
-            """
-            if ' ' in s:
-                return tuple([x.replace('~', ' ') for x in s.split(' ') if x])
-            else:
-                return (s.strip().replace('~', ' '), None)
-
-        def process_inputs(inputs, defaults):
-            """
-            Process adjustables and measurables, which can be specified in a list representation or nested dict representation
-            In list representation, the input is a list of lists, where the first item in each list is the quantity (with optional population) and
-            the remaining items are the supported arguments for the input type, in the order defined by the defaults dictionary.
-            In a dict representation, the key is the quantity with optional population, and then the value can either be a list (in the order defined by the dictionary)
-            or a dictionary explicitly naming the inputs.
-            This function returns a flat dictionary with {(quantity, pop_name):{argument:value}} e.g., {('b_rate','0-5'):{'lower_bound':0.5}}.
-            In the dict representation, the key can be a comma separated list of quantities with optional values e.g., 'b_rate 0-5, d_rate'. In the list representation,
-            multiple quantities are not supported (as a comma is already used to separate the arguments), but multiple lists (one for each quantity) can be provided.
-            """
-            out = {}
-
-            if sc.isstring(inputs):
-                # Support a comma separated string with "quantity pop" specifications of adjustables and measurables
-                # In this case, default values should be used for all other items. Proceed by splitting into a list
-                inputs = inputs.split(',')
-
-            if isinstance(inputs, (tuple, list)):
-                for l in inputs:
-                    l = sc.promotetolist(l)
-                    key, pop_name = process_key(l[0].strip())
-                    d = self.parse_list(l[1:], defaults)
-                    out[key, pop_name] = sc.mergedicts(out.get((key, pop_name), {}), d)
-            elif isinstance(inputs, dict):
-                for keys, v in inputs.items():
-                    for key in keys.split(','):
-                        key, pop_name = process_key(key.strip())
-                        if isinstance(v, (tuple, list)):
-                            d = self.parse_list(v, defaults)
-                        else:
-                            d = v.copy()
-                        out[key, pop_name] = sc.mergedicts(out.get((key, pop_name), {}), d)
-
-            return out
-
-        self['adjustables'] = process_inputs(self['adjustables'], self.adj_defaults)
-        self['measurables'] = process_inputs(self['measurables'], self.meas_defaults)
-
-        def check_optional_number(key, v, defaults):
-            if key in v and v[key] is not None:
-                if not sc.isnumber(v[key], isnan=False):
-                    raise TypeError(f"Adjustable argument '{key}' needs to be a number or None (defaults to {defaults[key]}). Provided value: {v[key]} ")
-
-        # Validate adjustables
-        assert len(self['adjustables']) > 0, f'Cannot calibrate with no adjustables for calibration section {self.name}'
-        for (quantity, pop_name), v in self['adjustables'].items():
-            assert 'pop_name' not in v, f'Setting the population name through "pop_name: {v["pop_name"]}" is not supported. Instead, the name of the adjustable quantity should include the population name ("{quantity} {v["pop_name"]}")'
-            assert isinstance(quantity, str), f'Adjustable codename {quantity} needs to be a string'
-            assert pop_name is None or isinstance(pop_name, str), f'Adjustable population {pop_name} needs to be a string or None (defaults to all populations for that parameter)'
-            check_optional_number('lower_bound',v, self.adj_defaults)
-            check_optional_number('upper_bound',v, self.adj_defaults)
-            check_optional_number('initial_value',v, self.adj_defaults)
-
-        # Validate measurables
-        assert len(self['measurables']) > 0, f'Cannot calibrate with no measurables for calibration section {self.name}'
-        for (quantity, pop_name), v in self['measurables'].items():
-            assert isinstance(quantity, str), f'Measurable codename {quantity} needs to be a string'
-            assert pop_name is None or isinstance(pop_name, str), f'Adjustable population {pop_name} needs to be a string or None (defaults to all populations for that parameter)'
-            assert 'metric' not in v or v['metric'] is None or isinstance(v["metric"], str), f"Measurable metric {v['metric']} needs to be a number or None (defaults to 'fractional')"
-
-            check_optional_number('weight',v, self.meas_defaults)
-            check_optional_number('start_year',v, self.meas_defaults)
-            check_optional_number('end_year',v, self.meas_defaults)
-
-    def apply(self, project: at.Project, parset: at.ParameterSet, n: int, *args, quiet=False, compare_results=False, **kwargs) -> ParameterSet:
-
-        step_name = self.name
-        attributes = self.attributes
-
-        at.logger.info(f"Calibrating adjustable(s) {set([adj[0] for adj in attributes['adjustables']])} to match measurable(s) {set([mea[0] for mea in attributes['measurables']])}...")
-
-        # Expand adjustables
-        adjustables = {}
-        par_names = {x[0] for x in attributes['adjustables']}.intersection(x.name for x in parset.all_pars())
-        pop_names = {x[1] for x in attributes['adjustables']}.intersection({*parset.pop_names} | {'all', None})
-
-        for par_name, pop_name in attributes['adjustables']:
-
-            if par_name not in par_names:
-                at.logger.warning(f"Extra YAML adjustable parameter '{par_name}' does not exist in this project's framework/parset and will be ignored")
-                continue
-            elif pop_name not in pop_names:
-                at.logger.warning(f"Extra YAML adjustable population '{pop_name}' does not exist in this project's databook and will be ignored")
-                continue
-
-            if pop_name is None:
-                pops = parset.pop_names
-            else:
-                pops = sc.promotetolist(pop_name)
-
-            for pop in pops:
-                d = sc.mergedicts(self.adj_defaults,  attributes['adjustables'].get((par_name, None), None),  attributes['adjustables'].get((par_name, pop), None))
-                adjustables[(par_name, pop)] = (d['lower_bound'], d['upper_bound'], d['initial_value'])
-<<<<<<< HEAD
-=======
-
->>>>>>> 07999d00
-        adjustables = [(*k, *v) for k,v in adjustables.items()]
-
-
-        # Expand measurables
-        measurables = {}
-        par_names = {x[0] for x in attributes['measurables']}.intersection(x.name for x in parset.all_pars())  # TODO: This is probably OK for now but will need to support transfer parameters and validate that pars have databook entries in the future
-        pop_names = {x[1] for x in attributes['measurables']}.intersection({*parset.pop_names} | {None})
-
-        for par_name, pop_name in attributes['measurables']:
-
-            if par_name not in par_names:
-                at.logger.warning(f"Extra YAML measurable variable '{par_name}' does not exist in this project's framework and will be ignored")
-                continue
-            elif pop_name not in pop_names:
-                if not (pop_name.lower() == 'total' and pop_name.lower() in {x.lower() for x in project.data.tdve[par_name].ts.keys()}):
-                    at.logger.warning(f"Extra YAML measurable population '{pop_name}' does not exist in this project's databook and will be ignored")
-                    continue
-
-            if pop_name is None:
-                pops = parset.pop_names
-            else:
-                pops = sc.promotetolist(pop_name)
-
-            for pop in pops:
-                d = sc.mergedicts(self.meas_defaults,  attributes['measurables'].get((par_name, None), None), attributes['measurables'].get((par_name, pop), None))
-                measurables[(par_name, pop)] = (d['weight'], d['metric'], d['start_year'], d['end_year'])
-<<<<<<< HEAD
-=======
-
->>>>>>> 07999d00
-        measurables = [(*k, *v) for k,v in measurables.items()]
-
-        # Calibration
-        if len(adjustables):
-
-            kwargs = sc.mergedicts(self.attributes, kwargs)
-
-            del kwargs['adjustables'] # supplied via the adjustables variable
-            del kwargs['measurables'] # supplied via the measurables variable
-
-            if 'repeats' in kwargs:
-                del kwargs['repeats']
-
-            if quiet:
-                with at.Quiet(show_warnings=False):
-                    new_cal_parset = at.calibrate(project, parset, adjustables, measurables, **kwargs)
-            else:
-                new_cal_parset = at.calibrate(project, parset, adjustables, measurables, **kwargs)
-        else:
-            new_cal_parset = parset
-
-        at.logger.info(f'Completed "{step_name}"...')
-        made_changes = False
-
-        for par, pop, *_ in adjustables:
-
-            if pop == "all":
-                old = parset.get_par(par).meta_y_factor
-                new = new_cal_parset.get_par(par).meta_y_factor
-            else:
-                old = parset.get_par(par).y_factor[pop]
-                new = new_cal_parset.get_par(par).y_factor[pop]
-
-            if new != old:
-                at.logger.info(f'...adjusted the y-factor for {par} in {pop} from {old} to {new}')
-                made_changes = True
-            else:
-                at.logger.debug(f'...did NOT adjust the y-factor for {par} in {pop} from {old} to {new}')
-
-        if not made_changes:
-            at.logger.info(f'...made no changes!')
-
-        if compare_results:
-            base_res = project.run_sim(parset=parset)
-            cal_res = project.run_sim(parset=new_cal_parset)
-            for par_name in [par_measure[0] for par_measure in measurables]:
-                base_rms_error = 0
-                cal_rms_error = 0
-                for pop in parset.pars[par_name].ts.keys():
-                    for time_par_ind, time_value in enumerate(parset.pars[par_name].ts[pop].t):
-                        data_time_val = parset.pars[par_name].ts[pop].vals[time_par_ind]
-                        base_res_time_ind = list(base_res.get_variable(par_name, pop)[0].t).index(time_value)
-                        base_time_val = base_res.get_variable(par_name, pop)[0].vals[base_res_time_ind]
-                        cal_res_time_ind = list(cal_res.get_variable(par_name, pop)[0].t).index(time_value)  # probably redundant as they *should* be the same
-                        cal_time_val = cal_res.get_variable(par_name, pop)[0].vals[cal_res_time_ind]
-
-                        base_rms_error += (data_time_val - base_time_val) ** 2
-                        cal_rms_error += (data_time_val - cal_time_val) ** 2
-
-                        sf = at.get_sigfigs_necessary(base_time_val, cal_time_val)
-                        at.logger.info(f'...for parameter {par_name} and population {pop} at time {time_value} the data value was {sc.sigfig(data_time_val, sf)}, the baseline value was {sc.sigfig(base_time_val, sf)}, and the calibrated value was {sc.sigfig(cal_time_val, sf)}.')
-
-                base_rms_error = base_rms_error ** 0.5
-                cal_rms_error = cal_rms_error ** 0.5
-                sf = at.get_sigfigs_necessary(base_rms_error, cal_rms_error)
-                at.logger.info(f'...RMS error for parameter {par_name} has changed from baseline {sc.sigfig(base_rms_error, sf)} to calibrated {sc.sigfig(cal_rms_error, sf)}')
-
-        return new_cal_parset
-
-
-class InitializationNode(BaseNode):
-    _name = 'set_initialization'
-
-    def __init__(self, instructions, context, name ):
-        new_instructions = {'constant_parset': False}
-
-        if isinstance(instructions, dict):
-            new_instructions.update(instructions)
-        elif type(instructions) is int:
-            new_instructions.update({'year': instructions})
-        elif isinstance(instructions, (tuple, list)):
-            sc.promotetolist(instructions)
-            new_instructions.update({'year': instructions[0]})
-            if len(instructions) > 1:
-                new_instructions.update({'constant_parset': instructions[1]})
-
-        super().__init__(new_instructions, context, name)
-
-    def validate(self):
-        assert 'year' in self, f'Initialization year must be specified'
-        assert sc.isnumber(self['year']), f'Initialization year {self["year"]} must be numeric.'
-        if 'constant_parset' in self:
-            assert type(self['constant_parset']) == bool, f'Constant parset (optional) {self["constant_parset"]} must be a boolean.'
-
-    def apply(self, project: at.Project, parset: at.ParameterSet, n: int, *args, **kwargs) -> ParameterSet:
-        p2 = sc.dcp(parset)
-        if self.instructions['constant_parset']:
-            p2 = parset.make_constant(year=project.settings.sim_start)
-        new_settings = sc.dcp(project.settings)
-        new_settings.update_time_vector(end=self['year'])
-        res = at.run_model(settings=new_settings, framework=project.framework, parset=p2)
-        parset.set_initialization(res, self['year'])
-        return parset
-
-
-class ClearInitializationNode(BaseNode):
-    _name = 'clear_initialization'
-
-    def __init__(self, instructions, context, name):
-        super().__init__(instructions=None, context=context, name=name)
-
-    def apply(self, project: at.Project, parset: at.ParameterSet, n: int, *args, **kwargs) -> ParameterSet:
-        parset.initialization = None
-        return parset
-
-
-class SaveCalibrationNode(BaseNode):
-    """
-    Block in YAML file with "save calibration: <file name>"
-    """
-
-    _name = 'save_calibration'
-
-    def __init__(self, instructions, context, name):
-        if not isinstance(instructions, dict):
-            instructions = {'fname': instructions}
-        super().__init__(instructions, context, name)
-
-    def validate(self):
-        assert self['fname'] is not None, 'A "save calibration" node must have a file name explicitly specified'
-
-    def apply(self, project: at.Project, parset: at.ParameterSet, savedir=None, *args, **kwargs) -> ParameterSet:
-        parset.save_calibration(savedir / self['fname'])
-        return parset
+"""
+This file implements YAML calibration, a mechanism of programming multiple automated calibration steps
+(and related operations). Essentially this scheme coordinates repeated calls to at.calibrate with different
+adjustables and measurables in a pre-defined sequence of automated calibration steps.
+"""
+
+import sciris as sc
+from pathlib import Path
+import atomica as at
+import numpy as np
+import yaml
+import time
+
+__all__ = ['build', 'run']
+
+from atomica import ParameterSet
+
+
+def _get_named_nodes():
+    """
+    Return dictionary with all named Node subclasses
+    """
+    return {x._name: x for x in BaseNode.__subclasses__() if x._name is not None}
+
+def build(instructions=None, context=None, name='calibration'):
+    """
+    Construct nodes representing a calibration
+
+    :param instructions: A dictionary of attributes/settings defined for this node OR a string filename
+                         containing a YAML file that can be loaded to provide instructions
+    :param context: A dictionary of attributes/settings inherited from parent nodes
+    :param name: The name to assign this node
+    :param fname: Optionally read the instructions from a file
+    :return: A Node subclass instance, the type of which depends on the instructions
+    """
+
+    if (sc.isstring(instructions) or isinstance(instructions, Path)) and Path(instructions).exists():
+        with open(instructions) as file:
+            instructions =  yaml.load(file, Loader=yaml.FullLoader)
+
+    named_nodes = _get_named_nodes()
+    if isinstance(instructions, dict) and ('adjustables' in instructions or (context is not None and 'adjustables' in context)) and ('measurables' in instructions or (context is not None and 'measurables' in context)):
+        return CalibrationNode(instructions, context, name)
+    elif name in named_nodes:
+        return named_nodes[name](instructions, context, name)
+    else:
+        return SectionNode(instructions, context, name)
+
+def run(node, project, parset, savedir=None, save_intermediate=False, log_output:bool=False,*args, **kwargs):
+    """
+    Run YAML calibration
+
+    This will execute the YAML calibration using the passed-in node (or instructions to build a node), and any associated children
+
+    :param node: Calibration node to execute. If not a node (i.e., a YAML file, or node instructions), it will be converted into a node
+    :param P: Project to which to apply these instructions
+    :param parset: An `at.ParameterSet` instance to calibrate
+    :param savedir: Optionally specify a directory to save the results. Defaults to the current working directory
+    :param save_intermediate: Set whether to save intermediate calibrations (defaults to False)
+    :return new_parset: A calibrated `at.ParameterSet` instance
+    """
+
+    if not isinstance(node, BaseNode):
+        node = build(node)
+
+    parset = sc.dcp(project.parset(parset))
+
+    if savedir is None:
+        savedir = Path('.')
+    else:
+        savedir = Path(savedir)
+    savedir.mkdir(exist_ok=True, parents=True)
+
+    nodes = list(node.walk()) # Make a flat list of all nodes to execute in order
+    n_steps = len([x for x in nodes if not isinstance(x[1], SectionNode)])
+    n = 1
+
+    if log_output:
+        at.start_logging(savedir/'calibration_log.txt')
+
+    at.logger.info(f'\nStarting calibration ({n_steps} steps)')
+
+    for n_reps, node in nodes:
+
+        if isinstance(node, SectionNode):
+            at.logger.info(f'\nSection "{node.name}" (repeat {n_reps} of {node.repeats})')
+        else:
+            at.logger.info(f'\nStep {n} of {n_steps}: "{node.name}" (repeat {n_reps} of {node.repeats})')
+            parset = node.apply(project, parset, savedir, save_intermediate, *args, **kwargs)
+            n += 1
+
+            if save_intermediate and not isinstance(node, SaveCalibrationNode):
+                output = savedir / f'intermediate_calibration_{n:0{len(str(n_steps))}}_{node.name.replace(" ", "_")}'
+                at.logger.info(f'Saving intermediate calibration...')
+                parset.save_calibration(output)
+
+    t = time.process_time()
+    at.logger.info(f'\nCalibration completed. Total time elapsed: {round(t, 2)} seconds ({round(t/60, 2)} minutes)')
+
+    if log_output:
+        at.stop_logging()
+
+    return parset
+
+
+class BaseNode:
+    """
+    Node base class
+
+    The base node class implements basic node features. Typically there should not be any
+    instances of this class, only instances of subclasses
+    """
+
+    _name = None  # If specified, this key can be used as the name of the step to create a node of this type
+
+    def __init__(self, instructions, context, name):
+        self.name = name
+        self.instructions = sc.dcp(instructions)
+        self.context = context  # Attributes inherited from parent nodes
+        self.children = []
+        self.validate()
+
+    def walk(self):
+        n_reps = 0
+        for repeat in range(self.repeats):
+            n_reps += 1
+            yield (n_reps, self)
+            for child in self.children:
+                yield from child.walk()
+
+    @property
+    def n_steps(self):
+        if type(self) == BaseNode:
+            return self.repeats * sum(child.n_steps for child in self.children)
+        else:
+            return self.repeats
+
+    def __repr__(self):
+        return f'<{self.__class__.__name__} "{self.name}" x{self.repeats}>'
+
+    def __str__(self, indent=0):
+        """
+        Print a tree representation of this node and all children
+
+        :param indent: Recursively increase the indent for child nodes
+        :return:
+        """
+        s =  '\t' * indent + self.__repr__()
+        for child in self.children:
+            s += '\n' + child.__str__(indent=indent + 1)
+        return s
+
+    @property
+    def attributes(self):
+        return sc.mergedicts(self.context, self.instructions)
+
+    def __getitem__(self, item):
+        # Directly index the Node to extract attributes without merging the dictionaries every time
+        if item in self.instructions:
+            return self.instructions[item]
+        elif item in self.context:
+            return self.context[item]
+        else:
+            raise KeyError(item)
+
+    def __setitem__(self, key, value):
+        self.instructions[key] = value
+
+    def __contains__(self, item):
+        return item in self.instructions or item in self.context
+
+    @property
+    def repeats(self):
+        # Although repeats may be part of the context, we only repeat a node if the instructions requested a repeat
+        # i.e., repeats are not inherited
+        if isinstance(self.instructions, dict) and 'repeats' in self.instructions:
+            return self.instructions['repeats']
+        else:
+            return 1
+
+    def validate(self):
+        """
+        Validate/sanitize contents of this node
+
+        If the node isn't valid, an error should be raised
+        """
+        return
+
+    def apply(self, project: at.Project, parset: at.ParameterSet, savedir, *args, **kwargs) -> ParameterSet:
+        """
+        Perform the action associated with this node
+        """
+        return parset
+
+class SectionNode(BaseNode):
+    """
+    A section node is a special kind of node, that contains other nodes
+    """
+    def __init__(self, *args, **kwargs):
+        super().__init__(*args, **kwargs)
+        self.children = self.make_children()
+        self.validate()
+
+    def make_children(self):
+
+        children = []
+
+        # Remove any keys in the instructions that correspond to named nodes
+        # These should be used as instructions for the child node, rather than
+        # forming part of the context that is passed down to all children
+        named_nodes = _get_named_nodes()
+        step_instructions = {k: v for k, v in self.instructions.items() if isinstance(v, dict) or k in named_nodes}
+        for k in step_instructions:
+            del self.instructions[k]
+
+        # Create the child nodes
+        for name, instructions in step_instructions.items():
+            children.append(build(instructions, self.attributes, name))
+
+        return children
+
+class CalibrationNode(BaseNode):
+
+    # Order for list of adjustable parameters and default values
+    adj_defaults = {
+        'lower_bound': 0.1,
+        'upper_bound': 10.0,
+        'initial_value': None,
+    }
+
+    # Order for list of measurable parameters and default values
+    meas_defaults = {
+        'weight': 1.0,
+        'metric': 'fractional',
+        'start_year': -np.inf,
+        'end_year': np.inf,
+    }
+
+    @staticmethod
+    def parse_list(l, defaults):
+        # Routine to parse list of arguments into a dictionary of values
+        d = {}
+        for k, v in zip(list(defaults.keys())[:len(l)], l):
+            d[k] = v
+        return d
+
+    def validate(self):
+        """
+        Pre-parse calibration inputs
+        """
+
+        def process_key(s):
+            """
+            Sanitize key name with optional space separating pop name
+            """
+            if ' ' in s:
+                return tuple([x.replace('~', ' ') for x in s.split(' ') if x])
+            else:
+                return (s.strip().replace('~', ' '), None)
+
+        def process_inputs(inputs, defaults):
+            """
+            Process adjustables and measurables, which can be specified in a list representation or nested dict representation
+            In list representation, the input is a list of lists, where the first item in each list is the quantity (with optional population) and
+            the remaining items are the supported arguments for the input type, in the order defined by the defaults dictionary.
+            In a dict representation, the key is the quantity with optional population, and then the value can either be a list (in the order defined by the dictionary)
+            or a dictionary explicitly naming the inputs.
+            This function returns a flat dictionary with {(quantity, pop_name):{argument:value}} e.g., {('b_rate','0-5'):{'lower_bound':0.5}}.
+            In the dict representation, the key can be a comma separated list of quantities with optional values e.g., 'b_rate 0-5, d_rate'. In the list representation,
+            multiple quantities are not supported (as a comma is already used to separate the arguments), but multiple lists (one for each quantity) can be provided.
+            """
+            out = {}
+
+            if sc.isstring(inputs):
+                # Support a comma separated string with "quantity pop" specifications of adjustables and measurables
+                # In this case, default values should be used for all other items. Proceed by splitting into a list
+                inputs = inputs.split(',')
+
+            if isinstance(inputs, (tuple, list)):
+                for l in inputs:
+                    l = sc.promotetolist(l)
+                    key, pop_name = process_key(l[0].strip())
+                    d = self.parse_list(l[1:], defaults)
+                    out[key, pop_name] = sc.mergedicts(out.get((key, pop_name), {}), d)
+            elif isinstance(inputs, dict):
+                for keys, v in inputs.items():
+                    for key in keys.split(','):
+                        key, pop_name = process_key(key.strip())
+                        if isinstance(v, (tuple, list)):
+                            d = self.parse_list(v, defaults)
+                        else:
+                            d = v.copy()
+                        out[key, pop_name] = sc.mergedicts(out.get((key, pop_name), {}), d)
+
+            return out
+
+        self['adjustables'] = process_inputs(self['adjustables'], self.adj_defaults)
+        self['measurables'] = process_inputs(self['measurables'], self.meas_defaults)
+
+        def check_optional_number(key, v, defaults):
+            if key in v and v[key] is not None:
+                if not sc.isnumber(v[key], isnan=False):
+                    raise TypeError(f"Adjustable argument '{key}' needs to be a number or None (defaults to {defaults[key]}). Provided value: {v[key]} ")
+
+        # Validate adjustables
+        assert len(self['adjustables']) > 0, f'Cannot calibrate with no adjustables for calibration section {self.name}'
+        for (quantity, pop_name), v in self['adjustables'].items():
+            assert 'pop_name' not in v, f'Setting the population name through "pop_name: {v["pop_name"]}" is not supported. Instead, the name of the adjustable quantity should include the population name ("{quantity} {v["pop_name"]}")'
+            assert isinstance(quantity, str), f'Adjustable codename {quantity} needs to be a string'
+            assert pop_name is None or isinstance(pop_name, str), f'Adjustable population {pop_name} needs to be a string or None (defaults to all populations for that parameter)'
+            check_optional_number('lower_bound',v, self.adj_defaults)
+            check_optional_number('upper_bound',v, self.adj_defaults)
+            check_optional_number('initial_value',v, self.adj_defaults)
+
+        # Validate measurables
+        assert len(self['measurables']) > 0, f'Cannot calibrate with no measurables for calibration section {self.name}'
+        for (quantity, pop_name), v in self['measurables'].items():
+            assert isinstance(quantity, str), f'Measurable codename {quantity} needs to be a string'
+            assert pop_name is None or isinstance(pop_name, str), f'Adjustable population {pop_name} needs to be a string or None (defaults to all populations for that parameter)'
+            assert 'metric' not in v or v['metric'] is None or isinstance(v["metric"], str), f"Measurable metric {v['metric']} needs to be a number or None (defaults to 'fractional')"
+
+            check_optional_number('weight',v, self.meas_defaults)
+            check_optional_number('start_year',v, self.meas_defaults)
+            check_optional_number('end_year',v, self.meas_defaults)
+
+    def apply(self, project: at.Project, parset: at.ParameterSet, n: int, *args, quiet=False, compare_results=False, **kwargs) -> ParameterSet:
+
+        step_name = self.name
+        attributes = self.attributes
+
+        at.logger.info(f"Calibrating adjustable(s) {set([adj[0] for adj in attributes['adjustables']])} to match measurable(s) {set([mea[0] for mea in attributes['measurables']])}...")
+
+        # Expand adjustables
+        adjustables = {}
+        par_names = {x[0] for x in attributes['adjustables']}.intersection(x.name for x in parset.all_pars())
+        pop_names = {x[1] for x in attributes['adjustables']}.intersection({*parset.pop_names} | {'all', None})
+
+        for par_name, pop_name in attributes['adjustables']:
+
+            if par_name not in par_names:
+                at.logger.warning(f"Extra YAML adjustable parameter '{par_name}' does not exist in this project's framework/parset and will be ignored")
+                continue
+            elif pop_name not in pop_names:
+                at.logger.warning(f"Extra YAML adjustable population '{pop_name}' does not exist in this project's databook and will be ignored")
+                continue
+
+            if pop_name is None:
+                pops = parset.pop_names
+            else:
+                pops = sc.promotetolist(pop_name)
+
+            for pop in pops:
+                d = sc.mergedicts(self.adj_defaults,  attributes['adjustables'].get((par_name, None), None),  attributes['adjustables'].get((par_name, pop), None))
+                adjustables[(par_name, pop)] = (d['lower_bound'], d['upper_bound'], d['initial_value'])
+        adjustables = [(*k, *v) for k,v in adjustables.items()]
+
+
+        # Expand measurables
+        measurables = {}
+        par_names = {x[0] for x in attributes['measurables']}.intersection(x.name for x in parset.all_pars())  # TODO: This is probably OK for now but will need to support transfer parameters and validate that pars have databook entries in the future
+        pop_names = {x[1] for x in attributes['measurables']}.intersection({*parset.pop_names} | {None})
+
+        for par_name, pop_name in attributes['measurables']:
+
+            if par_name not in par_names:
+                at.logger.warning(f"Extra YAML measurable variable '{par_name}' does not exist in this project's framework and will be ignored")
+                continue
+            elif pop_name not in pop_names:
+                if not (pop_name.lower() == 'total' and pop_name.lower() in {x.lower() for x in project.data.tdve[par_name].ts.keys()}):
+                    at.logger.warning(f"Extra YAML measurable population '{pop_name}' does not exist in this project's databook and will be ignored")
+                    continue
+
+            if pop_name is None:
+                pops = parset.pop_names
+            else:
+                pops = sc.promotetolist(pop_name)
+
+            for pop in pops:
+                d = sc.mergedicts(self.meas_defaults,  attributes['measurables'].get((par_name, None), None), attributes['measurables'].get((par_name, pop), None))
+                measurables[(par_name, pop)] = (d['weight'], d['metric'], d['start_year'], d['end_year'])
+        measurables = [(*k, *v) for k,v in measurables.items()]
+
+        # Calibration
+        if len(adjustables):
+
+            kwargs = sc.mergedicts(self.attributes, kwargs)
+
+            del kwargs['adjustables'] # supplied via the adjustables variable
+            del kwargs['measurables'] # supplied via the measurables variable
+
+            if 'repeats' in kwargs:
+                del kwargs['repeats']
+
+            if quiet:
+                with at.Quiet(show_warnings=False):
+                    new_cal_parset = at.calibrate(project, parset, adjustables, measurables, **kwargs)
+            else:
+                new_cal_parset = at.calibrate(project, parset, adjustables, measurables, **kwargs)
+        else:
+            new_cal_parset = parset
+
+        at.logger.info(f'Completed "{step_name}"...')
+        made_changes = False
+
+        for par, pop, *_ in adjustables:
+
+            if pop == "all":
+                old = parset.get_par(par).meta_y_factor
+                new = new_cal_parset.get_par(par).meta_y_factor
+            else:
+                old = parset.get_par(par).y_factor[pop]
+                new = new_cal_parset.get_par(par).y_factor[pop]
+
+            if new != old:
+                at.logger.info(f'...adjusted the y-factor for {par} in {pop} from {old} to {new}')
+                made_changes = True
+            else:
+                at.logger.debug(f'...did NOT adjust the y-factor for {par} in {pop} from {old} to {new}')
+
+        if not made_changes:
+            at.logger.info(f'...made no changes!')
+
+        if compare_results:
+            base_res = project.run_sim(parset=parset)
+            cal_res = project.run_sim(parset=new_cal_parset)
+            for par_name in [par_measure[0] for par_measure in measurables]:
+                base_rms_error = 0
+                cal_rms_error = 0
+                for pop in parset.pars[par_name].ts.keys():
+                    for time_par_ind, time_value in enumerate(parset.pars[par_name].ts[pop].t):
+                        data_time_val = parset.pars[par_name].ts[pop].vals[time_par_ind]
+                        base_res_time_ind = list(base_res.get_variable(par_name, pop)[0].t).index(time_value)
+                        base_time_val = base_res.get_variable(par_name, pop)[0].vals[base_res_time_ind]
+                        cal_res_time_ind = list(cal_res.get_variable(par_name, pop)[0].t).index(time_value)  # probably redundant as they *should* be the same
+                        cal_time_val = cal_res.get_variable(par_name, pop)[0].vals[cal_res_time_ind]
+
+                        base_rms_error += (data_time_val - base_time_val) ** 2
+                        cal_rms_error += (data_time_val - cal_time_val) ** 2
+
+                        sf = at.get_sigfigs_necessary(base_time_val, cal_time_val)
+                        at.logger.info(f'...for parameter {par_name} and population {pop} at time {time_value} the data value was {sc.sigfig(data_time_val, sf)}, the baseline value was {sc.sigfig(base_time_val, sf)}, and the calibrated value was {sc.sigfig(cal_time_val, sf)}.')
+
+                base_rms_error = base_rms_error ** 0.5
+                cal_rms_error = cal_rms_error ** 0.5
+                sf = at.get_sigfigs_necessary(base_rms_error, cal_rms_error)
+                at.logger.info(f'...RMS error for parameter {par_name} has changed from baseline {sc.sigfig(base_rms_error, sf)} to calibrated {sc.sigfig(cal_rms_error, sf)}')
+
+        return new_cal_parset
+
+
+class InitializationNode(BaseNode):
+    _name = 'set_initialization'
+
+    def __init__(self, instructions, context, name ):
+        new_instructions = {'constant_parset': False}
+
+        if isinstance(instructions, dict):
+            new_instructions.update(instructions)
+        elif type(instructions) is int:
+            new_instructions.update({'year': instructions})
+        elif isinstance(instructions, (tuple, list)):
+            sc.promotetolist(instructions)
+            new_instructions.update({'year': instructions[0]})
+            if len(instructions) > 1:
+                new_instructions.update({'constant_parset': instructions[1]})
+
+        super().__init__(new_instructions, context, name)
+
+    def validate(self):
+        assert 'year' in self, f'Initialization year must be specified'
+        assert sc.isnumber(self['year']), f'Initialization year {self["year"]} must be numeric.'
+        if 'constant_parset' in self:
+            assert type(self['constant_parset']) == bool, f'Constant parset (optional) {self["constant_parset"]} must be a boolean.'
+
+    def apply(self, project: at.Project, parset: at.ParameterSet, n: int, *args, **kwargs) -> ParameterSet:
+        p2 = sc.dcp(parset)
+        if self.instructions['constant_parset']:
+            p2 = parset.make_constant(year=project.settings.sim_start)
+        new_settings = sc.dcp(project.settings)
+        new_settings.update_time_vector(end=self['year'])
+        res = at.run_model(settings=new_settings, framework=project.framework, parset=p2)
+        parset.set_initialization(res, self['year'])
+        return parset
+
+
+class ClearInitializationNode(BaseNode):
+    _name = 'clear_initialization'
+
+    def __init__(self, instructions, context, name):
+        super().__init__(instructions=None, context=context, name=name)
+
+    def apply(self, project: at.Project, parset: at.ParameterSet, n: int, *args, **kwargs) -> ParameterSet:
+        parset.initialization = None
+        return parset
+
+
+class SaveCalibrationNode(BaseNode):
+    """
+    Block in YAML file with "save calibration: <file name>"
+    """
+
+    _name = 'save_calibration'
+
+    def __init__(self, instructions, context, name):
+        if not isinstance(instructions, dict):
+            instructions = {'fname': instructions}
+        super().__init__(instructions, context, name)
+
+    def validate(self):
+        assert self['fname'] is not None, 'A "save calibration" node must have a file name explicitly specified'
+
+    def apply(self, project: at.Project, parset: at.ParameterSet, savedir=None, *args, **kwargs) -> ParameterSet:
+        parset.save_calibration(savedir / self['fname'])
+        return parset