--- conflicted
+++ resolved
@@ -91,7 +91,6 @@
         upper = sc.promotetolist(upper,keepnone=True)
         if len(upper) == 1:
             upper = upper*len(self.t)
-<<<<<<< HEAD
         else:
             assert len(upper) == len(self.t), "If supplying upper bounds, you must either specify one, or one for every time point"
 
@@ -99,15 +98,6 @@
         if len(initial) == 1:
             initial = initial*len(self.t)
         else:
-=======
-        else:
-            assert len(upper) == len(self.t), "If supplying upper bounds, you must either specify one, or one for every time point"
-
-        initial = sc.promotetolist(initial,keepnone=True)
-        if len(initial) == 1:
-            initial = initial*len(self.t)
-        else:
->>>>>>> 297ed620
             assert len(initial) == len(self.t), "If supplying initial values, you must either specify one, or one for every time point"
 
         self.adjustables = [Adjustable(prog_name, limit_type, lower_bound=lb, upper_bound=ub, initial_value=init) for lb,ub,init in zip(lower,upper,initial)]
