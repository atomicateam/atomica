--- conflicted
+++ resolved
@@ -1,346 +1,330 @@
-"""
-Implements automatic calibration
-
-This module defines the :func:`calibrate` function, which is the entry-point for
-automatic calibration
-
-"""
-
-import numpy as np
-import sciris as sc
-from .model import BadInitialization
-from .system import logger
-from .parameters import ParameterSet
-import logging
-import atomica
-
-__all__ = ["calibrate"]
-
-# TODO: Determine whether this is necessary.
-calibration_settings = dict()
-calibration_settings["tolerance"] = 1e-6
-
-
-def _update_parset(parset, y_factors, pars_to_adjust) -> None:
-    """
-
-    :param parset: a ParameterSet object
-    :param y_factors: Array with as many elements as pars_to_adjust
-    :param pars_to_adjust: Array of tuples (par_name,pop_name,...) with special value pop='all' supported to set meta factor
-                           Must have as many elements as y_factors. pop=None is not allowed - it must be converted
-                           to a full list of pops previously (in perform_autofit)
-    :return: None (parset is modified in-place)
-    """
-
-<<<<<<< HEAD
-    for i, (par_name, pop_name, *_) in enumerate(pars_to_adjust):
-        par = parset.get_par(par_name)
-        if pop_name == "all":
-            par.meta_y_factor = y_factors[i]
-=======
-        if par_name in parset.pars:
-            if pop_name.lower() == "all":
-                par = parset.pars[par_name]
-                par.meta_y_factor = y_factors[i]
-            else:
-                parset.pars[par_name].y_factor[pop_name] = y_factors[i]
->>>>>>> e5d68575
-        else:
-            par.y_factor[pop_name] = y_factors[i]
-
-def _calculate_objective(y_factors, pars_to_adjust, output_quantities, parset, project, *args, **kwargs) -> float:
-    """
-    Run the model for a given set of y-factors and return the objective/goodness-of-fit
-
-    Additional extra arguments will be ignored but will not raise an error.
-
-    :param y_factors: array of y-factors to apply to specified output_quantities
-    :param pars_to_adjust: list of tuples (par_name,pop_name,...) recognized by parset.update()
-    :param output_quantities: a tuple containing (pop, var, weight, metric, start_year, end_year) - start year and end year are inclusive
-    :param parset:
-    :param project:
-    :return: The value of the objective function defined by the output_quantities
-    """
-
-    _update_parset(parset, y_factors, pars_to_adjust)
-
-    try:
-        result = project.run_sim(parset=parset, store_results=False)
-    except BadInitialization:  # If the proposed parameters lead to invalid initial compartment sizes
-        return np.inf
-
-    objective = 0.0
-
-    for var_label, pop_name, weight, metric, start_year, end_year in output_quantities:
-
-        target = project.data.get_ts(var_label, pop_name)  # This is the TimeSeries with the data for the requested quantity
-        if target is None:
-            continue
-        if not target.has_time_data:  # Only use this output quantity if the user entered time-specific data
-            continue
-
-        if pop_name.lower() == 'total':
-            var = atomica.PlotData(result, outputs=var_label, pops = 'total', project=project)
-        else:
-            var = result.model.get_pop(pop_name).get_variable(var_label)
-
-        data_t, data_v = target.get_arrays()
-        inds = (data_t >= start_year) & (data_t <= end_year)
-        if np.count_nonzero(inds) == 0:
-            # If no time points remain after filtering down to the time points the user requested
-            logger.info(f'No data points remaining after filtering down to requested time period. Skipping...')
-            continue
-        data_t = data_t[inds]
-        data_v = data_v[inds]
-
-        # Interpolate the model outputs onto the data times
-        # If there is data outside the range when the model was simulated, don't
-        # extrapolate the model outputs
-        y = data_v
-        if pop_name.lower() == 'total':
-            y2 = np.interp(data_t, var.series[0].tvec, var.series[0].vals, left=np.nan, right=np.nan)
-        else:
-            y2 = np.interp(data_t, var[0].t, var[0].vals, left=np.nan, right=np.nan)
-
-        idx = ~np.isnan(y) & ~np.isnan(y2)
-        objective += weight * sum(_calculate_fitscore(y[idx], y2[idx], metric))
-
-    return objective
-
-
-def _get_fitscore_func(metric):
-    availfns = globals().copy()
-    availfns.update(locals())
-    try:
-        return availfns.get("_calc_%s" % metric)
-    except Exception:
-        raise NotImplementedError("No method associated with _calc_%s (calibration.py)" % metric)
-
-
-def _calculate_fitscore(y_obs, y_fit, metric="meansquare"):
-    return _get_fitscore_func(metric)(y_obs, y_fit)
-
-
-def _calc_meansquare(y_obs, y_fit):
-    """
-    Calcs the RMS error.
-
-    Note: could also use implementation from sklearn in future ...
-    """
-    return np.sqrt(((y_fit - y_obs) ** 2).mean())
-
-
-def _calc_fractional(y_obs, y_fit):
-    return np.abs((y_fit - y_obs) / np.clip(y_obs, 1, None))  # Use clipping to handle cases where data has value 0
-
-
-def _calc_wape(y_obs, y_fit):
-    """
-    Calculates the weighted absolute percentage error
-    """
-    return abs(y_fit - y_obs) / (y_obs.mean() + calibration_settings["tolerance"])
-
-
-def calibrate(project, parset: ParameterSet, pars_to_adjust, output_quantities, max_time=None, method="asd", time_period=(-np.inf, np.inf), **kwargs) -> ParameterSet:
-    """
-    Run automated calibration
-
-    :param project: A project instance to provide data and sim settings
-    :param parset: A :class:`ParameterSet` instance to calibrate
-    :param pars_to_adjust: list of tuples, `(par_name, pop_name, lower_bound, upper_bound, initial_value)`
-                           the pop name can be None, which will be expanded to all populations
-                           relevant to the parameter independently, or 'all' which will instead operate
-                           on the meta y factor. To calibrate a transfer, the parameter name should be set to
-                           ``'<tranfer_code_name>_from_<from_pop>'`` and then the destination population can be specified
-                           as the ``pop_name``. For example, to automatically calibrate an aging transfer 'age' from 5-14
-                           to 15-64, the tuple would contain ``pars_to_adjust=[('age_from_5-14','15-64',...)]``
-    :param output_quantities: list of tuples, (var_label,pop_name,weight,metric), for use in the objective
-<<<<<<< HEAD
-                              function. pop_name=None will expand to all pops. pop_name='all' is not supported. The
-                              output can optionally contain `(var_label, pop_name, weight, metric, start_year, end_year)`
-                              to select a subset of the data for evaluating the objective. The start year and end year
-                              specified here will take precedence over the time_period argument
-=======
-                              function. pop_name=None will expand to all pops. pop_name='all' is not supported. In some cases,
-                              it may be desirable to fit to an aggregated total value across populations. In such cases, the
-                              databook should have an extra row in the TDVE table for a population called "Total". The measurable
-                              can then be given pop_name="Total" which will cause the Atomica model outputs to be aggregated over
-                              all populations, and the aggregate value compared to the "Total" data. The aggregation methods will
-                              be automatically selected depending on units of the quantity (sum for "number" units, average for others).
->>>>>>> e5d68575
-    :param max_time: If using ASD, the maximum run time
-    :param time_period: Tuple of start and end years to use for the objective function. Applies to all outputs unless
-                        the output has an explicitly specified start and end year
-    :param method: 'asd' or 'pso'. If using 'pso' all upper and lower limits must be finite
-    :param kwargs: Dictionary of additional arguments to be passed to the optimization function, e.g. stepsize or pinitial
-    :return: A calibrated :class:`ParameterSet`
-
-    """
-
-
-    # Expand out pop=None in pars_to_adjust
-    p2 = []
-    for par_tuple in pars_to_adjust:
-        if len(par_tuple) == 5:
-            initial_value = par_tuple[4]
-        else:
-            initial_value = None
-
-        if par_tuple[1] is None:  # If the pop name is None
-            par = parset.pars[par_tuple[0]]
-            for pop_name in par.pops:
-                p2.append((par_tuple[0], pop_name, par_tuple[2], par_tuple[3], initial_value))
-        else:
-            p2.append((par_tuple[0], par_tuple[1], par_tuple[2], par_tuple[3], initial_value))
-
-    pars_to_adjust = p2
-
-    # Expand out pop=None in output_quantities
-    outputs = []
-    for output_tuple in output_quantities:
-        var_label = output_tuple[0]
-        pop_name = output_tuple[1]
-        weight = output_tuple[2]
-        metric = output_tuple[3]
-        if len(output_tuple) == 6:
-            start_year = output_tuple[4]
-            end_year = output_tuple[5]
-        else:
-            start_year = time_period[0]
-            end_year = time_period[1]
-
-        if pop_name is None:  # If the pop name is None
-            for pop in project.data.pops.keys():
-                outputs.append((var_label, pop, weight, metric, start_year, end_year))
-        else:
-            outputs.append((var_label, pop_name, weight, metric, start_year, end_year))
-
-    output_quantities = outputs
-
-    x0 = []
-    xmin = []
-    xmax = []
-    filtered_pars_to_adjust = []
-    parset = parset.copy()
-
-    for i, x in enumerate(pars_to_adjust):
-        par_name, pop_name, scale_min, scale_max, initial_value = x
-
-        if par_name in parset.pars:
-            par = parset.pars[par_name]
-<<<<<<< HEAD
-=======
-            if pop_name.lower() == "all":
-                x0.append(par.meta_y_factor)
-            else:
-                x0.append(par.y_factor[pop_name])
->>>>>>> e5d68575
-        else:
-            tokens = par_name.split("_from_")
-            par = parset.transfers[tokens[0]][tokens[1]]
-
-        #if initial_value has not been explicitly set in the tuple: use y_factor in parset
-        if initial_value is None:
-            if pop_name == "all":
-                initial_value = par.meta_y_factor
-            else:
-                initial_value = par.y_factor[pop_name]
-            #if this value is outside the min and max bounds, make it equal to min or max (whichever is closest)
-            #if min == max, this should make the initial value equal to min and max
-            initial_value = np.clip(initial_value, scale_min, scale_max)
-        else:
-            assert (initial_value >= scale_min) and (initial_value <= scale_max), 'Initial value is not consistent with the lower/upper bounds'
-
-        #update y_factors in parset
-        if pop_name == 'all':
-            par.meta_y_factor = initial_value
-        else:
-            par.y_factor[pop_name] = initial_value
-
-        if scale_min != scale_max:
-            # Only include the y-factor in the adjustments made in the optimization function if a range
-            # of y-factor values is permitted
-            filtered_pars_to_adjust.append(x)
-            x0.append(initial_value)
-            xmin.append(scale_min)
-            xmax.append(scale_max)
-
-
-
-    args = {
-        "project": project,
-        "parset": parset,
-        "pars_to_adjust": filtered_pars_to_adjust,
-        "output_quantities": output_quantities,
-    }
-
-    original_sim_end = project.settings.sim_end
-    project.settings.sim_end = min(project.data.tvec[-1], original_sim_end)
-
-    if len(filtered_pars_to_adjust) > 0:
-        try:
-            if method == "asd":
-                optim_args = {
-                    "stepsize": 0.1,
-                    "maxiters": 2000,
-                    "sinc": 1.5,
-                    "sdec": 2.0,
-                    "reltol": 1e-3,
-                    "abstol": 1e-6,
-                    "xmin": xmin,
-                    "xmax": xmax,
-                    "maxtime": 60 if max_time is None else max_time,
-                    "minval": 0,
-                }
-                optim_args.update(kwargs)
-
-                if 'verbose' not in optim_args:
-                    log_level = logger.getEffectiveLevel()
-                    if log_level < logging.WARNING:
-                        optim_args["verbose"] = 2
-                    else:
-                        optim_args["verbose"] = 0
-
-                opt_result = sc.asd(_calculate_objective, x0, args, **optim_args)
-                x1 = opt_result["x"]
-            elif method == "pso":
-                import pyswarm
-
-                optim_args = {"maxiter": 3, "lb": xmin, "ub": xmax, "minstep": 1e-3, "debug": True}
-                if np.any(~np.isfinite(xmin)) or np.any(~np.isfinite(xmax)):
-                    errormsg = "PSO optimization requires finite upper and lower bounds to specify the search domain (i.e. every parameter being adjusted needs to have finite bounds)"
-                    raise Exception(errormsg)
-
-                x1, _ = pyswarm.pso(_calculate_objective, kwargs=args, **optim_args)
-            else:
-                raise Exception("Unrecognized method")
-        except Exception as e:
-            raise e
-        finally:
-            project.settings.sim_end = original_sim_end  # Restore the simulation end year
-
-        _update_parset(args["parset"], x1, args["pars_to_adjust"])
-    else:
-        logger.info('No parameters to adjust provided to the optimisation function. Skipping optimisation...')
-
-    # Log out the commands required for equivalent manual calibration if desired
-    for i, x in enumerate(pars_to_adjust):
-        par_name = x[0]
-        pop_name = x[1]
-
-        if par_name in parset.pars:
-            par = args["parset"].pars[par_name]
-
-            if pop_name.lower() == "all":
-                logger.debug("parset.get_par('{}').meta_y_factor={:.2f}".format(par_name, par.meta_y_factor))
-            else:
-                logger.debug("parset.get_par('{}').y_factor['{}']={:.2f}".format(par_name, pop_name, par.y_factor[pop_name]))
-
-        else:
-            tokens = par_name.split("_from_")
-            par = args["parset"].transfers[tokens[0]][tokens[1]]
-            logger.debug("parset.transfers['{}']['{}'].y_factor['{}']={:.2f}".format(tokens[0], tokens[1], pop_name, par.y_factor[pop_name]))
-
-    args["parset"].name = "calibrated_" + args["parset"].name
-
-    return args["parset"]
+"""
+Implements automatic calibration
+
+This module defines the :func:`calibrate` function, which is the entry-point for
+automatic calibration
+
+"""
+
+import numpy as np
+import sciris as sc
+from .model import BadInitialization
+from .system import logger
+from .parameters import ParameterSet
+import logging
+import atomica
+
+__all__ = ["calibrate"]
+
+# TODO: Determine whether this is necessary.
+calibration_settings = dict()
+calibration_settings["tolerance"] = 1e-6
+
+
+def _update_parset(parset, y_factors, pars_to_adjust) -> None:
+    """
+
+    :param parset: a ParameterSet object
+    :param y_factors: Array with as many elements as pars_to_adjust
+    :param pars_to_adjust: Array of tuples (par_name,pop_name,...) with special value pop='all' supported to set meta factor
+                           Must have as many elements as y_factors. pop=None is not allowed - it must be converted
+                           to a full list of pops previously (in perform_autofit)
+    :return: None (parset is modified in-place)
+    """
+
+    for i, (par_name, pop_name, *_) in enumerate(pars_to_adjust):
+        par = parset.get_par(par_name)
+        if pop_name.lower() == "all":
+            par.meta_y_factor = y_factors[i]
+        else:
+            par.y_factor[pop_name] = y_factors[i]
+
+def _calculate_objective(y_factors, pars_to_adjust, output_quantities, parset, project, *args, **kwargs) -> float:
+    """
+    Run the model for a given set of y-factors and return the objective/goodness-of-fit
+
+    Additional extra arguments will be ignored but will not raise an error.
+
+    :param y_factors: array of y-factors to apply to specified output_quantities
+    :param pars_to_adjust: list of tuples (par_name,pop_name,...) recognized by parset.update()
+    :param output_quantities: a tuple containing (pop, var, weight, metric, start_year, end_year) - start year and end year are inclusive
+    :param parset:
+    :param project:
+    :return: The value of the objective function defined by the output_quantities
+    """
+
+    _update_parset(parset, y_factors, pars_to_adjust)
+
+    try:
+        result = project.run_sim(parset=parset, store_results=False)
+    except BadInitialization:  # If the proposed parameters lead to invalid initial compartment sizes
+        return np.inf
+
+    objective = 0.0
+
+    for var_label, pop_name, weight, metric, start_year, end_year in output_quantities:
+
+        target = project.data.get_ts(var_label, pop_name)  # This is the TimeSeries with the data for the requested quantity
+        if target is None:
+            continue
+        if not target.has_time_data:  # Only use this output quantity if the user entered time-specific data
+            continue
+
+        if pop_name.lower() == 'total':
+            var = atomica.PlotData(result, outputs=var_label, pops = 'total', project=project)
+        else:
+            var = result.model.get_pop(pop_name).get_variable(var_label)
+
+        data_t, data_v = target.get_arrays()
+        inds = (data_t >= start_year) & (data_t <= end_year)
+        if np.count_nonzero(inds) == 0:
+            # If no time points remain after filtering down to the time points the user requested
+            logger.info(f'No data points remaining after filtering down to requested time period. Skipping...')
+            continue
+        data_t = data_t[inds]
+        data_v = data_v[inds]
+
+        # Interpolate the model outputs onto the data times
+        # If there is data outside the range when the model was simulated, don't
+        # extrapolate the model outputs
+        y = data_v
+        if pop_name.lower() == 'total':
+            y2 = np.interp(data_t, var.series[0].tvec, var.series[0].vals, left=np.nan, right=np.nan)
+        else:
+            y2 = np.interp(data_t, var[0].t, var[0].vals, left=np.nan, right=np.nan)
+
+        idx = ~np.isnan(y) & ~np.isnan(y2)
+        objective += weight * sum(_calculate_fitscore(y[idx], y2[idx], metric))
+
+    return objective
+
+
+def _get_fitscore_func(metric):
+    availfns = globals().copy()
+    availfns.update(locals())
+    try:
+        return availfns.get("_calc_%s" % metric)
+    except Exception:
+        raise NotImplementedError("No method associated with _calc_%s (calibration.py)" % metric)
+
+
+def _calculate_fitscore(y_obs, y_fit, metric="meansquare"):
+    return _get_fitscore_func(metric)(y_obs, y_fit)
+
+
+def _calc_meansquare(y_obs, y_fit):
+    """
+    Calcs the RMS error.
+
+    Note: could also use implementation from sklearn in future ...
+    """
+    return np.sqrt(((y_fit - y_obs) ** 2).mean())
+
+
+def _calc_fractional(y_obs, y_fit):
+    return np.abs((y_fit - y_obs) / np.clip(y_obs, 1, None))  # Use clipping to handle cases where data has value 0
+
+
+def _calc_wape(y_obs, y_fit):
+    """
+    Calculates the weighted absolute percentage error
+    """
+    return abs(y_fit - y_obs) / (y_obs.mean() + calibration_settings["tolerance"])
+
+
+def calibrate(project, parset: ParameterSet, pars_to_adjust, output_quantities, max_time=None, method="asd", time_period=(-np.inf, np.inf), **kwargs) -> ParameterSet:
+    """
+    Run automated calibration
+
+    :param project: A project instance to provide data and sim settings
+    :param parset: A :class:`ParameterSet` instance to calibrate
+    :param pars_to_adjust: list of tuples, `(par_name, pop_name, lower_bound, upper_bound, initial_value)`
+                           the pop name can be None, which will be expanded to all populations
+                           relevant to the parameter independently, or 'all' which will instead operate
+                           on the meta y factor. To calibrate a transfer, the parameter name should be set to
+                           ``'<tranfer_code_name>_from_<from_pop>'`` and then the destination population can be specified
+                           as the ``pop_name``. For example, to automatically calibrate an aging transfer 'age' from 5-14
+                           to 15-64, the tuple would contain ``pars_to_adjust=[('age_from_5-14','15-64',...)]``
+    :param output_quantities: list of tuples, (var_label,pop_name,weight,metric), for use in the objective
+                              function. pop_name=None will expand to all pops. pop_name='all' is not supported. The
+                              output can optionally contain `(var_label, pop_name, weight, metric, start_year, end_year)`
+                              to select a subset of the data for evaluating the objective. The start year and end year
+                              specified here will take precedence over the time_period argument. In some cases, it may be desirable
+                              to fit to an aggregated total value across populations. In that case, the databook should have
+                              an extra row in the TDVE table for a population called "Total". The measurable
+                              can then be given pop_name="Total" which will cause the Atomica model outputs to be aggregated over
+                              all populations, and the aggregate value compared to the "Total" data. The aggregation methods will
+                              be automatically selected depending on units of the quantity (sum for "number" units, average for others).
+    :param max_time: If using ASD, the maximum run time
+    :param time_period: Tuple of start and end years to use for the objective function. Applies to all outputs unless
+                        the output has an explicitly specified start and end year
+    :param method: 'asd' or 'pso'. If using 'pso' all upper and lower limits must be finite
+    :param kwargs: Dictionary of additional arguments to be passed to the optimization function, e.g. stepsize or pinitial
+    :return: A calibrated :class:`ParameterSet`
+
+    """
+
+
+    # Expand out pop=None in pars_to_adjust
+    p2 = []
+    for par_tuple in pars_to_adjust:
+        if len(par_tuple) == 5:
+            initial_value = par_tuple[4]
+        else:
+            initial_value = None
+
+        if par_tuple[1] is None:  # If the pop name is None
+            par = parset.pars[par_tuple[0]]
+            for pop_name in par.pops:
+                p2.append((par_tuple[0], pop_name, par_tuple[2], par_tuple[3], initial_value))
+        else:
+            p2.append((par_tuple[0], par_tuple[1], par_tuple[2], par_tuple[3], initial_value))
+
+    pars_to_adjust = p2
+
+    # Expand out pop=None in output_quantities
+    outputs = []
+    for output_tuple in output_quantities:
+        var_label = output_tuple[0]
+        pop_name = output_tuple[1]
+        weight = output_tuple[2]
+        metric = output_tuple[3]
+        if len(output_tuple) == 6:
+            start_year = output_tuple[4]
+            end_year = output_tuple[5]
+        else:
+            start_year = time_period[0]
+            end_year = time_period[1]
+
+        if pop_name is None:  # If the pop name is None
+            for pop in project.data.pops.keys():
+                outputs.append((var_label, pop, weight, metric, start_year, end_year))
+        else:
+            outputs.append((var_label, pop_name, weight, metric, start_year, end_year))
+
+    output_quantities = outputs
+
+    x0 = []
+    xmin = []
+    xmax = []
+    filtered_pars_to_adjust = []
+    parset = parset.copy()
+
+    for i, x in enumerate(pars_to_adjust):
+        par_name, pop_name, scale_min, scale_max, initial_value = x
+
+        if par_name in parset.pars:
+            par = parset.pars[par_name]
+            if pop_name.lower() == "all":
+                x0.append(par.meta_y_factor)
+            else:
+                x0.append(par.y_factor[pop_name])
+        else:
+            tokens = par_name.split("_from_")
+            par = parset.transfers[tokens[0]][tokens[1]]
+
+        #if initial_value has not been explicitly set in the tuple: use y_factor in parset
+        if initial_value is None:
+            if pop_name == "all":
+                initial_value = par.meta_y_factor
+            else:
+                initial_value = par.y_factor[pop_name]
+            #if this value is outside the min and max bounds, make it equal to min or max (whichever is closest)
+            #if min == max, this should make the initial value equal to min and max
+            initial_value = np.clip(initial_value, scale_min, scale_max)
+        else:
+            assert (initial_value >= scale_min) and (initial_value <= scale_max), 'Initial value is not consistent with the lower/upper bounds'
+
+        #update y_factors in parset
+        if pop_name == 'all':
+            par.meta_y_factor = initial_value
+        else:
+            par.y_factor[pop_name] = initial_value
+
+        if scale_min != scale_max:
+            # Only include the y-factor in the adjustments made in the optimization function if a range
+            # of y-factor values is permitted
+            filtered_pars_to_adjust.append(x)
+            x0.append(initial_value)
+            xmin.append(scale_min)
+            xmax.append(scale_max)
+
+
+
+    args = {
+        "project": project,
+        "parset": parset,
+        "pars_to_adjust": filtered_pars_to_adjust,
+        "output_quantities": output_quantities,
+    }
+
+    original_sim_end = project.settings.sim_end
+    project.settings.sim_end = min(project.data.tvec[-1], original_sim_end)
+
+    if len(filtered_pars_to_adjust) > 0:
+        try:
+            if method == "asd":
+                optim_args = {
+                    "stepsize": 0.1,
+                    "maxiters": 2000,
+                    "sinc": 1.5,
+                    "sdec": 2.0,
+                    "reltol": 1e-3,
+                    "abstol": 1e-6,
+                    "xmin": xmin,
+                    "xmax": xmax,
+                    "maxtime": 60 if max_time is None else max_time,
+                    "minval": 0,
+                }
+                optim_args.update(kwargs)
+
+                if 'verbose' not in optim_args:
+                    log_level = logger.getEffectiveLevel()
+                    if log_level < logging.WARNING:
+                        optim_args["verbose"] = 2
+                    else:
+                        optim_args["verbose"] = 0
+
+                opt_result = sc.asd(_calculate_objective, x0, args, **optim_args)
+                x1 = opt_result["x"]
+            elif method == "pso":
+                import pyswarm
+
+                optim_args = {"maxiter": 3, "lb": xmin, "ub": xmax, "minstep": 1e-3, "debug": True}
+                if np.any(~np.isfinite(xmin)) or np.any(~np.isfinite(xmax)):
+                    errormsg = "PSO optimization requires finite upper and lower bounds to specify the search domain (i.e. every parameter being adjusted needs to have finite bounds)"
+                    raise Exception(errormsg)
+
+                x1, _ = pyswarm.pso(_calculate_objective, kwargs=args, **optim_args)
+            else:
+                raise Exception("Unrecognized method")
+        except Exception as e:
+            raise e
+        finally:
+            project.settings.sim_end = original_sim_end  # Restore the simulation end year
+
+        _update_parset(args["parset"], x1, args["pars_to_adjust"])
+    else:
+        logger.info('No parameters to adjust provided to the optimisation function. Skipping optimisation...')
+
+    # Log out the commands required for equivalent manual calibration if desired
+    for i, x in enumerate(pars_to_adjust):
+        par_name = x[0]
+        pop_name = x[1]
+
+        if par_name in parset.pars:
+            par = args["parset"].pars[par_name]
+
+            if pop_name.lower() == "all":
+                logger.debug("parset.get_par('{}').meta_y_factor={:.2f}".format(par_name, par.meta_y_factor))
+            else:
+                logger.debug("parset.get_par('{}').y_factor['{}']={:.2f}".format(par_name, pop_name, par.y_factor[pop_name]))
+
+        else:
+            tokens = par_name.split("_from_")
+            par = args["parset"].transfers[tokens[0]][tokens[1]]
+            logger.debug("parset.transfers['{}']['{}'].y_factor['{}']={:.2f}".format(tokens[0], tokens[1], pop_name, par.y_factor[pop_name]))
+
+    args["parset"].name = "calibrated_" + args["parset"].name
+
+    return args["parset"]