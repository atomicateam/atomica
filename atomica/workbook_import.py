--- conflicted
+++ resolved
@@ -1,22 +1,13 @@
 import os
+import numpy as np
 
 import xlrd
-from sciris.core import dcp
+from sciris.core import odict, dcp, isnumber
 from xlsxwriter.utility import xl_rowcol_to_cell as xlrc
 
 from atomica.excel import ExcelSettings as ES
 from atomica.excel import extract_header_columns_mapping, extract_excel_sheet_value
 from atomica.structure import KeyData
-<<<<<<< HEAD
-from atomica.workbook_utils import WorkbookTypeException, WorkbookRequirementException, getWorkbookPageKeys, getWorkbookPageSpecs, getWorkbookPageSpec, getWorkbookItemTypeSpecs, getWorkbookItemSpecs
-
-from sciris.core import odict, dcp, isnumber
-
-import os
-import xlsxwriter as xw
-import xlrd
-import numpy as np
-=======
 from atomica.structure_settings import DetailColumns, ConnectionMatrix, TimeDependentValuesEntry, SwitchType, \
     QuantityFormatType
 from atomica.system import SystemSettings as SS
@@ -24,7 +15,6 @@
 from atomica.workbook_utils import WorkbookTypeException, WorkbookRequirementException, get_workbook_page_keys, \
     get_workbook_page_specs, get_workbook_page_spec, get_workbook_item_type_specs, get_workbook_item_specs
 
->>>>>>> a9b9a616
 
 def get_target_structure(framework=None, data=None, workbook_type=None):
     """ Returns the structure to store definitions and values being read from workbook. """
@@ -331,7 +321,7 @@
     workbook_path = os.path.abspath(workbook_path)
     try:
         workbook = xlrd.open_workbook(workbook_path)
-    except FileNotFoundError:
+    except:
         raise AtomicaException("Workbook was not found.")
 
     # Check workbook type and initialise output
@@ -346,10 +336,9 @@
     structure = get_target_structure(framework=framework, data=data, workbook_type=workbook_type)
     structure.complete_specs(framework=framework)
     structure.frameworkfilename = workbook_path
-<<<<<<< HEAD
-    
-    metadata = readReferenceWorksheet(workbook = workbook, workbook_type = workbook_type)
-    
+
+    metadata = read_reference_worksheet(workbook=workbook)
+
     return metadata
 
 
@@ -482,9 +471,3 @@
 
 
 
-=======
-
-    metadata = read_reference_worksheet(workbook=workbook)
-
-    return metadata
->>>>>>> a9b9a616
