# -*- coding: utf-8 -*-
"""
Atomica Excel utilities file.
Contains functionality specific to Excel input and output.
"""

from .system import AtomicaException

from xlsxwriter.utility import xl_rowcol_to_cell as xlrc
import sciris as sc
import io
import openpyxl
from openpyxl.comments import Comment
import numpy as np
from .structure import FrameworkSettings as FS
<<<<<<< HEAD
from six import string_types, reraise
=======
>>>>>>> 32170fb2
from .system import logger

def standard_formats(workbook):
    # Add standard formatting to a workbook and return the set of format objects
    # for use when writing within the workbook

    """ the formats used in the spreadsheet """
#    darkgray = '#413839'
    originalblue = '#18C1FF'
    optionalorange = '#FFA500'
    BG_COLOR = originalblue
    OPT_COLOR = optionalorange
    BORDER_COLOR = 'white'

    formats = {}

    # Locked formats
    formats['bold'] = workbook.add_format({'bold': 1})
    formats['center'] = workbook.add_format({'align': 'center'})
    formats['center_bold'] = workbook.add_format({'bold': 1, 'align': 'center'})
    formats['rc_title'] = {}
    formats['rc_title']['right'] = {}
    formats['rc_title']['right']['T'] = workbook.add_format({'bold': 1, 'align': 'right', 'text_wrap': True})
    formats['rc_title']['right']['F'] = workbook.add_format({'bold': 1, 'align': 'right', 'text_wrap': False})
    formats['rc_title']['left'] = {}
    formats['rc_title']['left']['T'] = workbook.add_format({'bold': 1, 'align': 'left', 'text_wrap': True})
    formats['rc_title']['left']['F'] = workbook.add_format({'bold': 1, 'align': 'left', 'text_wrap': False})

    # Unlocked formats
    formats['unlocked'] = workbook.add_format({'locked': 0, 'bg_color': BG_COLOR, 'border': 1,'border_color': BORDER_COLOR})
    formats['center_unlocked'] = workbook.add_format({'align': 'center','locked': 0, 'bg_color': BG_COLOR, 'border': 1,'border_color': BORDER_COLOR})
    formats['general'] = workbook.add_format({'locked': 0, 'num_format': 0x00, 'bg_color': BG_COLOR, 'border': 1,'border_color': BORDER_COLOR})

    # Conditional formats
    formats['unlocked_boolean_true'] = workbook.add_format({'bg_color': OPT_COLOR})
    formats['unlocked_boolean_false'] = workbook.add_format({'bg_color': BG_COLOR})
    formats['not_required'] = workbook.add_format({'bg_color': '#EEEEEE','border': 1,'border_color': '#CCCCCC'})
    formats['white_bg'] = workbook.add_format({'bg_color': '#FFFFFF','border': 1,'border_color': '#CCCCCC'})
    formats['ignored'] = workbook.add_format({'pattern': 14}) # Hatched with diagonal lines - this represents a cell whose value will not be used in the model run (e.g., an assumption that also has time-specific points)
    formats['warning'] = workbook.add_format({'bg_color': '#FF0000'})
    formats['ignored_warning'] = workbook.add_format({'pattern': 14,'bg_color': '#FF0000'}) # hatched, with red background
    formats['ignored_not_required'] = workbook.add_format({'pattern': 14,'bg_color': '#EEEEEE','border': 1,'border_color': '#CCCCCC'}) # hatched, with grey background

    return formats


def apply_widths(worksheet,width_dict):
    for idx,width in width_dict.items():
        worksheet.set_column(idx, idx, width*1.1 + 1)


def update_widths(width_dict,column_index,contents):
    # Keep track of the maximum length of the contents in a column
    # width_dict is a dict that is keyed by column index e.g. 0,1,2
    # and the value is the length of the longest contents seen for that column
    if width_dict is None or contents is None or not sc.isstring(contents):
        return

    if len(contents) == 0:
        return

    if column_index not in width_dict:
        width_dict[column_index] = len(contents)
    else:
        width_dict[column_index] = max(width_dict[column_index],len(contents))


class AtomicaSpreadsheet(object):
    ''' A class for reading and writing data in binary format, so a project contains the spreadsheet loaded '''
    # This object provides an interface for managing the contents of files (particularly spreadsheets) as Python objects
    # that can be stored in the FE database. Basic usage is as follows:
    #
    # ss = AtomicaSpreadsheet('input.xlsx') # Load a file into this object
    # f = ss.get_file() # Retrieve an in-memory file-like IO stream from the data
    # book = openpyxl.load_workbook(f) # This stream can be passed straight to openpyxl
    # book.create_sheet(...)
    # book.save(f) # The workbook can be saved back to this stream
    # ss.insert(f) # We can update the contents of the AtomicaSpreadsheet with the newly written workbook
    # ss.save('output.xlsx') # Can also write the contents back to disk
    #
    # As shown above, no disk IO needs to happen to manipulate the spreadsheets with openpyxl (or xlrd/xlsxwriter)

    def __init__(self, source=None):
        # source is a specification of where to get the data from
        # It can be anything supported by AtomicaSpreadsheet.insert() which are
        # - A filename, which will get loaded
        # - A io.BytesIO which will get dumped into this instance

        self.filename = None
        self.data = None
        self.load_date = None

        if source is not None:
            self.insert(source)

    def __repr__(self):
        output = sc.prepr(self)
        return output

    def insert(self, source):
        # This function sets the `data` attribute given a file-like data source
        #
        # INPUTS:
        # - source : This contains the contents of the file. It can be
        #   - A string, which is interpreted as a filename
        #   - A file-like object like a BytesIO, the entire contents of which will be read
        #
        # This function reads a binary ile on disk and stores the content in self.data
        # It also records where the file was loaded from and the date
        if isinstance(source,io.BytesIO):
            source.flush()
            source.seek(0)
            self.data = source.read()
        else:
            filepath = sc.makefilepath(filename=source)
            self.filename = filepath
            self.load_date = sc.now()
            with open(filepath, mode='rb') as f:
                self.data = f.read()

        self.load_date = sc.now()

    def save(self, filename=None):
        # This function writes the contents of self.data to a file on disk
        if filename is None:
            if self.filename is not None:
                filename = self.filename
            else:
                raise Exception('Cannot determine filename')

        filepath = sc.makefilepath(filename=filename)
        with open(filepath, mode='wb') as f:
            f.write(self.data)
        print('Spreadsheet saved to %s.' % filepath)

        return filepath

    def get_file(self):
        # Return a file-like object with the contents of the file
        # This can then be used to open the workbook from memory without writing anything to disk e.g.
        # - book = openpyxl.load_workbook(self.get_file())
        # - book = xlrd.open_workbook(file_contents=self.get_file().read())
        return io.BytesIO(self.data)


def transfer_comments(target,comment_source):
    # Format this AtomicaSpreadsheet based on the extra meta-content in comment_source
    #
    # In reality, a new spreadsheet is created with values from this AtomicaSpreadsheet
    # and cell-wise formatting from the comment_source AtomicaSpreadsheet. If a cell exists in
    # this spreadsheet and not in the source, it will be retained as-is. If more cells exist in
    # the comment_source than in this spreadsheet, those cells will be dropped. If a sheet exists in
    # the comment_source and not in the current workbook, it will be added

    assert isinstance(comment_source, AtomicaSpreadsheet)

    this_workbook = openpyxl.load_workbook(target.get_file(),data_only=False) # This is the value source workbook
    old_workbook = openpyxl.load_workbook(comment_source.get_file(),data_only=False) # A openpyxl workbook for the old content

    for sheet in this_workbook.worksheets:

        # If this sheet isn't in the old workbook, do nothing
        if sheet.title not in old_workbook.sheetnames:
            continue

        # Transfer comments
        for row in old_workbook[sheet.title].rows:
            for cell in row:
                if cell.comment:
                    sheet[cell.coordinate].comment = Comment(cell.comment.text, '')

    f = io.BytesIO()
    this_workbook.save(f)
    f.flush()
    f.seek(0)
    target.data = f.read()

def read_tables(worksheet):
    # This function takes in a openpyxl worksheet, and returns tables
    # A table consists of a block of rows with any #ignore rows skipped
    # This function will start at the top of the worksheet, read rows into a buffer
    # until it gets to the first entirely empty row
    # And then returns the contents of that buffer as a table. So a table is a list of openpyxl rows
    # This function continues until it has exhausted all of the rows in the sheet

    buffer = []
    tables = []
    for row in worksheet.rows:

        # Skip any rows starting with '#ignore'
        if row[0].value and row[0].value.startswith('#ignore'):
            continue  # Move on to the next row if row skipping is marked True

        # Find out whether we need to add the row to the buffer
        for cell in row:
            if cell.value:  # If the row has a non-empty cell, add the row to the buffer
                buffer.append(row)
                break
        else: # If the row was empty, then yield the buffer and flag that it should be cleared at the next iteration
            if buffer:
                tables.append(buffer) # Only append the buffer if it is not empty
            buffer = []

    # After the last row, if the buffer has some un-flushed contents, then yield it
    if buffer:
        tables.append(buffer)

    return tables


def write_matrix(worksheet,start_row,nodes,entries,formats,references=None, enable_diagonal=True, boolean_choice=False,widths=None):
    # This function writes a matrix
    # It gets used for
    # - Transfer matrix
    # - Interactions matrix
    # - Framework transition/link matrix
    #
    # - nodes is a list of strings used to label the rows and columns
    # - entries is a dict where where key is a tuple specifying (from,to) = (row,col) and
    # the value is the string to write to the matrix
    # - If 'enable_diagonal' is False, then the diagonal will be forced to be 'N.A.'. If an entry
    #   is specified for an entry on the diagonal and enable_diagonal=False, an error will be thrown
    # - boolean_choice is like namer/marker mode. If True, entries can only be Y/N based on the truthiness of the value in the entries dict
    #
    # table_references is a dict that contains a mapping between the tuple (to,from) and a cell. This can be
    # subsequently used to programatically block out time-dependent rows

    if not references:
        references = {x:x for x in nodes} # This is a null-mapping that takes say 'adults'->'adults' thus simplifying the workflow. Otherwise, it's assumed a reference exists for every node

    table_references = {}
    values_written = {}

    # Write the headers
    for i,node in enumerate(nodes):
        worksheet.write_formula(start_row+i+1, 0  , references[node], formats['center_bold'],value=node)
        update_widths(widths,0,node)
        worksheet.write_formula(start_row  , i+1, references[node], formats['center_bold'],value=node)
        update_widths(widths,i+1,node)

    # Prepare the content - first replace the dict with one keyed by index. This is because we cannot apply formatting
    # after writing content, so have to do the writing in a single pass over the entire matrix
    if boolean_choice:
        content = np.full((len(nodes),len(nodes)),'N',dtype=object) # This will also coerce the value to string in preparation for writing
    else:
        content = np.full((len(nodes),len(nodes)),'',dtype=object) # This will also coerce the value to string in preparation for writing

    for interaction, value in entries.items():
        from_node,to_node = interaction
        if not enable_diagonal and from_node == to_node:
            raise AtomicaException('Trying to write a diagonal entry to a table that is not allowed to contain diagonal terms') # This is because data loss will occur if the user adds entries on the diagonal, then writes the table, and then reads it back in
        from_idx = nodes.index(from_node)
        to_idx = nodes.index(to_node)
        if boolean_choice:
            value = 'Y' if value else 'N'
        content[from_idx,to_idx] = value

    # Write the content
    for from_idx in range(0,len(nodes)):
        for to_idx in range(0,len(nodes)):
            row = start_row+1+from_idx
            col = to_idx+1
            if not enable_diagonal and to_idx == from_idx: # Disable the diagonal if that's what's desired
                val = FS.DEFAULT_SYMBOL_INAPPLICABLE
                worksheet.write(row,col,val, formats["center"])
                worksheet.data_validation(xlrc(row,col), {"validate": "list", "source": ["N.A."]})
            else:
                val = content[from_idx,to_idx]
                worksheet.write(row,col, content[from_idx,to_idx], formats["center_unlocked"])
                if boolean_choice:
                    worksheet.data_validation(xlrc(row,col), {"validate": "list", "source": ["Y","N"]})
                    worksheet.conditional_format(xlrc(row,col), {'type': 'cell','criteria':'equal to','value':'"Y"','format':formats['unlocked_boolean_true']})
                    worksheet.conditional_format(xlrc(row,col), {'type': 'cell','criteria':'equal to','value':'"N"','format':formats['unlocked_boolean_false']})
            table_references[(nodes[from_idx],nodes[to_idx])] = xlrc(row,col,True,True) # Store reference to this interaction
            values_written[table_references[(nodes[from_idx],nodes[to_idx])]] = val

    next_row = start_row + 1 + len(nodes) + 1
    return next_row,table_references,values_written


class TimeDependentConnections(object):
    # A TimeDependentConnection structure is suitable when there are time dependent interactions between two quantities
    # This class is used for transfers and interactions
    # The content that it writes consists of
    # - A connection matrix table that has Y/N selection of which interactions are present between two things
    # - A set of pairwise connections specifying to, from, units, assumption, and time
    # Interactions can have a diagonal, whereas transfers cannot (e.g. a population can infect itself but cannot transfer to itself)

    def __init__(self, code_name, full_name, tvec, pops, type, ts=None):
        # INPUTS
        # - code_name -
        # - full_name - the name of this quantity e.g. 'Aging'
        # - tvec - time values for the time-dependent rows
        # - pops - list of strings to use as the rows and columns - these are typically lists of population code names
        # - ts - all of the non-empty TimeSeries objects used. An interaction can only be Y/N for clarity, if it is Y then
        #   a row is displayed for the TimeSeries. Actually, the Y/N can be decided in the first instance based on the provided TimeSeries i.e.
        #   if a TimeSeries is provided for an interaction, then the interaction must have been marked with Y
        # type - 'transfer' or 'interaction'. A transfer cannot have diagonal entries, and can have Number or Probability formats. An Interaction can have
        # diagonal entries and only has N.A. formats
        self.code_name = code_name
        self.full_name = full_name
        self.type = type
        self.pops = pops
        self.tvec = tvec
        self.ts = ts if ts is not None else sc.odict()

        if self.type == 'transfer':
            self.enable_diagonal = False
            self.allowed_units = [FS.QUANTITY_TYPE_NUMBER.title(), FS.QUANTITY_TYPE_PROBABILITY.title()]
        elif self.type == 'interaction':
            self.enable_diagonal = True
            self.allowed_units = [FS.DEFAULT_SYMBOL_INAPPLICABLE.title()]
        else:
            raise AtomicaException('Unknown TimeDependentConnections type - must be "transfer" or "interaction"')

    def __repr__(self):
        return '<TDC %s "%s">' % (self.type.title(),self.code_name)

    @staticmethod
    def from_tables(tables,interaction_type):
        # interaction_type is 'transfer' or 'interaction'
        from .structure import TimeSeries # Import here to avoid circular reference

        # Read the names
        code_name = tables[0][1][0].value
        full_name = tables[0][1][1].value
        interaction_type = interaction_type

        # Read the pops
        pops = [x.value for x in tables[1][0][1:] if x.value]
        # TODO - At the moment, the Y/N content of the table depends on what timeseries is provided
        # Therefore, we only need to read in the TimeSeries to tell whether or not a connection exists
        # The convention is that the connection will be read if the TO and FROM pop match something in the pop list
        tvec = np.array([x.value for x in tables[2][0][6:]],dtype=float) # The 6 matches the offset in write() below
        ts_entries = sc.odict()
        for row in tables[2][1:]:
            if row[0].value != '...':
                assert row[0].value in pops, 'Population "%s" not found - should be contained in %s' % (row[0].value, pops)
                assert row[2].value in pops, 'Population "%s" not found - should be contained in %s' % (row[2].value, pops)
                vals = [x.value for x in row]
                from_pop = vals[0]
                to_pop = vals[2]
                units = vals[3].lower().strip() if vals[3] else None
                assumption = vals[4] # This is the assumption cell
                assert vals[5] == 'OR' # Double check we are reading a time-dependent row with the expected shape
                ts = TimeSeries(format=units,units=units)
                if assumption:
                    ts.insert(None, assumption)
                for t, v in zip(tvec, vals[6:]):
                    if v is not None:
                        ts.insert(t, v)
                ts_entries[(from_pop,to_pop)] = ts

        if not ts_entries:
            logger.warning('TDC "%s" did not contain any data - is this intentional?' % (full_name))

        return TimeDependentConnections(code_name, full_name, tvec, pops, interaction_type, ts=ts_entries)

    def write(self,worksheet,start_row,formats,references=None, widths = None):

        if not references:
            references = {x:x for x in self.pops} # Default null mapping for populations

        ### First, write the titles
        current_row = start_row
        worksheet.write(current_row, 0, 'Abbreviation', formats["center_bold"])
        update_widths(widths, 0, 'Abbreviation')
        worksheet.write(current_row, 1, 'Full Name', formats["center_bold"])
        update_widths(widths, 1, 'Full Name')

        current_row += 1
        worksheet.write(current_row, 0, self.code_name)
        update_widths(widths, 0, self.code_name)
        worksheet.write(current_row, 1, self.full_name)
        references[self.code_name] = "='%s'!%s" % (worksheet.name, xlrc(current_row, 0, True, True))
        references[self.full_name] = "='%s'!%s" % (worksheet.name, xlrc(current_row, 1, True, True))  # Reference to the full name

        ### Then, write the matrix
        current_row += 2 # Leave a blank row below the matrix

        # Note - table_references are local to this TimeDependentConnections instance
        # For example, there could be two transfers, and each of them could potentially transfer between 0-4 and 5-14
        # so the worksheet might contain two references from 0-4 to 5-14 but they would be for different transfers and thus
        # the time-dependent rows would depend on different boolean table cells
        current_row,table_references,values_written = write_matrix(worksheet,current_row,self.pops,self.ts,formats,references,enable_diagonal=self.enable_diagonal,boolean_choice=True,widths=widths)

        ### Finally, write the time dependent part
        headings = []
        headings.append('') # From
        headings.append('') # --->
        headings.append('') # To
        headings.append('Units')
        headings.append('Constant')
        headings.append('') # OR
        headings += [float(x) for x in self.tvec] # Times
        for i, entry in enumerate(headings):
            worksheet.write(current_row, i, entry, formats['center_bold'])
            update_widths(widths,i,entry)

        # Now, we will write a wrapper that gates the content
        # If the gating cell is 'Y', then the content will be displayed, otherwise not
        def gate_content(content,gating_cell):
            if content.startswith('='): # If this is itself a reference
                return ('=IF(%s="Y",%s,"...")' % (gating_cell, content[1:]))
            else:
                return('=IF(%s="Y","%s","...")' % (gating_cell,content))

        for from_idx in range(0,len(self.pops)):
            for to_idx in range(0, len(self.pops)):
                current_row += 1
                from_pop = self.pops[from_idx]
                to_pop = self.pops[to_idx]
                entry_tuple = (from_pop,to_pop)
                entry_cell = table_references[entry_tuple]

                if entry_tuple in self.ts:
                    ts = self.ts[entry_tuple]
                    format = formats['not_required']
                else:
                    ts = None
                    format = formats['unlocked']

                if ts:
                    worksheet.write_formula(current_row, 0, gate_content(references[from_pop], entry_cell), formats['center_bold'], value=from_pop)
                    update_widths(widths, 0, from_pop)
                    worksheet.write_formula(current_row, 1, gate_content('--->', entry_cell), formats['center'], value='--->')
                    worksheet.write_formula(current_row, 2, gate_content(references[to_pop], entry_cell), formats['center_bold'], value=to_pop)
                    update_widths(widths, 2, to_pop)
                    worksheet.write(current_row, 3, ts.format.title())
                    update_widths(widths, 3, ts.format.title())

                    if self.allowed_units:
                        worksheet.data_validation(xlrc(current_row, 3), {"validate": "list", "source": self.allowed_units})
                    worksheet.write(current_row, 4, ts.assumption, format)
                    worksheet.write_formula(current_row, 5, gate_content('OR', entry_cell), formats['center'], value='OR')
                    # update_widths(widths, 5,  '...') # The largest length it will be here is '...' so use that

                else:
                    worksheet.write_formula(current_row, 0, gate_content(references[from_pop], entry_cell), formats['center_bold'], value='...')
                    worksheet.write_formula(current_row, 1, gate_content('--->', entry_cell), formats['center'], value='...')
                    worksheet.write_formula(current_row, 2, gate_content(references[to_pop], entry_cell), formats['center_bold'], value='...')
                    worksheet.write_blank(current_row, 3, '')
                    if self.allowed_units:
                        worksheet.data_validation(xlrc(current_row, 3), {"validate": "list", "source": self.allowed_units})
                    worksheet.write_blank(current_row, 4, '', format)
                    worksheet.write_formula(current_row, 5, gate_content('OR', entry_cell), formats['center'], value='...')
                    # update_widths(widths, 5,  '...')

                # Write hyperlink - it's a bit convoluted because we can't read back the contents of the original cell to know
                # whether it was originally Y or N
                if values_written[entry_cell] != FS.DEFAULT_SYMBOL_INAPPLICABLE:
                    worksheet.write_url(entry_cell, 'internal:%s!%s' % (worksheet.name, xlrc(current_row, 2)),cell_format=formats['center_unlocked'],string=values_written[entry_cell])

                offset = 6  # The time values start in this column (zero based index)
                content = [None]*len(self.tvec)

                if ts:
                    for t, v in zip(ts.t, ts.vals):
                        idx = np.where(self.tvec == t)[0][0]
                        content[idx] = v

                for idx, v in enumerate(content):
                    if v is None:
                        worksheet.write_blank(current_row, offset + idx, v, format)
                    else:
                        worksheet.write(current_row, offset + idx, v, format)

                # Conditional formatting for the assumption, depending on whether time-values were entered
                fcn_empty_times = 'COUNTIF(%s:%s,"<>" & "")>0' % (xlrc(current_row, offset), xlrc(current_row, offset + idx))
                worksheet.conditional_format(xlrc(current_row, 4), {'type': 'formula', 'criteria': '=' + fcn_empty_times, 'format': formats['ignored']})
                worksheet.conditional_format(xlrc(current_row, 4), {'type': 'formula', 'criteria': '=AND(%s,NOT(ISBLANK(%s)))' % (fcn_empty_times, xlrc(current_row, 4)), 'format': formats['ignored_warning']})

                # Conditional formatting for the row - it has a white background if the gating cell is 'N'
                worksheet.conditional_format('%s' % (xlrc(current_row, 4)), {'type': 'formula', 'criteria': '=%s<>"Y"' % (entry_cell), 'format': formats['white_bg']})
                worksheet.conditional_format('%s:%s' % (xlrc(current_row, offset), xlrc(current_row, offset + idx)), {'type': 'formula', 'criteria': '=%s<>"Y"' % (entry_cell), 'format': formats['white_bg']})

        current_row += 2

        return current_row


class TimeDependentValuesEntry(object):
    """
    Template table requesting time-dependent values, with each instantiation iterating over an item type.
    Argument 'value_attribute' specifies which attribute within item specs should contain the parsed values.
    If argument 'iterate_over_links' is True, table rows are actually for links between items of the iterated type.
    Self connections are not included by default, but can be turned on by an optional argument.
    """

    # A TDVE table is used for representing Characteristics and Parameters that appear in the Parset, a quantity
    # that has one sparse time array for each population. A TDVE table contains
    # - An ordered list of TimeSeries objects
    # - A name for the quantity (as this is what gets printed and read, it's usually a full name rather than a code name)
    # - Optionally a list of allowed units - All TimeSeries objects must have units contained in this list
    # - A time axis (e.g. np.arange(2000,2019)) - all TimeSeries time values must exactly match one of the values here
    #   i.e. you cannot try to write a TimeSeries that has a time value that doesn't appear as a table heading

    def __init__(self, name, tvec, ts = None, allowed_units = None):
        # ts - An odict where the key is a population name and the value is a TimeSeries
        # name - This is the name of the quantity i.e. the full name of the characteristic or parameter
        # tvec - The time values that will be written in the headings
        # allowed_units - Possible values for the unit selection dropdown
        if ts is None:
            ts = sc.odict()

        self.name = name
        self.tvec = tvec
        self.ts = ts
        self.allowed_units = allowed_units

    def __repr__(self):
        output= sc.prepr(self)
        return output

    @property
    def has_data(self):
        # Returns True if any of the time series
        return any([x.has_data for x in self.ts.values()])

    @staticmethod
    def from_rows(rows):
        # Given a set of openpyxl rows, instantiate a TimeDependentValuesEntry object
        # That is, the parent object e.g. Databook() is responsible for finding where the TDVE table is,
        # and reading all of the rows associated with it (skipping #ignored rows) and then passing those rows,
        # unparsed, to this function
        #
        # 'units', 'uncertainty', and 'constant' are optional - if 'constant' is present then expect
        # that the column after it contains 'or'

        from .structure import TimeSeries # Import here to avoid circular reference

        # First, read the headings
        vals = [x.value for x in rows[0]]
        name = vals[0].strip()

<<<<<<< HEAD
        lowered_headings = [x.lower().strip() if isinstance(x,string_types) else x for x in vals]
=======
        lowered_headings = [x.lower() if sc.isstring(x) else x for x in vals]
>>>>>>> 32170fb2

        # We can optionally have units, uncertainty, and constant
        # nb. finding the index means this is robust to extra empty
        # columns, a user adding one of the these fields to a single table on a page
        # might introduce a blank column to all of the other TDVE elements on the page too
        # so the code below should be able to deal with this
        offset = 1 # This is the column where the time values start

        if 'units' in lowered_headings:
            units_index = lowered_headings.index('units')
            offset += 1
        else:
            units_index = None

        if 'uncertainty' in lowered_headings:
            uncertainty_index = lowered_headings.index('uncertainty')
            offset += 1
        else:
            uncertainty_index = None

        if 'constant' in lowered_headings:
            constant_index = lowered_headings.index('constant')
            offset += 2
        elif 'assumption' in lowered_headings:
            constant_index = lowered_headings.index('assumption')
            offset += 2
        else:
            constant_index = None

        tvec = np.array(vals[offset:],dtype=float)
        ts_entries = sc.odict()

        # For each TimeSeries that we will instantiate
        for row in rows[1:]:
            vals = [x.value for x in row]
            series_name = vals[0]

            if units_index is not None:
                units = vals[units_index].lower().strip() if vals[units_index] else None
                format = units
            else:
                units = None
                format = None

            ts = TimeSeries(format=format,units=units)

            if uncertainty_index is not None:
                sigma = vals[uncertainty_index]
                if sigma is not None and sigma != FS.DEFAULT_SYMBOL_INAPPLICABLE.title():
                    ts.sigma = float(sigma)
            else:
                ts.sigma = None

            if constant_index is not None:
                constant = vals[constant_index]
                if constant is not None and constant != FS.DEFAULT_SYMBOL_INAPPLICABLE.title():
                    ts.assumption = float(constant)
            else:
                ts.assumption = None

            if constant_index is not None:
                assert vals[offset - 1] == 'OR', 'Error with validating row in TDVE table "%s"' % (name)  # Check row is as expected

            data = vals[offset:]

            for t,v in zip(tvec,data):
                if np.isfinite(t) and v is not None: # Ignore any times that are NaN - this happens if the cell was empty and casted to a float
                    ts.insert(t,v)
            ts_entries[series_name] = ts

        tvec = tvec[np.isfinite(tvec)] # Remove empty entries from the array
        return TimeDependentValuesEntry(name,tvec,ts_entries)

    def write(self,worksheet,start_row,formats,references=None,widths=None,assumption_heading='Constant',write_units=True,write_uncertainty=False,write_assumption=True):
        # references is a dict where the key is a string value and the content is a cell
        # Any populations that appear in this dict will have their value replaced by a reference
        # formats should be the dict returned by `excel.standard_formats` when it was called to add
        # formatting to the Workbook containing the worksheet passed in here.
        #
        # widths should be a dict that will store sizing information for some of the columns
        # it is updated in place
        # - assumption_heading : This is the string heading for the 'Constant'/'Assumption' (constant in databook, assumption in progbook)

        if not references:
            references = dict()

        current_row = start_row

        # First, assemble and write the headings
        headings = []
        headings.append(self.name)
        offset = 1 # This is the column where the time values start

        if write_units:
            headings.append('Units')
            units_index = offset # Column to write the units in
            offset += 1

        if write_uncertainty:
            headings.append('Uncertainty')
            uncertainty_index = offset  # Column to write the units in
            offset += 1

        if write_assumption:
            headings.append(assumption_heading)
            headings.append('')
            constant_index = offset
            offset += 2

        headings += [float(x) for x in self.tvec]
        for i,entry in enumerate(headings):
            worksheet.write(current_row, i, entry, formats['bold'])
            update_widths(widths,i,entry)

        # Now, write the TimeSeries objects - self.ts is an odict and whatever pops are present will be written in whatever order they are in
        for row_name, row_ts in self.ts.items():
            current_row += 1

            # Write the name
            if row_name in references:
                worksheet.write_formula(current_row, 0, references[row_name], formats['center_bold'],value=row_name)
                update_widths(widths, 0, row_name)
            else:
                worksheet.write_string(current_row, 0, row_name, formats['center_bold'])
                update_widths(widths, 0, row_name)

            # Write the units
            if write_units:

                if row_ts.format:
                    if row_ts.format.lower().strip() in FS.STANDARD_UNITS: # Preserve case if nonstandard unit
                        unit = row_ts.format.title().strip()
                    else:
                        unit = row_ts.format.strip()
                    worksheet.write(current_row,units_index,unit)
                    update_widths(widths, units_index, unit)
                else:
                    worksheet.write(current_row,units_index,FS.DEFAULT_SYMBOL_INAPPLICABLE)

                if self.allowed_units: # Add validation if a list of options is specified
                    worksheet.data_validation(xlrc(current_row, units_index),{"validate": "list", "source": self.allowed_units})

            if write_uncertainty:
                if row_ts.sigma is None:
                    worksheet.write(current_row,uncertainty_index, row_ts.sigma,formats['unlocked'])
                else:
                    worksheet.write(current_row,uncertainty_index,row_ts.sigma,formats['not_required'])

            if row_ts.has_data:
                format = formats['not_required']
            else:
                format = formats['unlocked']

            if write_assumption:
                # Write the assumption
                worksheet.write(current_row,constant_index,row_ts.assumption, format)
                # Write the separator between the assumptions and the time values
                worksheet.write(current_row,constant_index+1,'OR',formats['center'])
                update_widths(widths, constant_index+1, 'OR')

            # Write the time values
            content = [None]*len(self.tvec)

            for t,v in zip(row_ts.t,row_ts.vals):
                idx = np.where(self.tvec == t)[0][0] # If this fails there must be a (forbidden) mismatch between the TimeSeries and the Databook tvec
                content[idx] = v

            for idx,v in enumerate(content):
                if v is None:
                    worksheet.write_blank(current_row, offset+idx, v, format)
                else:
                    worksheet.write(current_row, offset+idx, v, format)

            # Conditional formatting for the assumption
            fcn_empty_times = 'COUNTIF(%s:%s,"<>" & "")>0' % (xlrc(current_row,offset),xlrc(current_row,offset+idx))
            # Hatched out if the cell will be ignored
            worksheet.conditional_format(xlrc(current_row, 2), {'type': 'formula', 'criteria':'='+fcn_empty_times,'format':formats['ignored']})
            worksheet.conditional_format(xlrc(current_row, 2), {'type': 'formula', 'criteria':'=AND(%s,NOT(ISBLANK(%s)))' % (fcn_empty_times,xlrc(current_row,2)),'format':formats['ignored_warning']})


        return current_row+2 # Add two so there is a blank line after this table<|MERGE_RESOLUTION|>--- conflicted
+++ resolved
@@ -13,10 +13,7 @@
 from openpyxl.comments import Comment
 import numpy as np
 from .structure import FrameworkSettings as FS
-<<<<<<< HEAD
-from six import string_types, reraise
-=======
->>>>>>> 32170fb2
+from six import reraise
 from .system import logger
 
 def standard_formats(workbook):
@@ -552,11 +549,8 @@
         vals = [x.value for x in rows[0]]
         name = vals[0].strip()
 
-<<<<<<< HEAD
-        lowered_headings = [x.lower().strip() if isinstance(x,string_types) else x for x in vals]
-=======
-        lowered_headings = [x.lower() if sc.isstring(x) else x for x in vals]
->>>>>>> 32170fb2
+
+        lowered_headings = [x.lower().strip() if sc.isstring(x) else x for x in vals]
 
         # We can optionally have units, uncertainty, and constant
         # nb. finding the index means this is robust to extra empty
