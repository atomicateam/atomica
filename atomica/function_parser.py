"""
Implements the parameter function parser

Parameter functions are entered as strings in the Framework file.
This module implements the function parser that converts the string into
an executable Python representation.

"""

import ast
import numpy as np
from functools import reduce

__all__ = ["parse_function"]


def sdiv(numerator, denominator):
    """
    Safe division by zero (return 0)

    This helper function returns division where ``0/0=0`` rather than ``np.nan``.

    :param numerator: The numerator of the operation (float, array)
    :param denominator: The denominator of the operation (float, array)
    :return: Array
    """

    if np.isscalar(numerator):
        return np.divide(numerator, denominator, out=np.zeros_like(denominator, dtype=float), where=numerator != 0)
    else:
        return np.divide(numerator, denominator, out=np.zeros_like(numerator, dtype=float), where=numerator != 0)


def vector_min(*args):
    """
    Repeated elementwise minimum

    Repeatedly call `np.minimum` so that both scalars and arrays are supported
    as well as >2 items.

    All arrays provided (if any) must be the same size

    Example:

        >>> vector_min([1,2],0,[-1,1])
        array([-1,  0])

    :param args: Scalars or arrays to take minimum over
    :return: Result of calling `np.minimum` repeatedly
        - Scalar if all inputs are scalar
        - np.array if any input is an array
    """
    return reduce(np.minimum, args)


def vector_max(*args):
    """
    Repeated elementwise maximum

    Repeatedly call `np.maximum` so that both scalars and arrays are supported
    as well as >2 items.

    All arrays provided (if any) must be the same size

    Example:

        >>> vector_max([1,2],5,[10,1])
        array([10,  5])

    :param args: Scalars or arrays to take maximum over
    :return: Result of calling `np.maximum` repeatedly
        - Scalar if all inputs are scalar
        - np.array if any input is an array
    """
    return reduce(np.maximum, args)


# Only calls to functions in the dict below will be permitted
<<<<<<< HEAD
supported_functions = {
    'max': vector_max,
    'min': vector_min,
    'exp': np.exp,
    'floor': np.floor,
    'SRC_POP_AVG': None,
    'TGT_POP_AVG': None,
    'SRC_POP_SUM': None,
    'TGT_POP_SUM': None,
    'STITCH_AVG': None,
    'STITCH_SUM': None,
    'pi': np.pi,
    'cos': np.cos,
    'sin': np.sin,
    'sqrt': np.sqrt,
    'ln': np.log,
    'rand': np.random.rand,
    'randn': np.random.randn,
    'sdiv': sdiv
}
=======
supported_functions = {"max": vector_max, "min": vector_min, "exp": np.exp, "floor": np.floor, "SRC_POP_AVG": None, "TGT_POP_AVG": None, "SRC_POP_SUM": None, "TGT_POP_SUM": None, "pi": np.pi, "cos": np.cos, "sin": np.sin, "sqrt": np.sqrt, "ln": np.log, "rand": np.random.rand, "randn": np.random.randn, "sdiv": sdiv}
>>>>>>> b3708081


class _DivTransformer(ast.NodeTransformer):
    """
    Helper class to use sdiv everywhere

    This is a NodeTransformer that converts Div nodes into
    function nodes that call the sdiv function

    Modified from https://stackoverflow.com/a/51918098 by Aran-Fey

    """

    def visit_BinOp(self, node):
        lhs = self.visit(node.left)
        rhs = self.visit(node.right)

        if not isinstance(node.op, ast.Div):
            node.left = lhs
            node.right = rhs
            return node

        name = ast.Name("sdiv", ast.Load())
        args = [lhs, rhs]
        kwargs = []
        return ast.Call(name, args, kwargs)


def parse_function(fcn_str: str) -> tuple:
    """
    Parses a string into a Python function

    This function takes in the string representation of a function e.g. ``'x+y'``. It
    returns an Python function object that takes in a keyword arguments corresponding to the
    original quantities that appeared in the function. For example:

    >>> fcn, deps = atomica.parse_function('x+y')
    >>> fcn
    <function atomica.function_parser.parse_function.<locals>.fcn(**deps)>
    >>> deps
    ['x', 'y']
    >>> fcn(x=2,y=3)
    5

    Note that for security, only a subset of Python functions are allowed to be called. These
    are mainly mathematical operations such as ``max`` or ``exp``. A full listing can be found
    in ``function_parser.py``.

    A common usage pattern is to construct a dict of inputs to the parsed function using the list
    of dependencies returned by ``parse_function``. For example:

    >>> argdict = dict.fromkeys(deps,2)
    >>> fcn(**argdict)
    4

    :param fcn_str: A string containing a single Python expression
    :return: A tuple containing a function, and a list of arguments required by the function

    """

    # Returns (fcn,dep_list)
    # Where dep_list corresponds to a list of keys for
    # the dict that needs to be passed to fcn()
    # supported_functions is a dict mapping ast names to functors imported in the namespace of this file
    assert "__" not in fcn_str, "Cannot use double underscores in functions"
    assert len(fcn_str) < 1800  # Function string must be less than 1800 characters
    fcn_str = fcn_str.replace(":", "___")
    fcn_ast = ast.parse(fcn_str, mode="eval")
    fcn_ast = _DivTransformer().visit(fcn_ast)
    fcn_ast = ast.fix_missing_locations(fcn_ast)
    dep_list = []
    for node in ast.walk(fcn_ast):
        if isinstance(node, ast.Name) and node.id not in supported_functions:
            dep_list.append(node.id)
        elif isinstance(node, ast.Call) and hasattr(node, "func") and hasattr(node.func, "id"):
            assert node.func.id in supported_functions, "Only calls to supported functions are allowed"
    compiled_code = compile(fcn_ast, filename="<ast>", mode="eval")

    def fcn(**deps):
        return eval(compiled_code, deps, supported_functions)

    return fcn, dep_list


# Example usage below - This can be moved to documentation later.
if __name__ == "__main__":
    f_string = "exp(x)+y**2"
    fcn, dep_list = parse_function(f_string)
    print(dep_list)
    deps = {"x": 1, "y": 2}
    print(fcn(**deps))
    print(fcn(x=1, y=3))  # The use of **deps means you can write out keyword arguments for `fcn` directly<|MERGE_RESOLUTION|>--- conflicted
+++ resolved
@@ -76,7 +76,6 @@
 
 
 # Only calls to functions in the dict below will be permitted
-<<<<<<< HEAD
 supported_functions = {
     'max': vector_max,
     'min': vector_min,
@@ -97,9 +96,6 @@
     'randn': np.random.randn,
     'sdiv': sdiv
 }
-=======
-supported_functions = {"max": vector_max, "min": vector_min, "exp": np.exp, "floor": np.floor, "SRC_POP_AVG": None, "TGT_POP_AVG": None, "SRC_POP_SUM": None, "TGT_POP_SUM": None, "pi": np.pi, "cos": np.cos, "sin": np.sin, "sqrt": np.sqrt, "ln": np.log, "rand": np.random.rand, "randn": np.random.randn, "sdiv": sdiv}
->>>>>>> b3708081
 
 
 class _DivTransformer(ast.NodeTransformer):
