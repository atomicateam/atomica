"""
Implements the Atomica computational graph

Fundamentally, models in Atomica can be represented as a graph, with
nodes corresponding to compartments, and edges corresponding to transitions/links.
This module implements the graph representation of the Framework in a form that can
be numerically integrated. It also implements the methods to actually perform the integration.

"""

from .system import NotFoundError
from .system import logger
from .system import FrameworkSettings as FS
from .results import Result
from .function_parser import parse_function
from .version import version, gitinfo
from collections import defaultdict
import sciris as sc
import numpy as np
import matplotlib.pyplot as plt
from .programs import ProgramSet, ProgramInstructions
from .parameters import Parameter as ParsetParameter
from .parameters import ParameterSet as ParameterSet
import math
<<<<<<< HEAD
from .utils import stochastic_rounding
=======
import pandas as pd
>>>>>>> fc6e1be8

model_settings = dict()
model_settings["tolerance"] = 1e-6

__all__ = [
    "BadInitialization",
    "ModelError",
    "Variable",
    "Compartment",
    "JunctionCompartment",
    "ResidualJunctionCompartment",
    "SourceCompartment",
    "SinkCompartment",
    "TimedCompartment",
    "Characteristic",
    "Parameter",
    "Link",
    "TimedLink",
    "Population",
    "Model",
    "run_model",
]


class BadInitialization(Exception):
    """
    Error for invalid conditions

    This error gets raised if the simulation exited due to a bad initialization, specifically
    due to negative initial popsizes or an excessive residual. This commonly happens if the
    initial conditions are being programatically varied and thus may be an expected error.
    This error can then be caught and dealt with appropriately. For example:

    - calibration will catch this error and instruct ASD to reject the proposed parameters
    - ``Ensemble.run_sims`` catches this error and tries another sample

    """

    pass


class ModelError(Exception):
    """
    Exception type for general model errors

    This error gets raised for generic errors arising during integration

    """

    pass


class Variable:
    """
    Integration object to manage compartments, characteristics, parameters, and links

    This is a lightweight abstract class to store arrays of values at each simulation time step. It includes
    functionality that is common to all integration objects, and defines the interface to be implemented
    by derived classes.

        :param pop: A :class:`Population` instance. This allows references back to the population containing an object
                    (which facilitates a number of operations such as those that require the population's size)
        :param id: ID is a tuple that uniquely identifies the Variable within a model.
                    By convention, this is a ``population:code_name`` tuple
                    (but in the case of links, there are additional terms)
    """

    def __init__(self, pop, id):
        self.id = id  #: Unique identifier for the integration object
        self.t = None  # : Array of time values. This should be a reference to the base array stored in a :class:`model` object
        self.dt = None  # : Time step size
        if "vals" not in dir(self):  # If a derived class implements a @property method for `vals`, then don't instantiate it as an attribute
            self.vals = None  # : The fundamental values stored by this object
        self.units = "unknown"  #: The units for the quantity, used for plotting and for validation. Note that the default ``'unknown'`` units are distinct to dimensionless units, which have value ``''``
        self.pop = pop  #: Reference back to the Population containing this object

    @property
    def name(self) -> str:
        """
        Variable code name

        This is implemented as a property method because the ``id`` of the ``Variable`` is a
        tuple containing the population name and the variable code name, so this property
        method returns just the variable code name portion. That way, storage does not need
        to be duplicated.

        :return: A code name

        """

        return self.id[-1]

    def preallocate(self, tvec: np.array, dt: float) -> None:
        """
        Preallocate data storage

        This method gets called just before integration, once the final sizes of the arrays are known.
        Performance is improved by preallocating the arrays. The ``tvec`` attribute is assigned
        as-is, so it is typically a reference to the array stored in the parent ``Model`` object. Thus,
        there is no duplication of storage there, and ``Variable.tvec`` is mainly for convenience when
        interpolating or plotting.

        This method may be overloaded in derived classes to preallocate other variables specific
        to those classes.

        :param tvec: An array of time values
        :param dt: Time step size

        """
        self.t = tvec
        self.dt = dt
        self.vals = np.empty(tvec.shape)
        self.vals.fill(np.nan)

    def plot(self) -> None:
        """
        Produce a time series plot

        This is a quick function to make a basic line plot of this ``Variable``. Mainly
        intended for debugging. Production-ready plots should be generated using the
        plotting library functions instead

        """

        plt.figure()
        plt.plot(self.t, self.vals, label=self.name)
        plt.legend()
        plt.xlabel("Year")
        plt.ylabel("%s (%s)" % (self.name, self.units))

    def update(self, ti: int) -> None:
        """
        Update the value at a given time index

        This method performs any required computations to update the value
        of the variable at a given time index. For example, Parameters may require
        their update function to be called, while characteristics need their
        source compartments to be added up.

        This method generally must be overloaded in derived classes e.g. :meth:`Parameter.update`

        :param ti: Time index to update

        """

        return

    def set_dynamic(self, **kwargs) -> None:
        """
        Make the variable a dependency

        For Compartments and Links, this does nothing. For Characteristics and
        Parameters, it will set the dynamic flag, but in addition, any validation constraints e.g. a Parameter
        that depends on Links cannot itself be dynamic, will be enforced.

        This method generally must be overloaded in derived classes e.g. :meth:`Parameter.set_dynamic`

        """

        return

    def unlink(self):
        self.pop = self.pop.name

    def relink(self, objs):
        self.pop = objs[self.pop]

    def __repr__(self):
        return '%s "%s" %s' % (self.__class__.__name__, self.name, self.id)

    def __getitem__(self, key):
        """
        Shortcut to access .vals attribute

        This simplifies syntax for the most common operations on Variable objects, but most importantly,
        enables derived classes that implement a ``@property`` method for ``vals`` to also overload the
        indexing.

        e.g. ``alive[ti]`` or ``b_rate[ti]``

        :param key: Indexer passed directly to the numpy array ``self.vals[key]``
        :return: A float or array of floats the same size as ``key``

        """
        return self.vals[key]

    def __setitem__(self, key, value) -> None:
        """
        Shortcut to set .vals attribute

        This method assigns values to the `.vals` attribute e.g., ``sus[ti] = 0`` instead of
        ``sus.vals[ti] = 0``. Importantly, this allows the derived class to overload ``__getitem__``
        if ``vals`` is a property method instead of an actual array.

        :param key: Indexer passed directly to the numpy array ``self.vals[item]``
        :param value: Value to assign to the result of the indexing operation

        """

        self.vals[key] = value


class Compartment(Variable):
    """A class to wrap up data for one compartment within a cascade network."""

    def __init__(self, pop, name, stochastic: bool = False, rng_sampler = None):
        Variable.__init__(self, pop=pop, id=(pop.name, name))
        self.units = "Number of people"
        self.outlinks = []
        self.inlinks = []
        self.stochastic = stochastic
        self.rng_sampler = rng_sampler
        if self.stochastic and rng_sampler is None:
            self.rng_sampler = np.random.default_rng()
        self._cached_outflow = None

    def unlink(self):
        Variable.unlink(self)
        self.outlinks = [x.id for x in self.outlinks]
        self.inlinks = [x.id for x in self.inlinks]

    def relink(self, objs):
        Variable.relink(self, objs)
        self.outlinks = [objs[x] for x in self.outlinks]
        self.inlinks = [objs[x] for x in self.inlinks]

    @property
    def outflow(self) -> np.array:
        """
        Return the outflow at all times

        :return: The sum of outgoing links at all time indices
        """
        # Return the outflow at each timestep - for a junction, this is equal to the number
        # of people that were in the junction
        x = np.zeros(self.t.shape)
        if self.outlinks:
            for link in self.outlinks:
                x += link.vals
        return x

    # Function below is a reference implementation but isn't used or needed anywhere yet
    # Keeping it here just in case it's useful later
    #
    # def inflow(self, ti:int=None):
    #     """
    #     Return the inflow at specified times
    #
    #     :param ti: Optionally specify a time index. Default is all times
    #     :return: If `ti` is None, an array the same size as `self.t`. Otherwise, returns a float
    #
    #     """
    #
    #     if ti is None:
    #         ti = np.arange(0, len(self.t))
    #         x = np.zeros(self.t.shape)
    #     else:
    #         x = 0
    #
    #     for link in self.inlinks:
    #         x += link[ti]
    #
    #     return x

    def expected_duration(self, ti=None):
        # Returns the expected number of years that an individual is expected to remain
        # in this compartment for, if the outgoing flow rates are maintained
        if ti is None:
            ti = np.arange(0, len(self.t))

        outflow_probability = 0  # Outflow probability at this timestep
        for link in self.outlinks:
            par = link.parameter
            transition = par[ti]

            if par.units == FS.QUANTITY_TYPE_DURATION:
                outflow_probability += min(1, self.dt / (transition * par.timescale))
            elif par.units in {FS.QUANTITY_TYPE_PROBABILITY, FS.QUANTITY_TYPE_RATE}:
                outflow_probability += min(1, transition * (self.dt / par.timescale))
            elif par.units == FS.QUANTITY_TYPE_NUMBER:
                outflow_probability += par[ti] * self.dt / self[ti]
            elif par.units == FS.QUANTITY_TYPE_PROPORTION:
                outflow_probability += par[ti]
            else:
                raise ModelError("Unknown parameter units")

        remain_probability = 1 - outflow_probability

        # This is the algorithm - we calculate the probability of leaving after a specific number of time steps, and then
        # take the expectation value. The example below shows a discrete numerical calculation as well as a closed-form
        # approximation which is what actually gets used
        # remain_probability = 0.99
        # x = np.arange(0,1000)
        # y = (remain_probability**x)*(1-remain_probability)
        # numerical = np.sum((x+1) * y) * self.dt # x+1 because if we leave at the first timestep, we are considered to have stayed for dt units of time
        # analytic = (1 - (1. / np.log(remain_probability) ** 2) * (remain_probability - 1)) * self.dt
        # print('numerical=%.2f, analytic=%.2f' % (numerical,analytic))

        dur = (1 - (1.0 / np.log(remain_probability) ** 2) * (remain_probability - 1)) * self.dt
        return dur

    def expected_outflow(self, ti):
        # After 1 year, where are people expected to be? If people would leave in less than a year,
        # then the numbers correspond to when the compartment is empty
        popsize = self[ti]  # This is the number of people who are leaving

        outflow = {link.dest.name: popsize * link[ti] / self.dt for link in self.outlinks}
        rescale = popsize / sum([y for _, y in outflow.items()])
        for x in outflow.keys():
            outflow[x] *= rescale
        outflow[self.name] = popsize - sum([y for _, y in outflow.items()])

        return outflow

    def resolve_outflows(self, ti: int) -> None:
        """
        Resolve outgoing links and convert to number

        For the base class, rescale outgoing links so that the compartment won't go negative

        :param ti: Time index at which to update link outflows

        """

        outflow = 0.0
        for link in self.outlinks:
            outflow += link._cache

        if outflow > 1:
            rescale = 1 / outflow
        else:
            rescale = 1
        
        self._cached_outflow = 0
        
        if self.stochastic:
            #for every person in the compartment, we now have probabilities for each possible outflow or staying as the remainder
            stays = max(0., 1. - outflow)
            rescaled_frac_flows = [rescale * link._cache for link in self.outlinks] + [stays]
            number_outflows = self.rng_sampler.multinomial(self[ti], rescaled_frac_flows, size=1)[0]
            for ln, link in enumerate(self.outlinks):
                link.vals[ti] = number_outflows[ln]
                self._cached_outflow += link.vals[ti]
        else:
            n = rescale * self.vals[ti]
            for link in self.outlinks:
                link.vals[ti] = link._cache * n
                self._cached_outflow += link.vals[ti]
        
        

    def update(self, ti: int) -> None:
        """
        Update compartment value

        A compartment update passes in the time to assign (ti). We have

        x(ti) = x(ti-1) + inflow(ti-1) - outflow(ti-1)

        Thus, need to initialize the value and then resolve all inflows and outflows
        Junctions have already been flushed and thus do not need to be updated in this step

        :param ti:
        :return:

        """

        tr = ti - 1
        v = self.vals[tr]
        v -= self._cached_outflow
        for link in self.inlinks:
            v += link.vals[tr]

        # Guard against populations becoming negative due to numerical artifacts
        if v > 0:
            self.vals[ti] = v
        else:
            self.vals[ti] = 0.0

    def connect(self, dest, par) -> None:
        """
        Construct link out of this compartment

        :param dest: A ``Compartment`` instance
        :param par: The parameter that the Link will be associated with

        """
        Link.create(pop=self.pop, parameter=par, source=self, dest=dest)


class JunctionCompartment(Compartment):
    def __init__(self, pop, name: str, duration_group: str = None, stochastic:bool = False, rng_sampler = None):
        """

        A TimedCompartment has a duration group by virtue of having a `.parameter` attribute and a flush link.
        A junction might belong to a duration group by having inflows and outflows exclusively from that group.
        However, it might not be directly attached to any timed compartments, if the connections are entirely
        via upstream and downstream junctions. Junctions also do not have flush links. Therefore, we record
        membership in the duration group by specifying the name of the parameter in the (indirect) upstream
        and downstream compartments.

        Note that having connections to timed compartments does not itself indicate membership in the duration
        group - the junction is only a member if all of the upstream and downstream compartments belong to the
        same duration group. The duration group is determined in framework validation and stored in the framework.

        :param pop:
        :param name:
        :param duration_group: Optionally specify a duration group

        """
        super().__init__(pop, name, stochastic=stochastic, rng_sampler=rng_sampler)
        self.duration_group = duration_group  #: Store the name of the duration group, if the junction belongs to one

    def connect(self, dest, par) -> None:
        """
        Construct link out of this compartment

        For junctions, outgoing links are normal links unless the junction belongs to a duration group.
        If the junction belongs to a duration group, then the output links should all be :class:`TimedLink` instances.

        :param dest: A ``Compartment`` instance
        :param par: The parameter that the Link will be associated with

        """

        if self.duration_group:
            if (isinstance(dest, TimedCompartment) and dest.duration_group != self.duration_group) or (isinstance(dest, JunctionCompartment) and dest.duration_group != self.duration_group):
                raise ModelError("Mismatched junction duration groups - the framework has not been validated correctly")
            TimedLink.create(pop=self.pop, parameter=par, source=self, dest=dest)
        else:
            Link.create(pop=self.pop, parameter=par, source=self, dest=dest)

    def resolve_outflows(self, ti: int) -> None:
        """
        Resolve outgoing links and convert to number

        For junctions, links are updated in a separate step because the logic is different - instead
        of the value of links coming from parameters, they come from the inflow into the junction.
        We cannot update the junctions in the same step as compartments because while the junction
        subgraphs must be acyclic, the entire system may contain cycles. Therefore it is not possible
        to determine a topological ordering for the entire system. The system is solvable because for
        normal compartments, only one transition per timestep is allowed. But regardless, this prevents
        using graph analysis to determine an execution order for the entire system that would allow
        junction computation in the same step.

        :param ti: Time index to resolve outflows

        """

        pass

    def update(self, ti: int) -> None:
        """
        Update the junction at given time index

        For compartments the ``update`` methods steps them forward in time. However, for junctions the
        value never needs to be stepped forward, because it's always zero. Thus, this function does nothing.

        :param ti: Time index to update

        """

        pass

    def preallocate(self, tvec: np.array, dt: float) -> None:
        """
        Preallocate junction values

        Junction preallocation pre-fills the values with zeros, since the junction must be empty
        at all times.

        :param tvec: An array of time values
        :param dt: Time step size

        """

        super().preallocate(tvec, dt)
        self.vals.fill(0.0)  #: Junction compartments are always empty (note the first entry may be given a nonzero value after compartment initialization and before the initial flush)

    def balance(self, ti: int) -> None:
        """
        Balance junction inflows and outflows

        This is the primary update for a junction - where outflows are adjusted so that they
        equal the inflows. It's analogous to `resolve_outflows` as a primary update method, but
        it takes place at a separate integration stage (once the outflows for normal compartments
        have been finalized, as these outputs serve as the junction inputs in that same timestep)
        After this method is called, all outflows should equal inflows

        The parameter workflow is simplified because all links flowing out of junctions must be
        in 'proportion' units, so they can be looked up and used directly.

        :param ti: Time index to update (scalar only, as this function is only called during integration)

        """

        # First, work out the total inflow that needs to pass through the junction
        net_inflow = 0
        if self.duration_group:
            for link in self.inlinks:
                net_inflow += link._vals[:, ti]  # If part of a duration group, get the flow from TimedLink._vals
        else:
            for link in self.inlinks:
                net_inflow += link.vals[ti]  # If not part of a duration group, get scalar flow from Link.vals

        # Next, get the total outflow. Note that the parameters are guaranteed to be in proportion units here
        outflow_fractions = [link.parameter.vals[ti] for link in self.outlinks]
        total_outflow = sum(outflow_fractions)
        
        outflow_fractions /= total_outflow #proportionately accounting for the total outflow downscaling
        
        # assign outflow stochastically to compartments based on the probabilities
        if self.stochastic and net_inflow > 0.:
            if self.duration_group:
                raise Exception('Need to implement code here to make sure outflows from EACH part of the duration group are integers')
            else:
                outflow_fractions = self.rng_sampler.multinomial(net_inflow, outflow_fractions, size=1)[0]/net_inflow

        # Finally, assign the inflow to the outflow proportionately
        for frac, link in zip(outflow_fractions, self.outlinks):
            if self.duration_group:
                link._vals[:, ti] = net_inflow * frac
            else:
                link.vals[ti] = net_inflow * frac

    def initial_flush(self) -> None:
        """
        Perform an initial junction flush

        If the junction was initialized with a nonzero value, then the initial people need to be flushed.
        This is distinct from balancing, because the source of the people is the junction itself, rather
        than the incoming links.

        In this step, we need to actually update the value of the downstream compartments, rather than
        updating the link values - the links get rebalanced again based on the parameters after the
        initial flush has been completed

        """

        if self.vals[0] > 0:
            # Work out the outflow fractions
            outflow_fractions = np.array([link.parameter.vals[0] for link in self.outlinks])
            outflow_fractions /= np.sum(outflow_fractions)
            
            # assign outflow stochastically to compartments based on the probabilities
            if self.stochastic:
                outflow_fractions = self.rng_sampler.multinomial(self.vals[0], outflow_fractions, size=1)[0]/self.vals[0]

            # Assign the inflow directly to the outflow compartments
            # This is done using the [] indexing on the downstream compartment so it is agnostic
            # to the downstream compartment type
            for frac, link in zip(outflow_fractions, self.outlinks):
                link.dest[0] += self.vals[0] * frac

            self.vals[0] = 0.0


class ResidualJunctionCompartment(JunctionCompartment):
    """
    Junction with a residual outflow

    A residual outflow junction has a single additional outflow link
    """

    def balance(self, ti: int) -> None:
        """
        Balance junction inflows and outflows

        For a ResidualJunctionCompartment, if the outflows sum to less than 1, rather than
        scaling them up proportionately, the residual is assigned to the residual link.

        :param ti: Time index to update (scalar only, as this function is only called during integration)

        """

        # First, work out the total inflow that needs to pass through the junction
        net_inflow = np.array([0], dtype=float)
        if self.duration_group:
            for link in self.inlinks:
                net_inflow = net_inflow + link._vals[:, ti]  # If part of a duration group, get the flow from TimedLink._vals. nb. using += doesn't work with some array size combinations
        else:
            for link in self.inlinks:
                net_inflow += link.vals[ti]  # If not part of a duration group, get scalar flow from Link.vals

        outflow_fractions = np.zeros(len(self.outlinks))
        residual_link_index = None
        for i, link in enumerate(self.outlinks):
            if link.parameter is not None:
                outflow_fractions[i] = link.parameter.vals[ti]
            else:
                residual_link_index = i
                outflow_fractions[i] = 0

        total_outflow = outflow_fractions.sum()
        if total_outflow > 1:
            outflow_fractions /= total_outflow

        # assign outflow stochastically to compartments based on the probabilities
        if self.stochastic and net_inflow > 0.:
            if np.abs(np.round(net_inflow)-net_inflow).sum() > 1e-3:
                raise Exception(f'Net inflow should be an integer for a stochastic run, was: {net_inflow}')

            # Give residual probability to the residual link if there is one, otherwise normalize probabilities
            if residual_link_index is not None:
                outflow_fractions[residual_link_index] = max(0, 1 - outflow_fractions.sum())
            else: # Probabilities have to sum to one as we have to flush the junction, and multinomials probabilities should sum to 1
                outflow_fractions = outflow_fractions / outflow_fractions.sum()

            outflow_fractions = self.rng_sampler.multinomial(np.round(net_inflow).astype(int), outflow_fractions, size=1)[0]/(net_inflow)

        # Calculate outflows
        outflow = net_inflow.reshape(-1, 1) * outflow_fractions.reshape(1, -1)

        # Finally, assign the inflow to the outflow proportionately accounting for the total outflow downscaling
        for frac, link in zip(outflow_fractions, self.outlinks):
            if link.parameter is None and total_outflow < 1 and not self.stochastic:  # If we are stochastic then we have already taken the residual link into account
                flow = net_inflow - np.sum(outflow, axis=1)  # Sum after multiplying by outflow fractions to reduce numerical precision errors and enforce conserved quantities more accurately
            else:
                flow = net_inflow * frac

            if self.duration_group:
                link._vals[:, ti] = flow
            else:
                link.vals[ti] = flow

    def initial_flush(self) -> None:
        """
        Perform an initial junction flush

        """

        if self.vals[0] > 0:
            # Work out the outflow fractions
            outflow_fractions = np.zeros(len(self.outlinks))
            for i, link in enumerate(self.outlinks):
                if link.parameter is not None:
                    outflow_fractions[i] = link.parameter.vals[0]
                else:
                    outflow_fractions[i] = 0

            total_outflow = sum(outflow_fractions)

            if total_outflow < 1:
                has_residual = True
            else:
                outflow_fractions /= total_outflow
                has_residual = False

            # assign outflow stochastically to compartments based on the probabilities
            if self.stochastic and total_outflow > 0.:
                outflow_fractions = self.rng_sampler.multinomial(self.vals[0], outflow_fractions, size=1)[0]/(self.vals[0] * sum(outflow_fractions))
                
            # Assign the inflow directly to the outflow compartments
            # This is done using the [] indexing on the downstream compartment so it is agnostic
            # to the downstream compartment type

            # Finally, assign the inflow to the outflow proportionately accounting for the total outflow downscaling
            for frac, link in zip(outflow_fractions, self.outlinks):
                if link.parameter is None:
                    if has_residual:
                        link.dest[0] += self.vals[0] - sum(self.vals[0] * outflow_fractions)
                else:
                    link.dest[0] += self.vals[0] * frac

            self.vals[0] = 0.0


class SourceCompartment(Compartment):
    """
    Derived class for source compartments

    Source compartments are unlimited reservoirs, and are subject to limitations like

    - Unlimited size
    - No inflows
    - Only one outflow

    Therefore, the methods to update these compartments can take some shortcuts not available
    to normal compartments. These shortcuts are implemented in the overloaded methods here.

    """

    def __init__(self, pop, name, stochastic:bool = False, rng_sampler = None):
        super().__init__(pop, name, stochastic=stochastic, rng_sampler=rng_sampler)

    def preallocate(self, tvec: np.array, dt: float) -> None:
        super().preallocate(tvec, dt)
        self.vals.fill(0.0)  #: Source compartments have an unlimited number of people in them. Set to 0.0 to simplify validation.

    def resolve_outflows(self, ti: int) -> None:
        #Unlike other Compartments, link._cache will still be in Number form and not converted to a proportion
        for link in self.outlinks:
            if self.stochastic:
                link.vals[ti] = stochastic_rounding(link._cache, rng_sampler = self.rng_sampler)
            else:
                link.vals[ti] = link._cache

    def update(self, ti: int) -> None:
        pass


class SinkCompartment(Compartment):
    def __init__(self, pop, name, stochastic:bool = False, rng_sampler = None):
        super().__init__(pop, name, stochastic=stochastic, rng_sampler=rng_sampler)

    def preallocate(self, tvec: np.array, dt: float) -> None:
        """
        Preallocate sink compartment

        A sink compartment is initialized with 0.0 value at the initial timestep

        :param tvec: Simulation time vector
        :param dt: Simulation time step

        """

        super().preallocate(tvec, dt)
        self.vals[0] = 0.0

    def resolve_outflows(self, ti: int) -> None:
        """
        Resolve sink outflows

        There should not be any outflows, so this function immediately returns

        """
        pass

    def connect(self, dest, par) -> None:
        """
        Construct link out of sink compartment

        This method raises an error because sinks cannot have outflows

        :param dest: A ``Compartment`` instance
        :param par: The parameter that the Link will be associated with

        """

        raise ModelError("Sink compartments cannot have outflows")

    def update(self, ti: int) -> None:
        """
        Update sink compartment value

        A sink compartment has inputs only

        :param ti: Time index to update

        """

        tr = ti - 1
        v = self.vals[tr]
        for link in self.inlinks:
            v += link.vals[tr]
        self.vals[ti] = v


class TimedCompartment(Compartment):
    def __init__(self, pop, name: str, parameter: ParsetParameter, stochastic:bool = False, rng_sampler= None):
        """
        Instantiate the TimedCompartment

        Preallocation takes place before the compartment values are initialized. Therefore, we need to
        calculate the duration here, hence there is a need to take in the parset here.

        :param pop: A ``Population`` instance (the instance that will store this compartment)
        :param name: The name of the compartment
        :param parameter: The parameter that will supply the duration (to be read after the parameter function is evaluated, if applicable)

        """

        Compartment.__init__(self, pop=pop, name=name, stochastic=stochastic, rng_sampler=rng_sampler)
        self._vals = None  #: Primary storage, a matrix of size (duration x timesteps). The first row is the one that people leave from, the last row is the one that people arrive in
        self.parameter = parameter  #: The parameter to read the duration from - this needs to be done after parameters are precomputed though, in case the duration is coming from a (constant) function
        self.flush_link = None  #: Reference to the timed outflow link that flushes the compartment. Note that this needs to be set externally because Links are instantiated after Compartments

    @property
    def duration_group(self):
        return self.parameter.name

    def unlink(self):
        Compartment.unlink(self)
        if self.flush_link:
            self.flush_link = self.flush_link.id

    def relink(self, objs):
        # Given a dictionary of objects, restore the internal references
        Compartment.relink(self, objs)
        if self.flush_link:
            self.flush_link = objs[self.flush_link]

    @property
    def vals(self) -> np.array:
        """
        Compartment size

        This returns the compartment size at all times, obtained by summing over the people in each time bin

        :return: A numpy array with the compartment size

        """

        return self._vals.sum(axis=0)

    def __getitem__(self, ti):
        """
        Retrieve compartment size at given time index

        By only adding the requested timesteps, this approach is faster than accessing ``vals`` first i.e.

        >>> self.vals[ti]
        >>> self[ti] # <-- Faster

        :param ti: Time index/indices
        :return: Total compartment size at given time index/indices

        """

        return self._vals[:, ti].sum(axis=0)

    def __setitem__(self, ti, value) -> None:
        """
        Assign to values assuming constant arrival rate

        This method takes in the total population size at time(s) ``ti``, and assigns them equally
        to all of the time bins in the compartment. Currently, this is only expected to be needed
        during initialization, so for maximum safety, this method will raise an error if any other
        times are used. This is because setting the value will destroy any information about the
        distribution of times. This constraint could be safely relaxed if it's needed for a specific
        purpose, but otherwise it's safer not to permit it.

        :param ti: Time indices to assign. Currently, only `0` is allowed
        :param value: The value to assign to times `ti`

        """
        ti = sc.promotetoarray(ti)
        value = sc.promotetoarray(value)

        if ti.size > 1 or ti[0] != 0:
            raise ModelError("For safety, explicitly setting the compartment size for a TimedCompartment can currently only be done for the initial conditions. This requirement can be likely be relaxed if needed for a particular use case")
        self._vals[:, ti] = value.reshape((1, -1)) / (self._vals.shape[0] * np.ones((self._vals.shape[0], 1)))

    def preallocate(self, tvec: np.array, dt: float) -> None:
        """
        Preallocate data storage

        :param tvec: An array of time values
        :param dt: Time step size

        """

        # Preallocating the keyring matrix rounds the duration down
        # That way, if the duration is less than the step size, the compartment will
        # be emptied every timestep
        # Note that the effective duration is _entirely_ driven by the number of rows in `self._vals`
        # because the logic is simply - flush the topmost row, shift the array by 1, inflow goes in the bottom row
        self.t = tvec
        self.dt = dt
        assert np.all(self.parameter.vals == self.parameter.vals[0]), "Duration parameter value cannot vary over time"
        duration = self.parameter.vals[0] * self.parameter.timescale * self.parameter.scale_factor
        self._vals = np.empty((max(1, math.ceil(duration / dt)), tvec.size), order="F")  # Fortran/column-major order should be faster for summing over lags to get `vals`
        self._vals.fill(np.nan)

    def resolve_outflows(self, ti: int) -> None:
        """
        Resolve outgoing links

        At this point, all links going out of the compartment would have had their ``._cache`` value set to the
        fraction to transfer. This method converts them to numbers, taking into account the fact that only
        certain subcompartments are eligible for timed links within the same duration group

        :param ti: Time index at which to update link outflows

        """
        
        #TODO adjust for stochastic variables
        assert self.stochastic == False, 'resolve_outflows needs to be updated to work with stochastic transitions'

        # First, work out the scale factors as usual
        self.flush_link._cache = 0.0  # At this stage, no outflow goes via the flush link

        total_outflow = np.zeros(self._vals.shape[0])
        for link in self.outlinks:
            if isinstance(link, TimedLink):
                total_outflow[1:] += link._cache  # Timed link outflows do not act on the final subcompartment
            else:
                total_outflow[:] += link._cache  # Normal link outflows do act on the final subcompartment

        # Rescaling factors for each subcompartment
        rescale = np.divide(1, total_outflow, out=np.ones_like(total_outflow), where=total_outflow > 1)
        n = rescale * self._vals[:, ti]  # Rescaled number of people - to multiply by the cache value on each link

        self._cached_outflow = np.zeros(self._vals.shape[0])  # Cache the outflow, because for Links, we accumulate the subcompartment outflow but we need to record the subcompartment outflow separately
        for link in self.outlinks:
            if isinstance(link, TimedLink):
                link._vals[:, ti] = n * link._cache
                link._vals[0, ti] = 0.0  # No flow out of final subcompartment
                self._cached_outflow += link._vals[:, ti]
            else:
                link.vals[ti] = sum(n * link._cache)
                self._cached_outflow += n * link._cache

        self.flush_link.vals[ti] = max(0, self._vals[0, ti] - self._cached_outflow[0])
        self._cached_outflow[0] += self.flush_link.vals[ti]

    def update(self, ti: int) -> None:
        """
        Update compartment value

        This compartment update goes from ``ti-1`` to ``ti``. As part of this, the counts for each
        duration are rolled over.

        :param ti: Time index to step to

        """

        tr = ti - 1

        # First, apply all of the outflows (computed by `resolve_outflows()` at the last timestep)
        self._vals[:, ti] = self._vals[:, tr] - self._cached_outflow

        # Then, add in TimedLink inputs (prior to advancing the keyring)
        for link in self.inlinks:
            if isinstance(link, TimedLink):
                if self._vals.shape[0] == link._vals.shape[0]:
                    # The sizes match exactly, no need to index rows at all
                    self._vals[:, ti] += link._vals[:, tr]
                elif self._vals.shape[0] > link._vals.shape[0]:
                    # This compartment has a longer duration, so only insert the rows we've got
                    self._vals[: link._vals.shape[0], ti] += link._vals[:, tr]
                else:
                    # This compartment has a shorter duration, so first insert the values we've got
                    # then sum up and add the extra values to the initial subcompartment
                    self._vals[:, ti] += link._vals[: self._vals.shape[0], tr]
                    self._vals[-1, ti] += sum(link._vals[self._vals.shape[0] :, tr].tolist())

        # Advance the keyring
        # If this TimedCompartment has only one row, then anyone coming in via TimedLinks will be placed directly
        # in the final subcompartment (which is also the initial subcompartment). We are assuming that the cached
        # outflow correctly emptied everyone in the flush compartment so don't check that the final subcompartment
        # is empty because people could have been added to it in this timestep
        if self._vals.shape[0] > 1:
            self._vals[0:-1, ti] = self._vals[1:, ti]
            self._vals[-1, ti] = 0.0  # Zero out the inflow (otherwise, it just replicates previous value)

        # Now, resolve other inputs for which durations are not preserved
        # Regardless of whether they are TimedLinks or not, they should go into the initial subcompartment
        for link in self.inlinks:
            if not isinstance(link, TimedLink):
                self._vals[-1, ti] += link[tr]

        self._vals[self._vals[:, ti] < 0, ti] = 0

    def connect(self, dest, par) -> None:
        """
        Construct link out of this compartment

        For TimedCompartments, outgoing links are TimedLinks if the downstream compartment belongs to the same
        duration group. For this purpose, a junction can be part of a duration group if all of the downstream
        junction outputs are in this compartment's duration group.

        :param dest: A ``Compartment`` instance
        :param par: The parameter that the Link will be associated with

        """

        if (isinstance(dest, TimedCompartment) and dest.parameter.name == self.parameter.name) or (isinstance(dest, JunctionCompartment) and dest.duration_group == self.parameter.name):
            # Note that comparing the name rather than the instance ID will allow duration-preserving transfers where a difference instance of the same parameter is present in the dest population
            new_link = TimedLink.create(pop=self.pop, parameter=par, source=self, dest=dest)
        else:
            # Note that if the duration group doesn't match, then a Link rather than a TimedLink will be instantiated
            new_link = Link.create(pop=self.pop, parameter=par, source=self, dest=dest)

        if par is self.parameter:
            # If we are connecting up the timed parameter, also assign it to the flush link
            # We also need to break the connection between the parameter and the link
            # so that the parameter doesn't try to update the link during `update_pars()`
            assert not isinstance(new_link, TimedLink), "Cannot flush into the same duration group"
            self.flush_link = new_link
            new_link.parameter = None
            par.links = []


class Characteristic(Variable):
    """A characteristic represents a grouping of compartments."""

    def __init__(self, pop, name):
        # includes is a list of Compartments, whose values are summed
        # the denominator is another Characteristic that normalizes this one
        # All passed by reference so minimal performance impact
        Variable.__init__(self, pop=pop, id=(pop.name, name))
        self.units = "Number of people"
        self.includes = []
        self.denominator = None
        # The following flag indicates if another variable depends on this one.
        # This indicates a value needs computation during integration.
        self._is_dynamic = False
        self._vals = None

    def preallocate(self, tvec: np.array, dt: float) -> None:
        """
        Preallocate data storage

        :param tvec: An array of time values
        :param dt: Time step size

        """

        self.t = tvec
        self.dt = dt
        if self._is_dynamic:
            self._vals = np.empty(tvec.shape)
            self._vals.fill(np.nan)

    def get_included_comps(self):
        includes = []
        for inc in self.includes:
            if isinstance(inc, Characteristic):
                includes += inc.get_included_comps()
            else:
                includes.append(inc)
        return includes

    @property
    def vals(self):
        if self._vals is None:
            vals = np.zeros(self.t.shape)

            for comp in self.includes:
                vals += comp.vals

            if self.denominator is not None:
                denom = self.denominator.vals
                vals_zero = vals < model_settings["tolerance"]
                vals[denom > 0] /= denom[denom > 0]
                vals[vals_zero] = 0.0
                vals[(denom <= 0) & (~vals_zero)] = np.inf

            return vals
        else:
            return self._vals

    def set_dynamic(self, **kwargs):
        self._is_dynamic = True

        for inc in self.includes:
            inc.set_dynamic()

        if self.denominator is not None:
            self.denominator.set_dynamic()

    def unlink(self):
        Variable.unlink(self)
        self.includes = [x.id for x in self.includes]
        self.denominator = self.denominator.id if self.denominator is not None else None

    def relink(self, objs):
        # Given a dictionary of objects, restore the internal references
        Variable.relink(self, objs)
        self.includes = [objs[x] for x in self.includes]
        self.denominator = objs[self.denominator] if self.denominator is not None else None

    def add_include(self, x):
        assert isinstance(x, Compartment) or isinstance(x, Characteristic)
        self.includes.append(x)

    def add_denom(self, x):
        assert isinstance(x, Compartment) or isinstance(x, Characteristic)
        self.denominator = x
        self.units = ""

    def update(self, ti):
        self._vals[ti] = 0
        for comp in self.includes:
            self._vals[ti] += comp[ti]
        if self.denominator is not None:
            denom = self.denominator[ti]
            if denom > 0:
                self._vals[ti] /= denom
            elif self._vals[ti] < model_settings["tolerance"]:
                self._vals[ti] = 0  # Given a zero/zero case, make the answer zero.
            else:
                self._vals[ti] = np.inf  # Given a non-zero/zero case, keep the answer infinite.


class Parameter(Variable):
    """
    Integration object to represent Parameters

    A parameter is a Variable that can have a value computed via an fcn_str and a list of
    dependent Variables. This is a Parameter in the cascade.xlsx sense - there is one Parameter object for every item in the
    Parameters sheet. A parameter that maps to multiple transitions (e.g. ``doth_rate``) will have one parameter
    and multiple Link instances that depend on the same Parameter instance

    :param pop: A :class:`Population` instance corresponding to the population that will contain this parameter
    :param name: The code name for this parameter

    """

    def __init__(self, pop, name):

        Variable.__init__(self, pop=pop, id=(pop.name, name))
        self.limits = None  #: Can be a two element vector [min,max]
        self.pop_aggregation = None  #: If not None, stores list of population aggregation information (special function, which weighting comp/charac and which interaction term to use)
        self.scale_factor = 1.0  #: This should be set to the product of the population-specific ``y_factor`` and the ``meta_y_factor`` from the ParameterSet
        self.links = []  #: References to links that derive from this parameter
        self._source_popsize_cache_time = None  # : Internal cache for the time at which the source popsize was previously computed
        self._source_popsize_cache_val = None  # : Internal cache for the last previously computed source popsize
        self.fcn_str = None  #: String representation of parameter function
        self.deps = dict()  #: Dict of dependencies containing lists of integration objects
        self._fcn = None  #: Internal cache for parsed parameter function (this will be dropped when pickled)
        self._precompute = False  #: If True, the parameter function will be computed in a vector operation prior to integration
        self._is_dynamic = False  #: If True, this parameter has values that need to be updated or assigned during integration. Note that `precompute` and `dynamic` are mutually exclusive
        self.derivative = False  #: If True, the parameter function will be treated as a derivative and the value added on to the end
        self._dx = None  #: Internal cache for the value of the derivative at the current timestep
        self.skip_function = None  #: Can optionally be set to a (start,stop) tuple of times. Between these times, the parameter will not be updated so the parset value will be left unchanged

        #: For transition parameters, the ``vals`` stored by the parameter is effectively a rate. The ``timescale``
        #: attribute informs the time period corresponding to the units in which the rate has been provided.
        #: If the units are ``number`` or ``probability`` then the ``timescale`` corresponds to the denominator of the units
        #: e.g. probability/day (with ``timescale=1/365``).
        #: If the units are ``duration`` then the timescale stores the units in which the duration has been specified
        #: e.g. ``duration=1`` with ``timescale=1/52`` is the same as ``duration=7`` with ``timescale=1/365``
        #: The effective duration used in the simulation is ``duration*timescale`` with units of years (so it will behave correctly if
        #: one wanted to use 1/365.25 instead of 1/365)
        self.timescale = 1.0

    def set_fcn(self, fcn_str) -> None:
        """
        Add a function to this parameter

        This method adds a function to the parameter. The following steps are carried out

            - The function is parsed and stored in the ``._fcn`` attribute (until the Parameter is pickled)
            - The dependencies are extracted, and are stored as references to the actual integration objects
              to increase performance during integration
            - If this is a transition parameter, then dependencies will have their `dynamic` flag updated

        :param framework: A py:class:`ProjectFramework` instance, used to identify and retrieve interaction terms
        :param fcn_str: The string containing the function to add

        """

        assert sc.isstring(fcn_str), "Parameter function must be supplied as a string"
        self.fcn_str = fcn_str
        self._fcn, dep_list = parse_function(self.fcn_str)
        if fcn_str.startswith("SRC_POP_AVG") or fcn_str.startswith("TGT_POP_AVG") or fcn_str.startswith("SRC_POP_SUM") or fcn_str.startswith("TGT_POP_SUM"):
            # The function is like 'SRC_POP_AVG(par_name,interaction_name,charac_name)'
            # self.pop_aggregation will be ['SRC_POP_AVG',par_name,interaction_name,charac_object]
            special_function, temp_list = self.fcn_str.split("(")
            function_args = temp_list.rstrip(")").split(",")
            function_args = [x.strip() for x in function_args]
            self.pop_aggregation = [special_function] + function_args
            # Aggregation dependencies are set externally because they may cross populations - see `Model.build()`
            # Note that aggregations are computed externally rather than via `Parameter.update`
        else:
            for dep_name in dep_list:
                if not (dep_name in ["t", "dt"]):  # There are no integration variables associated with the interactions, as they are treated as a special matrix
                    self.deps[dep_name] = self.pop.get_variable(dep_name)  # nb. this lookup will fail if the user has a function that depends on a quantity outside this population

    def set_dynamic(self, progset=None) -> None:
        """
        Mark this parameter as needing evaluation for integration

        If a parameter has a function and `set_dynamic()` has been called, that means the
        result of the function is required to drive a transition in the model. In this context,
        'dynamic' means that the parameter depends on values that are only known during integration
        (i.e. compartment sizes). It could also depend on compartment sizes indirectly, if
        it depends on characteristics, or if it depends on parameters that depend on compartments
        or characteristics. If none of these are true, then the parameter function can be evaluated
        before integration starts, taking advantage of vector operations.

        If a parameter is overwritten by a program in this simulation, then its value may change
        during integration, and we again need to make this parameter dynamic. Note that this doesn't
        apply to the parameter *being* overwritten - if it gets overwritten, that has no bearing on
        when its function gets evaluated. But if a parameter depends on a value that has changed, then
        the function must be re-evaluated. Technically this only needs to be done after the time index
        where programs turn on, but it's simpler just to mark it as dynamic for the entire simulation,
        the gains aren't large enough to justify the extra complexity otherwise.

        :param progset: A ``ProgramSet`` instance (the one contained in the Model containing this Parameter)

        """

        if self.fcn_str is None or self._is_dynamic or self._precompute:
            # Only parameters with functions need to be made dynamic
            # If the parameter is marked dynamic or precompute, that means this parameter and any of its
            # dependencies have already been checked
            return

        if self.pop_aggregation or self.derivative:
            # Pop aggregations and derivatives are handled in `update_pars()` so we set the dynamic flag
            # because the values are modified during integration
            self._is_dynamic = True
            

        if self.deps:  # If there are no dependencies, then we know that this is precompute-only
            for deps in self.deps.values():  # deps is {'dep_name':[dep_objects]}
                for dep in deps:
                    if isinstance(dep, Link):
                        raise ModelError(f"Parameter '{self.name}' depends on transition flow '{dep.name}' thus it cannot be a dependency, it must be output only.")
                    elif isinstance(dep, Compartment) or isinstance(dep, Characteristic):
                        dep.set_dynamic(progset=progset)
                        self._is_dynamic = True
                    elif isinstance(dep, Parameter):
                        dep.set_dynamic(progset=progset)  # Run `set_dynamic()` on the parameter which will descend further to see if the Parameter depends on comps/characs or on overwritten parameters
                        if dep._is_dynamic or (progset and dep.name in progset.pars):
                            self._is_dynamic = True
                    else:
                        raise ModelError("Unexpected dependency type")

        # If not dynamic, then we need to precompute the function because the value is required for a transition
        if not self._is_dynamic:
            self._precompute = True

    def unlink(self):
        Variable.unlink(self)
        self.links = [x.id for x in self.links]
        if self.deps is not None:
            for dep_name in self.deps:
                self.deps[dep_name] = [x.id for x in self.deps[dep_name]]
        if self._fcn is not None:
            self._fcn = None

    def relink(self, objs):
        # Given a dictionary of objects, restore the internal references
        Variable.relink(self, objs)
        self.links = [objs[x] for x in self.links]
        if self.deps is not None:
            for dep_name in self.deps:
                self.deps[dep_name] = [objs[x] for x in self.deps[dep_name]]
        if self.fcn_str:
            self._fcn = parse_function(self.fcn_str)[0]

    def constrain(self, ti=None) -> None:
        """
        Constrain the parameter value to allowed range

        If ``Parameter.limits`` is not None, then the parameter values at the specified
        time will be clipped to the limits. If no time index is provided, clipping will
        be performed on all values in a vectorized operation. Vector clipping is used
        for data parameters that are not evaluated during integration, while index-specific
        clipping is used for dependencies that are calculated during integration.

        :param ti: An integer index, or None (to operate on all time points)

        """

        if self.limits is not None:
            if ti is None:
                self.vals = np.clip(self.vals, self.limits[0], self.limits[1])
            else:
                if self.vals[ti] < self.limits[0]:
                    self.vals[ti] = self.limits[0]
                if self.vals[ti] > self.limits[1]:
                    self.vals[ti] = self.limits[1]

    def update(self, ti=None) -> None:
        """
        Update the value of this Parameter

        If the parameter contains a function, this entails evaluating the function.
        Typically this is done at a single time point during integration, or over all
        time points for precomputing and postcomputing

        :param ti: An ``int``, or a numpy array with index values. If ``None``, all time values will be used

        """

        if not self._fcn or self.pop_aggregation:
            return

        if ti is None:
            if self.derivative:
                raise ModelError("Cannot perform a vector update of a derivative parameter (these parameters intrinsically require integration to be computed)")
            ti = np.arange(0, self.vals.size)  # This corresponds to every time point

        if self.skip_function:
            # If we don't want to overwrite the parameter in certain years, those years need to be excluded
            if hasattr(ti, "__len__"):
                # Filter out years outside the excluded range
                ti = ti[np.where((self.t[ti] < self.skip_function[0]) | (self.t[ti] > self.skip_function[1]))]
                if ti.size == 0:  # If all times were removed
                    return
            else:
                # Dealing with a scalar ti
                if (self.t[ti] >= self.skip_function[0]) and (self.t[ti] <= self.skip_function[1]):
                    return

        dep_vals = dict.fromkeys(self.deps, 0.0)
        for dep_name, deps in self.deps.items():
            for dep in deps:
                if isinstance(dep, Parameter) or isinstance(dep, Characteristic):
                    dep_vals[dep_name] += dep.vals[ti]
                elif isinstance(dep, Compartment):
                    dep_vals[dep_name] += dep[ti]
                elif isinstance(dep, Link):
                    dep_vals[dep_name] += dep[ti] / dep.dt
                else:
                    raise ModelError("Unhandled case")

        dep_vals["t"] = self.t[ti]
        dep_vals["dt"] = self.dt
        v = self.scale_factor * self._fcn(**dep_vals)

        if self.derivative:
            self._dx = v
        else:
            self[ti] = v

    def source_popsize(self, ti):
        # Get the total number of people covered by this program
        # i.e. the sum of the source compartments of all links that
        # derive from this program. If the parameter has no links, return NaN
        # which disambiguates between a parameter whose source compartments are all
        # empty, vs a parameter that has no source compartments
        if ti == self._source_popsize_cache_time:
            return self._source_popsize_cache_val
        else:
            if self.links:
                n = 0
                for link in self.links:
                    n += link.source[ti]  # Use the direct indexing because we don't know what type of compartment we are operating on
            else:
                raise ModelError("Cannot retrieve source popsize for a non-transition parameter")
            self._source_popsize_cache_time = ti
            self._source_popsize_cache_val = n
            return n


class Link(Variable):
    """
    A Link is a Variable that maps to a transition between compartments. As
    such, it contains an inflow and outflow compartment.  A Link's value is
    generally derived from a Parameter, and there may be multiple links that draw values
    from the same parameter. The value corresponds to the number transferred
    from the source compartment to the destination compartment in the subsequent timestep.

    Some links do not have an associated Parameter object because their values are calculated
    by means other than parameters. For example

    - Flush links have their values calculated from the source timed compartment
    - Junction residual links have their values calculated by junction balancing

    """

    @classmethod
    def create(cls, pop, parameter, source, dest):
        """
        Create and wire up a new link

        This method instantiates a Link (including of derived types) and also wires it up to
        the population, parameter, source, and destination compartments. This allows the ``Link``
        constructor to be used without needing the entire population infrastructure

        :param pop: A ``Population`` instance that will contain the new ``Link``
        :param parameter: A ``Parameter`` instance that will supply values for the new ``Link``
        :param source: A ``Compartment`` instance to transfer from
        :param dest: A ``Compartment`` instance to transfer to
        :return: The newly created ``Link`` instance

        """

        # Instantiate the link
        new_link = cls(pop, parameter, source, dest)

        # Wire it up
        if parameter is not None:
            new_link.parameter.links.append(new_link)
        new_link.source.outlinks.append(new_link)
        new_link.dest.inlinks.append(new_link)
        pop.links.append(new_link)

        # Add the link to the population's lookup
        if new_link.name in pop.link_lookup:
            pop.link_lookup[new_link.name].append(new_link)
        else:
            pop.link_lookup[new_link.name] = [new_link]

        return new_link

    def __init__(self, pop, parameter, source, dest):
        if parameter is None:
            # If the parameter is None then assign a random name
            link_name = sc.uuid(tostring=True, length=8)
        else:
            # Otherwise, name the link after the parameter governing it
            link_name = parameter.name + ":flow"

        Variable.__init__(self, pop=pop, id=(pop.name, source.name, dest.name, link_name))  # A Link is only uniquely identified by (Pop,Source,Dest,Par)
        self.units = "Number of people"

        # Source parameter where unscaled link value is drawn from (a single parameter may have multiple links).
        self.parameter = parameter
        self.source = source  # Compartment to remove people from
        self.dest = dest  # Compartment to add people to

        self._cache = None  #: Temporarily cache either the fraction converted (normal links) or number of people (source outflows)

    def __setitem__(self, key, value) -> None:
        """
        Shortcut to set .vals attribute

        This method assigns values to the `.vals` attribute e.g., ``sus[ti] = 0`` instead of
        ``sus.vals[ti] = 0``. Importantly, this allows the derived class to overload ``__getitem__``
        if ``vals`` is a property method instead of an actual array.

        :param key: Indexer passed directly to the numpy array ``self.vals[item]``
        :param value: Value to assign to the result of the indexing operation

        """

        self.vals[key] = value

    def unlink(self):
        Variable.unlink(self)
        if self.parameter is not None:
            # Flush links have their values computed from a compartment rather than a parameter
            # So it is possible to have a transition/Link without an associated parameter
            self.parameter = self.parameter.id
        self.source = self.source.id
        self.dest = self.dest.id

    def relink(self, objs):
        # Given a dictionary of objects, restore the internal references
        Variable.relink(self, objs)
        if self.parameter is not None:
            self.parameter = objs[self.parameter]
        self.source = objs[self.source]
        self.dest = objs[self.dest]

    def __repr__(self, *args, **kwargs):
        if self.parameter:
            return "%s %s (parameter %s) - %s to %s" % (type(self).__name__, self.name, self.parameter.name, self.source.name, self.dest.name)
        elif isinstance(self.source, TimedCompartment) and self.source.flush_link is self:
            return "%s %s - %s to %s (flush)" % (type(self).__name__, self.name, self.source.name, self.dest.name)
        else:
            return "%s %s - %s to %s" % (type(self).__name__, self.name, self.source.name, self.dest.name)

    def plot(self):
        Variable.plot(self)
        plt.title("Link %s to %s" % (self.source.name, self.dest.name))

    def update(self, ti: int, converted_frac: float) -> None:
        """
        Update the value of the link

        This method takes in the fraction of the source compartment to move, and
        updates the value of the link accordingly. In `update_links`, parameters are
        first all converted into timestep-based fractions. These fractions are then
        used to update the links. However, depending on whether the link stores
        compartment duration information, this update may or may not require the use
        of TimedCompartment properties. Therefore, updating the link is delegated
        to this Link method that can be overloaded in derived classes.

        :param ti: The time index to update
        :param converted_frac: The fraction of the source compartment to move (the parent parameter value, converted to timestep fraction)

        """

        self.vals[ti] = self.source.vals[ti] * converted_frac


class TimedLink(Link):
    """
    A TimedLink connects two TimedCompartments

    A TimedLink should be used between two TimedCompartments if it is important to preserve the 'time until forced removal'
    when making the transition. For example, a vaccinated individual with 3 years of protection remaining may need to move
    to a vaccinated+latent state, for instance. In that case, they would still have 3 years remaining in vaccinated+latent.

    The value for the TimedLink corresponds to the number of people in each time bin from the *source* compartment.
    If there is a mismatch in durations across the TimedLink endpoints, it is up to the destination compartment to
    resolve them.

    A TimedLink should _not_ be used for the timed outflow of a TimedCompartment as people flowing out of a timed outflow
    all originate at the same time.

    """

    def __init__(self, pop, parameter, source, dest):
        Link.__init__(self, pop, parameter, source, dest)
        self._vals = None  #: Primary storage, a matrix with size matching the source compartment

    @property
    def vals(self) -> np.array:
        """
        Link total flow

        This returns link outflow obtained by summing over the people in each time bin at each point in time

        :return: A numpy array with the link flow rate

        """

        return self._vals.sum(axis=0)

    def preallocate(self, tvec: np.array, dt: float) -> None:
        """
        Preallocate data storage

        Note that TimedLinks preallocate their internal storage based on the preallocated size
        of the source TimedCompartment. Therefore, it must be preallocated after the compartments
        have been preallocated.

        :param tvec: An array of time values
        :param dt: Time step size

        """

        # Preallocate to the same size as the source compartment
        self.t = tvec
        self.dt = dt
        if isinstance(self.source, TimedCompartment):
            # Preallocate based on the timed compartment size
            self._vals = np.empty(self.source._vals.shape, order="F")  # Fortran/column-major order should be faster for summing over lags to get `vals`
        else:
            # Preallocate based on the upstream junction's duration group
            # Note that the keyring size calculation is duplicated from TimedCompartment, this could be separated into a function if it is needed any more often than this
            parameter = self.pop.par_lookup[self.source.duration_group]
            assert np.all(parameter.vals == parameter.vals[0]), "Duration parameter value cannot vary over time"
            duration = parameter.vals[0] * parameter.timescale * parameter.scale_factor
            self._vals = np.empty((math.ceil(duration / dt), tvec.size), order="F")  # Fortran/column-major order should be faster for summing over lags to get `vals`
        self._vals.fill(np.nan)

    def update(self, ti: int, converted_frac: float) -> None:
        """
        Updated link flow rate

        For TimedLink instances, we update at all of the time indices

        :param ti: Time index to update
        :param converted_frac: The fraction of the source compartment to move (the parent parameter value, converted to timestep fraction)

        """

        self._vals[:, ti] = self.source._vals[:, ti] * converted_frac

    def __getitem__(self, ti):
        """
        Retrieve total flow at given time index

        By only adding the requested timesteps, this approach is faster than accessing ``vals`` first i.e.

        >>> self.vals[ti]
        >>> self[ti] # <-- Faster

        :param ti: Time index/indices
        :return: Total compartment size at given time index/indices

        """

        return self._vals[:, ti].sum(axis=0)


class Population:
    """
    A class to wrap up data for one population within model.
    Each model population must contain a set of compartments with equivalent names.
    """

    def __init__(self, framework, name: str, label: str, progset: ProgramSet, pop_type: str, stochastic: bool=False, rng_sampler=None):
        """
        Construct a Population

        This function constructs a population instance. Aside from creating the Population, it also
        instantiates all of the integration objects defined in the Framework. Note that transfers
        and interactions aren't added at this point - because they transcend populations, they are
        instantiated one level higher up, in ``model.build()``

        :param framework: A ProjectFramework
        :param name: The code name of the population
        :param label: The full name of the population
        :param progset: A ProgramSet instance
        
        :param stochastic: whether to use stochasticity in determining population movement
        :param rng_sampler: optional Generator for random numbers to give consistent results between model runs

        """

        self.name = name  #: The code name of the population
        self.label = label  #: The full name/label of the population
        self.type = pop_type  #: The population's type
        self.stochastic = stochastic #: Whether the population should be handled stochastically as discrete integer people instead of fractions
        self.rng_sampler = rng_sampler

        self.comps = list()  #: List of Compartment objects
        self.characs = list()  #: List of Characteristic objects
        self.links = list()  #: List of Link objects
        self.pars = list()  #: List of Parameter objects

        self.comp_lookup = dict()  #: Maps name of a compartment to a Compartment
        self.charac_lookup = dict()  #: Maps name of a compartment to a Characteristic
        self.par_lookup = dict()  #: Maps name of a parameter to a Parameter
        self.link_lookup = dict()  #: Maps name of link to a list of Links with that name

        self.build(framework=framework, progset=progset)  # Convert compartmental cascade into lists of compartment and link objects.

        self.popsize_cache_time = None
        self.popsize_cache_val = None

        self.is_linked = True  # Flag to manage double unlinking/relinking

    def __repr__(self):
        return '%s "%s"' % (self.__class__.__name__, self.name)

    def __contains__(self, item: str) -> bool:
        """
        Check whether variables can be resolved

        This function returns True if ``Population.get_variable(item)`` would result
        in some variables being returned. This facilitates checking whether a population
        contains particular variables - for example, transfer links may only exist in
        a subset of the model populations, or if population types are being used, not all
        variables will be defined in any one population.

        :param item: The name of a parameter or a link specification (supported by ``get_variable``)
        :return: True if ``Population.get_variable`` would return at least one variable, otherwise False
        """
        try:
            self.get_variable(item)
            return True
        except NotFoundError:
            return False

    def unlink(self):
        if not self.is_linked:
            return
        for obj in self.comps + self.characs + self.pars + self.links:
            obj.unlink()
        self.comp_lookup = None
        self.charac_lookup = None
        self.par_lookup = None
        self.link_lookup = None
        self.is_linked = False

    def relink(self, objs):
        if self.is_linked:
            return
        for obj in self.comps + self.characs + self.pars + self.links:
            obj.relink(objs)
        self.comp_lookup = {comp.name: comp for comp in self.comps}
        self.charac_lookup = {charac.name: charac for charac in self.characs}
        self.par_lookup = {par.name: par for par in self.pars}
        link_names = set([link.name for link in self.links])
        self.link_lookup = {name: [link for link in self.links if link.name == name] for name in link_names}
        self.is_linked = True

    def popsize(self, ti: int = None):
        """
        Return population size

        A population's size is the sum of all of the people in its compartments, excluding
        birth and death compartments

        :param ti: Optionally specify a scalar time index to retrieve popsize for. ```None`` corresponds to all times
        :return: If ``ti`` is specified, returns a scalar population size. If ``ti`` is ``None``, return a numpy array the same size as the simulation time vector

        """

        if ti is None:
            return np.sum([comp.vals for comp in self.comps if (not isinstance(comp, SourceCompartment) and not isinstance(comp, SinkCompartment))], axis=0)

        if ti == self.popsize_cache_time:
            return self.popsize_cache_val
        else:
            n = 0
            for comp in self.comps:
                if not isinstance(comp, SourceCompartment) and not isinstance(comp, SinkCompartment):
                    n += comp[ti]
            return n

    def get_variable(self, name: str) -> list:
        """
        Return list of variables given code name

        At the moment, names are unique across object types and within object
        types except for links, but if that logic changes, simple modifications can
        be made here

        Link names in Atomica end in 'par_name:flow' so passing in a code name of this form
        will return links. Links can also be identified by the compartments that they connect.
        Allowed syntax is:
        - 'source_name:' - All links going out from source
        - ':dest_name' - All links going into destination
        - 'source_name:dest_name' - All links from Source to Dest
        - 'source_name:dest_name:par_name' - All links from Source to Dest belonging to a given Parameter
        - ':dest:par_name'
        - 'source::par_name' - As per above
        - '::par_name' - All links with specified par_name (less efficient than 'par_name:flow')

        :param name: Code name to search for
        :return: A list of Variables

        """

        name = name.replace("___", ":")  # Parameter functions will convert ':' to '___' for use in variable names

        if name in self.comp_lookup:
            return [self.comp_lookup[name]]
        elif name in self.charac_lookup:
            return [self.charac_lookup[name]]
        elif name in self.par_lookup:
            return [self.par_lookup[name]]
        elif name in self.link_lookup:
            return self.link_lookup[name]
        elif ":" in name and not name.endswith(":flow"):
            name_tokens = name.split(":")
            if len(name_tokens) == 2:
                name_tokens.append("")
            src, dest, par = name_tokens

            if src and dest:
                links = [link for link in self.get_comp(src).outlinks if link.dest.name == dest]
            elif src:
                links = self.get_comp(src).outlinks
            elif dest:
                links = self.get_comp(dest).inlinks
            else:
                links = self.links

            if par:
                links = [link for link in links if (link.parameter and link.parameter.name == par)]

            return links
        else:
            raise NotFoundError(f"Object '{name}' not found in population '{self.name}'")

    def get_comp(self, comp_name):
        """Allow compartments to be retrieved by name rather than index. Returns a Compartment."""
        try:
            return self.comp_lookup[comp_name]
        except KeyError:
            raise NotFoundError(f"Compartment {comp_name} not found")

    def get_links(self, name) -> list:
        """Retrieve Links."""
        # Links can be looked up by parameter name or by link name, unlike get_variable. This is because
        # get_links() is guaranteed to return a list of Link objects
        # As opposed to get_variable which would retrieve the Parameter for 'doth rate' and the Links for 'z'
        if name in self.par_lookup:
            return self.par_lookup[name].links
        elif name in self.link_lookup:
            return self.link_lookup[name]
        else:
            raise NotFoundError("Object '{0}' not found.".format(name))

    def get_charac(self, charac_name):
        """Allow dependencies to be retrieved by name rather than index. Returns a Variable."""
        try:
            return self.charac_lookup[charac_name]
        except KeyError:
            raise NotFoundError(f"Characteristic {charac_name} not found")

    def get_par(self, par_name):
        """Allow dependencies to be retrieved by name rather than index. Returns a Variable."""
        try:
            return self.par_lookup[par_name]
        except KeyError:
            raise NotFoundError(f"Parameter {par_name} not found")

    def build(self, framework, progset):
        """
        Generate a compartmental cascade as defined in a settings object.
        Fill out the compartment, transition and dependency lists within the model population object.
        Maintaining order as defined in a cascade workbook is crucial due to cross-referencing.

        The progset is required so that Parameter instances with functions can correctly identify dynamic quantities
        if they are only dynamic due to program overwrites.
        """

        comps = framework.comps
        characs = framework.characs
        pars = framework.pars

        # Parameters first pass
        # Instantiate all parameters first. That way, we know which compartments need to be TimedCompartments
        # We make a `timed_compartments` dict mapping {timed_compartment_name:parameter} so that we can identify
        # the timed compartments and quickly retrieve their parameters. This is done here partly because we need
        # to instantiate the parameters first, and also because `framework.transitions` is keyed by parameter
        # rather than compartment so it's straightforward to include here
        for par_name in list(pars.index):
            if pars.at[par_name, "population type"] == self.type:
                par = Parameter(pop=self, name=par_name)
                par.units = pars.at[par_name, "format"]
                par.timescale = pars.at[par_name, "timescale"]
                par.derivative = pars.at[par_name, "is derivative"] == "y"
                self.pars.append(par)
        self.par_lookup = {par.name: par for par in self.pars}

        # Instantiate compartments
        residual_junctions = {x[0] for x in framework.transitions.get(">", [])}
        for comp_name in list(comps.index):
            if comps.at[comp_name, "population type"] == self.type:
                if comp_name in residual_junctions:
                    self.comps.append(ResidualJunctionCompartment(pop=self, name=comp_name, stochastic = self.stochastic, rng_sampler=self.rng_sampler, duration_group=comps.at[comp_name, "duration group"]))
                elif comps.at[comp_name, "is junction"] == "y":
                    self.comps.append(JunctionCompartment(pop=self, name=comp_name, stochastic = self.stochastic, rng_sampler=self.rng_sampler, duration_group=comps.at[comp_name, "duration group"]))
                elif comps.at[comp_name, "duration group"]:
                    self.comps.append(TimedCompartment(pop=self, name=comp_name, stochastic = self.stochastic, rng_sampler=self.rng_sampler, parameter=self.par_lookup[comps.at[comp_name, "duration group"]]))
                elif comps.at[comp_name, "is source"] == "y":
                    self.comps.append(SourceCompartment(pop=self, name=comp_name, stochastic = self.stochastic, rng_sampler=self.rng_sampler))
                elif comps.at[comp_name, "is sink"] == "y":
                    self.comps.append(SinkCompartment(pop=self, name=comp_name, stochastic = self.stochastic, rng_sampler=self.rng_sampler))
                else:
                    self.comps.append(Compartment(pop=self, name=comp_name, stochastic = self.stochastic, rng_sampler=self.rng_sampler))

        self.comp_lookup = {comp.name: comp for comp in self.comps}

        # Characteristics first pass, instantiate objects
        for charac_name in list(characs.index):
            if characs.at[charac_name, "population type"] == self.type:
                self.characs.append(Characteristic(pop=self, name=charac_name))
        self.charac_lookup = {charac.name: charac for charac in self.characs}

        # Characteristics second pass, add includes and denominator
        # This is a separate pass because characteristics can depend on each other
        for charac in self.characs:
            includes = [x.strip() for x in characs.at[charac.name, "components"].split(",")]
            for inc_name in includes:
                charac.add_include(self.get_variable(inc_name)[0])  # nb. We expect to only get one match for the name, so use index 0
            denominator = characs.at[charac.name, "denominator"]
            if not pd.isna(denominator):
                charac.add_denom(self.get_variable(denominator)[0])  # nb. framework import strips whitespace from the overall field

        # Parameters second pass, create parameter objects and links
        # This is a separate pass because we can't create the links before the compartments are instantiated
        for par in self.pars:
            if framework.transitions[par.name]:
                for pair in framework.transitions[par.name]:
                    src = self.get_comp(pair[0])
                    dst = self.get_comp(pair[1])
                    src.connect(dst, par)  # If the parameter is a timed parameter, the TimedCompartment will also assign the FlushLink in this step

        if ">" in framework.transitions:
            for pair in framework.transitions[">"]:
                try:
                    src = self.get_comp(pair[0])
                    dst = self.get_comp(pair[1])
                    src.connect(dst, None)
                except NotFoundError:
                    continue

        # Parameters third pass, process f_stacks, deps, and limits
        # This is a separate pass because output parameters can depend on Links
        for par in self.pars:
            min_value = pars.at[par.name, "minimum value"]
            max_value = pars.at[par.name, "maximum value"]

            if np.isfinite(min_value) or np.isfinite(max_value):
                par.limits = [max(-np.inf, min_value), min(np.inf, max_value)]

            fcn_str = pars.at[par.name, "function"]
            if not pd.isna(fcn_str):
                par.set_fcn(fcn_str)

        # If this Parameter has links and a function, it must be updated before it is needed during integration.
        # If the function depends on any compartment sizes, it must be updated element-wise during integration.
        # Similarly, if it is a derivative parameter, it needs to be updated element-wise.
        # Otherwise, it can be pre-computed in a fast vector operation
        # A timed parameter doesn't _directly_ have links associated with it (because it does not supply values
        # for the links) but it does need to be precomputed
        for par in self.pars:
            if par.fcn_str and (par.links or par.derivative or framework.pars.at[par.name, "timed"] == "y" or (progset is not None and (par.name, self.name) in progset.covouts)):
                par.set_dynamic(progset)

    def initialize_compartments(self, parset: ParameterSet, framework, t_init: float) -> None:
        """
        Set compartment sizes

        This method takes the databook values for compartments and characteristics, and uses them to
        compute the initial compartment sizes at ``ti=0``. The computation is carried out by solving
        the linear matrix equation mapping characteristics to compartments. For this purpose,
        both compartments and characteristics in the databook are treated in the same way i.e. a databook
        compartment is treated like a characteristic containing only that compartment.

        :param parset: A py:class:`ParameterSet` instance with initial values for compartments/characteristics
        :param framework: A py:class:`ProjectFramework` instance, used to identify and retrieve interaction terms
        :param t_init: The year to use for initialization. This should generally be set to the sim start year

        """
        # Given a set of characteristics and their initial values, compute the initial
        # values for the compartments by solving the set of characteristics simultaneously

        # Build up the comps and characs containing the setup values in the databook - the `b` in `x=A*b`
        characs_to_use = framework.characs.index[framework.characs["setup weight"] & (framework.characs["population type"] == self.type)]
        comps_to_use = framework.comps.index[framework.comps["setup weight"] & (framework.comps["population type"] == self.type)]
        b_objs = [self.charac_lookup[x] for x in characs_to_use] + [self.comp_lookup[x] for x in comps_to_use]

        # Build up the comps corresponding to the `x` values in `x=A*b` i.e. the compartments being solved for
        comps = [c for c in self.comps if not (isinstance(c, SourceCompartment) or isinstance(c, SinkCompartment))]
        charac_indices = {c.name: i for i, c in enumerate(b_objs)}  # Make lookup dict for characteristic indices
        comp_indices = {c.name: i for i, c in enumerate(comps)}  # Make lookup dict for compartment indices

        b = np.zeros((len(b_objs), 1))
        A = np.zeros((len(b_objs), len(comps)))

        # Construct the characteristic value vector (b) and the includes matrix (A)
        for i, obj in enumerate(b_objs):
            # Look up the characteristic value
            par = parset.pars[obj.name]
            b[i] = par.interpolate(t_init, pop_name=self.name)[0] * par.y_factor[self.name] * par.meta_y_factor
            if isinstance(obj, Characteristic):
                if obj.denominator is not None:
                    denom_par = parset.pars[obj.denominator.name]
                    b[i] *= denom_par.interpolate(t_init, pop_name=self.name)[0] * denom_par.y_factor[self.name] * denom_par.meta_y_factor
                for inc in obj.get_included_comps():
                    A[i, comp_indices[inc.name]] = 1.0
            else:
                A[i, comp_indices[obj.name]] = 1.0

        # Solve the linear system (nb. lstsq returns the minimum norm solution
        x = np.linalg.lstsq(A, b.ravel(), rcond=None)[0].reshape(-1, 1)
        proposed = np.matmul(A, x)
        residual = np.sum((proposed.ravel() - b.ravel()) ** 2)

        # Accumulate any errors here. The errors could occur either at the system level or at the level
        # of individual comps/characs. To avoid
        error_msg = ""
        characteristic_tolerence_failed = False

        # Print warning for characteristics that are not well matched by the compartment size solution
        for i in range(0, len(b_objs)):
            if abs(proposed[i] - b[i]) > model_settings["tolerance"]:
                characteristic_tolerence_failed = True
                error_msg += "Characteristic '{0}' '{1}' - Requested {2}, Calculated {3}\n".format(self.name, b_objs[i].name, b[i], proposed[i])

        # Print expanded diagnostic for negative compartments showing parent characteristics
        def report_characteristic(charac, n_indent=0):
            """
            Recursively diagnose characteristic

            If a compartment has been assigned a negative value, it is usually because
            that negative value is required to match a target characteristic value. This
            method takes the root characteristic, and prints out all of the compartments
            relating to it, as well as descending further into any included characteristics.
            This brings together all of the affected quantities to help diagnose where the
            negative compartment size originates.

            :param charac: A :class:`Characteristic` instance
            :param n_indent: Indent level used to prefix the log message
            :return: A string containing the debug output

            """

            msg = ""
            if charac.name in charac_indices:
                msg += n_indent * "\t" + "Characteristic '{0}': Target value = {1}\n".format(charac.name, b[charac_indices[charac.name]])
            else:
                msg += n_indent * "\t" + "Characteristic '{0}' not in databook: Target value = N/A (0.0)\n".format(charac.name)

            n_indent += 1
            if isinstance(charac, Characteristic):
                for inc in charac.includes:
                    if isinstance(inc, Characteristic):
                        msg += report_characteristic(inc, n_indent)
                    else:
                        msg += n_indent * "\t" + "Compartment %s: Computed value = %f\n" % (inc.name, x[comp_indices[inc.name]])
            return msg

        for i in range(0, len(comps)):
            if x[i] < -model_settings["tolerance"]:
                error_msg += "Compartment %s %s - Calculated %f\n" % (self.name, comps[i].name, x[i])
                for charac in b_objs:
                    try:
                        if comps[i] in charac.get_included_comps():
                            error_msg += report_characteristic(charac)
                    except Exception:
                        if comps[i] == charac:
                            error_msg += report_characteristic(charac)

        if residual > model_settings["tolerance"]:
            # Halt for an unsatisfactory overall solution
            raise BadInitialization("Global residual was %g which is unacceptably large (should be < %g)\n%s" % (residual, model_settings["tolerance"], error_msg))
        elif np.any(np.less(x, -model_settings["tolerance"])):
            # Halt for any negative popsizes
            raise BadInitialization(f"Negative initial popsizes:\n{error_msg}")
        elif characteristic_tolerence_failed:
            raise BadInitialization(f"Characteristics failed to meet tolerances\n{error_msg}")
        elif error_msg:
            # Generic error message if any of the warning messages were encountered - not entirely sure when
            # this would happen so if this *does* occur, it should be written as an explicit branch above
            # (but it exists as a fallback to ensure that any inconsistencies result in the error being raised)
            raise BadInitialization(f"Initialization error\n{error_msg}")

        # Otherwise, insert the values
        for i, c in enumerate(comps):
            if self.stochastic:
                c[0] = stochastic_rounding(max(0.0, x[i]), rng_sampler = self.rng_sampler)#integer values (still represented as floats)
            else:
                c[0] = max(0.0, x[i])


class Model:
    """A class to wrap up multiple populations within model and handle cross-population transitions."""

    def __init__(self, settings, framework, parset, progset=None, program_instructions=None, rng_sampler=None, acceptance_criteria=[]):

        # Note that if a progset is provided and program instructions are not, then programs will not be
        # turned on. However, the progset is still available so that the coverage can still be probed
        # (in particular, the coverage denominator from Result.get_coverage('denominator') is used
        # for reconciliation

        # Record version info for the model run. These are generally NOT updated in migration. Thus, they serve
        # as a record of which specific version of the code was used to generate the results
        self.version = version
        self.gitinfo = sc.dcp(gitinfo)
        self.created = sc.now(utc=True)

        self.pops = list()  # List of population groups that this model subdivides into.
        self.interactions = sc.odict()
        self.programs_active = None  # True or False depending on whether Programs will be used or not
        self.progset = sc.dcp(progset)
        self.program_instructions = sc.dcp(program_instructions)  # program instructions
        self.t = settings.tvec  #: Simulation time vector (this is a brand new instance from the `settings.tvec` property method)
        self.dt = settings.sim_dt  #: Simulation time step
        self.stochastic = settings.stochastic #: Run with discrete numbers of people per compartment instead of fractions.
        
        self.acceptance_criteria = sc.dcp(acceptance_criteria) #: If the model fails to adhere to these criteria, raise a BadInitialization exception

        if rng_sampler is None:
            rng_sampler = np.random.default_rng()
        self.rng_sampler = rng_sampler

        self._t_index = 0  # Keeps track of array index for current timepoint data within all compartments.
        self._vars_by_pop = None  # Cache to look up lists of variables by name across populations
        self._pop_ids = sc.odict()  # Maps name of a population to its position index within populations list.
        self._program_cache = None  #: Cache program capacities and coverage for coverage scenarios
        self._exec_order = None  #: Cache the dependency order of various quantities

        self.framework = sc.dcp(framework)  # Store a copy of the Framework used to generate this model
        self.framework.spreadsheet = None  # No need to keep the spreadsheet

        self.build(parset)

    def unlink(self) -> None:
        """
        Replace references with IDs

        This method replaces all references with IDs so that there are no circular references
        that prevent pickling. This operation is reversed using ``Model.relink()``. These get
        called automatically when pickling and unpickling.

        Note that primary storage of the variables is in the population objects, so that is the
        one place where the variables remain in-scope.

        """

        # If we are already unlinked, do nothing
        if self._vars_by_pop is None:
            return

        for pop in self.pops:
            pop.unlink()

        # Drop this, it gets set by self._set_vars_by_pop()
        self._vars_by_pop = None

        # Drop caches - these get set again inside `model.process()`
        self._program_cache = None
        self._exec_order = None

    def relink(self) -> None:
        """
        Replace IDs with references

        This is the reverse operation of ``Model.unlink()`` where IDs are replaced with
        object references.

        """

        # If we are already linked, do nothing
        if self._vars_by_pop is not None:
            return

        # Need to enumerate objects at Model level because transitions link across pops
        objs = {}
        for pop in self.pops:
            objs[pop.name] = pop
            for obj in pop.comps + pop.characs + pop.pars + pop.links:
                objs[obj.id] = obj

        # Relink populations
        for pop in self.pops:
            pop.relink(objs)

        # Set vars by pop
        self._set_vars_by_pop()

    def _update_program_cache(self):

        # Finally, prepare programs
        if self.progset and self.program_instructions:
            self.programs_active = True
            self._program_cache = dict()

            self._program_cache["comps"] = dict()
            for prog in self.progset.programs.values():
                self._program_cache["comps"][prog.name] = []
                for pop_name in prog.target_pops:
                    for comp_name in prog.target_comps:
                        self._program_cache["comps"][prog.name].append(self.get_pop(pop_name).get_comp(comp_name))

            self._program_cache["capacities"] = self.progset.get_capacities(tvec=self.t, dt=self.dt, instructions=self.program_instructions)

            # Cache the proportion coverage for coverage scenarios so that we don't call interpolate() every timestep
            coverage = self.progset.get_prop_coverage(tvec=self.t, dt=self.dt, capacities=self._program_cache["capacities"], num_eligible={k: np.nan for k in self.progset.programs}, instructions=self.program_instructions)
            self._program_cache["prop_coverage"] = {k: coverage[k] for k in self.program_instructions.coverage}

            # Check that any programs with no coverage denominator have been given coverage overwrites
            # Otherwise, the coverage denominator will be treated as 0 and will result in 100% coverage
            # but that would just be a side effect of not targeting anyone (division by 0 is treated as 100%)
            for prog in self.progset.programs.values():
                if not self._program_cache["comps"][prog.name] and prog.name not in self._program_cache["prop_coverage"]:
                    raise ModelError(f'Program "{prog.name}" does not target any compartments, but the program instructions did not specify coverage for this program. Programs without target compartments require their coverage to be explicitly specified in the instructions')

        else:
            self.programs_active = False

    def _set_vars_by_pop(self) -> None:
        """
        Update cache dicts and lists

        During integration, the model needs to iterate over parameters with the same name across populations.
        Therefore, we build a cache dict where we map code names to a list of references to the required
        Parameter objects. We also construct a cache list of the parameter names from the framework so we
        can quickly iterate over it.

        """

        self._vars_by_pop = defaultdict(list)
        for pop in self.pops:
            for var in pop.comps + pop.characs + pop.pars + pop.links:
                self._vars_by_pop[var.name].append(var)
        self._vars_by_pop = dict(self._vars_by_pop)  # Stop new entries from appearing in here by accident

    def __getstate__(self):
        self.unlink()
        d = sc.dcp(self.__dict__)  # Pickling to string results in a copy
        self.relink()  # Relink, otherwise the original object gets unlinked
        return d

    def __setstate__(self, d):
        self.__dict__ = d
        self.relink()

    def __deepcopy__(self, memodict={}):
        # Using dcp(self.__dict__) is faster than pickle getstate/setstate
        # when this is called via copy.deepcopy()
        self.unlink()
        d = sc.dcp(self.__dict__)
        self.relink()
        new = Model.__new__(Model)
        new.__dict__.update(d)
        new.relink()
        return new

    def get_pop(self, pop_name):
        """Allow model populations to be retrieved by name rather than index."""
        pop_index = self._pop_ids[pop_name]
        return self.pops[pop_index]

    def build(self, parset):
        """Build the full model."""

        # First construct populations
        for k, (pop_name, pop_label, pop_type) in enumerate(zip(parset.pop_names, parset.pop_labels, parset.pop_types)):
            self.pops.append(Population(framework=self.framework, name=pop_name, label=pop_label, progset=self.progset, pop_type=pop_type, stochastic=self.stochastic, rng_sampler=self.rng_sampler))
            self._pop_ids[pop_name] = k

        # Expand interactions into matrix form
        self.interactions = dict()
        for name, weights in parset.interactions.items():
            from_pops = [x.name for x in self.pops if x.type == self.framework.interactions.at[name, "from population type"]]
            to_pops = [x.name for x in self.pops if x.type == self.framework.interactions.at[name, "to population type"]]
            self.interactions[name] = np.zeros((len(from_pops), len(to_pops), len(self.t)))
            for from_pop, par in weights.items():
                for to_pop in par.pops:
                    self.interactions[name][from_pops.index(from_pop), to_pops.index(to_pop), :] = par.interpolate(self.t, to_pop) * par.y_factor[to_pop] * par.meta_y_factor

        # Instantiate transfer parameters
        # Note transfer parameters can currently only be data parameters (i.e. they don't have any functions) so
        # no need to worry about setting functions and flagging dependencies for them
        for transfer_name in parset.transfers:
            if parset.transfers[transfer_name]:
                for pop_source in parset.transfers[transfer_name]:

                    # This contains the data for all of the destination pops.
                    transfer_parameter = parset.transfers[transfer_name][pop_source]

                    pop = self.get_pop(pop_source)

                    for pop_target in transfer_parameter.ts:

                        # Create the parameter object for this link (shared across all compartments)
                        par_name = "%s_%s_to_%s" % (transfer_name, pop_source, pop_target)  # e.g. 'aging_0-4_to_15-64'
                        par = Parameter(pop=pop, name=par_name)
                        par.preallocate(self.t, self.dt)  # Preallocate now, because these parameters are not present in the framework so they won't get preallocated later
                        par.scale_factor = transfer_parameter.y_factor[pop_target] * transfer_parameter.meta_y_factor
                        par.vals = transfer_parameter.interpolate(tvec=self.t, pop_name=pop_target) * par.scale_factor
                        par.units = transfer_parameter.ts[pop_target].units.strip().split()[0].strip().lower()

                        # Sampling might result in the parameter value going out of bounds, so make sure the transfer parameter values are constrained
                        if par.units == FS.QUANTITY_TYPE_RATE or par.units == FS.QUANTITY_TYPE_PROBABILITY:
                            par.limits = [0, 1]
                        elif par.units == FS.QUANTITY_TYPE_NUMBER:
                            par.limits = [0, np.inf]
                        else:
                            raise Exception("Unknown transfer parameter units")
                        par.constrain()

                        pop.pars.append(par)
                        pop.par_lookup[par_name] = par

                        target_pop_obj = self.get_pop(pop_target)

                        for src in pop.comps:
                            if not (isinstance(src, SourceCompartment) or isinstance(src, SinkCompartment) or isinstance(src, JunctionCompartment)):
                                # Instantiate a link between corresponding compartments
                                dest = target_pop_obj.get_comp(src.name)  # Get the corresponding compartment
                                src.connect(dest, par)

        # Now that all object have been created, update _vars_by_pop() accordingly
        self._set_vars_by_pop()

        # Flag dependencies for aggregated parameters prior to precomputing
        # Note that all parameters have been instantiated and we can set_dynamic
        # in any order, as long as we examine all parameters
        for par_name in self.framework.pars.index:

            if par_name not in self._vars_by_pop:
                continue

            pars = self._vars_by_pop[par_name]

            if pars[0].pop_aggregation:
                # Make the parameter dynamic, because it needs to be computed during integration
                for par in pars:
                    par.set_dynamic()
                    
                # Also make the variable being aggregated dynamic
                for var in self._vars_by_pop[pars[0].pop_aggregation[1]]:
                    var.set_dynamic(progset=self.progset)

                # If there is a weighting variable,
                if len(pars[0].pop_aggregation) > 3:
                    for var in self._vars_by_pop[pars[0].pop_aggregation[3]]:
                        var.set_dynamic(progset=self.progset)
                        
                

        # Set execution order - needs to be done _after_ pop aggregations have been flagged as dynamic
        self._set_exec_order()

        # Insert parameter initial values and do any required precomputation
        for par_name in self._exec_order["all_pars"]:
            if par_name not in parset.pars:
                # This happens for transfer parameters that don't appear in parset.pars, but they have been updated already above
                continue

            cascade_par = parset.pars[par_name]
            pars = self._vars_by_pop[cascade_par.name]
            for par in pars:

                par.preallocate(self.t, self.dt)
                par.scale_factor = cascade_par.meta_y_factor  # Set meta scale factor regardless of whether a population-specific y-factor is also provided

                if par.pop.name in cascade_par.y_factor:
                    par.scale_factor *= cascade_par.y_factor[par.pop.name]  # Add in population-specific scale factor

                if par.pop.name in cascade_par.skip_function:
                    par.skip_function = cascade_par.skip_function[par.pop.name]  # Copy in any skipped evaluations
                    if par.skip_function:
                        assert cascade_par.has_values(par.pop.name), "Parameter function was marked as being skipped for some of the simulation, but the ParameterSet has no values to use instead. If skipping, the ParameterSet must contain some values"

                if par.fcn_str and par._precompute:
                    # If the parameter is marked for precomputation, then insert it now
                    par.update()
                elif cascade_par.has_values(par.pop.name):
                    # If the databook contains values, then insert them now
                    par.vals = cascade_par.interpolate(tvec=self.t, pop_name=par.pop.name) * par.scale_factor

                par.constrain()  # Sampling might result in the parameter value going out of bounds (or user might have entered bad values in the databook) so ensure they are clipped here

        # Finally, preallocate remaining quantities and initialize the compartments
        # Note that TimedLink preallocation depends on TimedCompartment preallocation
        # which is setting the duration based on the evaluated parameters above.
        # Therefore, in the loop below, compartments must be preallocated before links
        for pop in self.pops:
            for obj in pop.comps + pop.characs + pop.links:
                obj.preallocate(self.t, self.dt)
            pop.initialize_compartments(parset, self.framework, self.t[0])
            
        #More finally, set up acceptance criteria for those which should be checked at runtime (variables that have ._is_dynamic = True), and those which can only be checked after conclusion
        if self.acceptance_criteria:
            for criteria in self.acceptance_criteria:
                pars = self._vars_by_pop[criteria['parameter']]
                for par in pars:
                    if par.pop.name == criteria['population']:
                        if par._is_dynamic:
                            criteria['evaluate_at'] = self.t[np.where(self.t > criteria['t_range'][1])][0]
                        else:
                            criteria['evaluate_at'] = np.inf #can only evaluate postcompute
                            
            #sort by evaluation time - now we only have to look at the first element every timestep
            self.acceptance_criteria = sorted(self.acceptance_criteria, key=lambda item: item['evaluate_at'])
            self.acceptance_index = 0 #which index to evaluate
            


    def _set_exec_order(self) -> None:
        """
        Get the execution order

        Some quantities, like parameters, characteristics, and junctions, have dependencies that
        require them to be updated in a specific order. This method constructs directed
        graphs of the dependencies and returns the topological ordering, which specifies the order
        in which to update each quantity.

        For parameters, we need to update them in dependency order in three places - when precomputing or
        postcomputing, in which case we need all parameters, and during integration, in which case we only
        work with the dynamic parameters.
        which case we need to work with all parameters, and during integration, in which case we need to
        work.

        We also need to iterate over transition parameters when updating links, but actually this can be
        done in any order. However, we cache the transition parameters into a flat list here so that
        they can be efficiently iterated over.

        Note that the parameter update order is calculated from the framework, which may be relevant if
        the model structure is changed after building the model but before processing.

        :return: Dict containing execution orders for ``'all_pars'``,``dynamic_pars``,``characs``,``junctions``

        """

        import networkx as nx

        exec_order = dict()

        # Set the parameter update order - this is a list of parameters names, in dependency order
        # The parameters may or may not exist in each population, but they are updated across populations
        # Since parameters are implemented one name at a time, here we set the parameter order by
        # making a graph using the names rather than actual parameter objects. Note that par_update_order
        # contains all parameters, which are used during initialization as well as in update_pars. However, we
        # could have update_pars only operate on the subset of the graph contributing to transitions, or to
        # dynamic programs or to program overwrites.
        par_derivative = self.framework.pars["is derivative"].to_dict()  # Store all parameter names in framework, as well as whether they are a derivative or not
        G = nx.DiGraph()
        G.add_nodes_from(par_derivative, keep=False)
        for pop in self.pops:
            for par in pop.pars:
                for dep, dep_var in par.deps.items():
                    if dep in par_derivative and par_derivative[dep] != "y":
                        # Derivative parameters are allowed to refer to themselves directly,
                        # and derivative parameters are not considered dependencies - so we do
                        # not need to add a dependency edge to the graph
                        G.add_edge(dep, par.name)
                if par.pop_aggregation and par.pop_aggregation[1] in par_derivative and par_derivative[par.pop_aggregation[1]] != "y":
                    G.add_edge(par.pop_aggregation[1], par.name)

                if par._is_dynamic or (self.progset and par.name in self.progset.pars):
                    # If the parameter is dynamic or appears in the progset, then we need to
                    # include it in the list of parameters to iterate over in `update_pars`
                    G.nodes[par.name]["keep"] = True

        if not nx.dag.is_directed_acyclic_graph(G):
            message = "Circular dependencies in parameters:"
            for cycle in nx.simple_cycles(G):
                message += "\n - " + " -> ".join(cycle)
            raise Exception(message)

        exec_order["all_pars"] = [x for x in nx.dag.topological_sort(G) if x in self._vars_by_pop]  # Not all parameters may exist depending on populations, so filter out only the ones that are actually instantiated in this Model
        exec_order["dynamic_pars"] = [x for x in exec_order["all_pars"] if G.nodes[x]["keep"]]

        # Set the parameter execution order - this is a list of only transition parameters, used when updating links
        # This is a flat list of parameters, but the order actually should not matter since all parameters should be
        # resolved at this point
        exec_order["transition_pars"] = []
        for pop in self.pops:
            for par in pop.pars:
                if par.links and par.units != FS.QUANTITY_TYPE_PROPORTION:
                    exec_order["transition_pars"].append(par)

        # Set characteristic execution order - in cases where characteristics depend on each other
        G = nx.DiGraph()
        for pop in self.pops:
            for charac in pop.characs:
                G.add_node(charac)
                for include in charac.includes:
                    if isinstance(include, Characteristic):
                        G.add_edge(include, charac)  # Note directionality - the included characteristic needs to be added first
                if isinstance(charac.denominator, Characteristic):
                    G.add_edge(charac.denominator, charac)  # Note directionality - the included characteristic needs to be added first
        assert nx.dag.is_directed_acyclic_graph(G), "There is a circular dependency in characteristics, which is not permitted"
        exec_order["characs"] = [c for c in nx.dag.topological_sort(G) if c._is_dynamic]  # Topological sorting of the junction graph, which is a valid execution order

        # TODO - Move normal compartments into here as well
        # Set the junction execution order
        G = nx.DiGraph()
        for pop in self.pops:
            for comp in pop.comps:
                if isinstance(comp, JunctionCompartment):
                    G.add_node(comp)
                    for link in comp.outlinks:
                        if isinstance(link.dest, JunctionCompartment):
                            G.add_edge(link.source, link.dest)

        assert nx.dag.is_directed_acyclic_graph(G), "There is a cycle present where one junction has flows into another, which results in an infinite loop and is not permitted"
        exec_order["junctions"] = list(nx.dag.topological_sort(G))  # Topological sorting of the junction graph, which is a valid execution order

        self._exec_order = exec_order

    def process(self) -> None:
        """Run the full model."""

        assert self._t_index == 0  # Only makes sense to process a simulation once, starting at ti=0 - this might be relaxed later on
        self._set_exec_order()  # Set the execution order again in case the user has updated the parameters etc. It is critically important that this is correct during integration
        self._update_program_cache()

        # Initial flush of people in junctions
        if self._t_index == 0:
            self.update_pars()  # Update transition parameters in case junction outflows are function parameters
            self.flush_junctions()  # Flush the current contents of the junction without including any inflows
            self.update_pars()  # Update the transition parameters in case junction outflows are functions _and_ they depend on compartment sizes that just changed in the line above
            self.update_links()  # Update all of the links

        # Main integration loop
        while self._t_index < (self.t.size - 1):
            self._t_index += 1  # Step the simulation forward
            self.update_comps()
            self.update_pars()
            self.update_links()
            if self.acceptance_criteria:
                self.update_acceptance()

        # Update postcompute parameters - note that it needs to be done in execution order
        for par_name in self._exec_order["all_pars"]:
            for par in self._vars_by_pop[par_name]:
                if par.fcn_str and not (par._is_dynamic or par._precompute):
                    par.update()
                    par.constrain()
                    
        if self.acceptance_criteria: #call update_acceptance once more for any variables that could only be assessed postcompute
                self.update_acceptance(evaluate_all = True)

        # Clear characteristic internal storage and switch to dynamic computation to save space
        for pop in self.pops:
            for charac in pop.characs:
                charac._vals = None

        self._program_cache = None  # Drop the program cache afterwards to save space
        

    def update_links(self) -> None:
        """
        Update link values

        This method takes the current parameter values in the model, and uses them to populate
        associated links. This requires conversion between parameter units and actual flow rates.

        Methods that populate links by means other than parameter e.g. `Compartment.resolve_outflows`
        or `Junction.balance` also get called here.
        """

        ti = self._t_index
        
        # First, populate all of the link values without any outflow constraints
        for par in self._exec_order["transition_pars"]:

            transition = par.vals[ti]

            if transition < 0:
                # This condition is likely to occur if the parameter has a function but it has been
                # incorrectly/poorly defined so that it returns a negative value. If this is expected
                # to happen under certain conditions, then the Framework should have a minimum value of 0
                # entered for the parameter to make it explicit that the value is constrained to be positive.
                # This could be important if the parameter is *also* used as a dependency in other parameters
                # because clipping in the Framework is applied before downstream parameters are computed, whereas
                # the check here only relates to the links, so an incorrect negative value could still propagate
                # to other parameters (but we cannot be *certain* here that this isn't what the user intended)
                logger.warning("Negative transition occurred")
                transition = 0

            if not transition:
                for link in par.links:
                    link._cache = 0.0
                continue

            # Convert probability by Poisson distribution formula to a value appropriate for timestep.
            if par.units == FS.QUANTITY_TYPE_RATE or par.units == FS.QUANTITY_TYPE_PROBABILITY:
                # Note that we convert the transition to the timestep before checking whether it is greater than 1 or not. That way,
                # durations get preserved until we limit them based on the timestep size. The rationale is that the annual probability
                # will come out at 1.0 if the *mean* duration is the same as the step size, but that doesn't mean that if the step size
                # was smaller the timestep probability is also 1.0 - it's a consequence of the discretization. Essentially, a value
                # greater than 1 simply implies that the mean duration is less than the timescale in question, and we need to retain that value
                # to be able to correctly convert between timescales. The subsequent call to min() then ensures that the fraction moved never
                # exceeds 1.0 once operating on the timestep level
                converted_frac = transition * (self.dt / par.timescale)
                for link in par.links:
                    link._cache = converted_frac

            # Linearly convert number down to that appropriate for one timestep.
            elif par.units == FS.QUANTITY_TYPE_NUMBER:
                # Disaggregate proportionally across all source compartment sizes related to all links.
                converted_amt = transition * (self.dt / par.timescale)  # Number flow in this timestep, so it includes a timescale factor
                
                if isinstance(par.links[0].source, SourceCompartment):
                    # For a source compartment, the link value should be explicitly set directly
                    # Also, there is guaranteed to only be one link per parameter for outflows from source compartments
                    par.links[0]._cache = converted_amt
                    continue

                source_popsize = par.source_popsize(ti)
                if source_popsize:
                    converted_frac = converted_amt / source_popsize
                else:
                    converted_frac = 0.0

                for link in par.links:
                    link._cache = converted_frac

            # Convert from duration to equivalent probability
            elif par.units == FS.QUANTITY_TYPE_DURATION:
                converted_frac = self.dt / (transition * par.timescale)
                for link in par.links:
                    link._cache = converted_frac

            # NOTE - proportion format parameters should not be present in the exec list, so any other units are an error
            else:
                try:
                    par_label = self.framework.get_label(par.name)
                except NotFoundError:  # Name lookup will fail for transfer parameters
                    par_label = par.name
                raise ModelError("Encountered unknown units '%s' for Parameter '%s' (%s) in Population %s" % (par.units, par.name, par_label, par.pop.name))

        # Adjust cached fraction outflows and convert them to number units
        # `Compartment.resolve_outflows()` also populates flush links
        for pop in self.pops:
            for comp in pop.comps:
                comp.resolve_outflows(ti)

        # Balance junctions. Note that the order of execution is critical here for junctions that flow into other junctions,
        # so `self._exec_order` must have already been populated
        for j in self._exec_order["junctions"]:
            j.balance(ti)

    def update_comps(self) -> None:
        """
        Set the compartment values at self._t_index+1 based on the current values at self._t_index
        and the link values at self._t_index. Values are updated by iterating over all outgoing links

        """

        ti = self._t_index

        # Pre-populate the current value - need to iterate over pops here because transfers
        # will cross population boundaries
        for pop in self.pops:
            for comp in pop.comps:
                comp.update(ti)
                
    def update_acceptance(self, evaluate_all = False) -> None:
        """
        Update any acceptance criteria for the model run, raise BadInitialization error if the model run is failing
        
        :param evaluate_all: Final evaluation of all acceptance criteria.
        
        """
        
        time = self.t[self._t_index] #actual time

        #We know that these are sorted by evaluation time so we only need to look at the first index
        while (self.acceptance_index < len(self.acceptance_criteria) ) and (evaluate_all or time >= self.acceptance_criteria[self.acceptance_index]['evaluate_at']):
            #time ranges for assessment are in order, so only need to check the first one
            assessable = self.acceptance_criteria[self.acceptance_index]
            #we have passed the time window, assess if the criteria was met - either return a fail condition or remove this acceptance criteria
            a_par = assessable['parameter']
            a_pop = assessable['population']
            a_times = assessable['t_range']
            accept_vals = assessable['value']
            a_t_inds = np.where(np.logical_and(self.t>=a_times[0], self.t<=a_times[1])) #self.t is the full tvec for the model
            
            pars = self._vars_by_pop[a_par]
            for par in pars: #TODO should be more efficient way to directly access the par values for the pop rather than looping
                if par.pop.name == a_pop: 
                    a_t_val = np.mean(par[a_t_inds]) #mean across the time range
                    if a_t_val <= accept_vals[0] or a_t_val >= accept_vals[1]:
                        # print(f'{time} Rejecting run as sampled sim value {a_t_val} outside of acceptable bound {accept_vals} for parameter {a_par}, population {a_pop} at time {a_times}')
                        raise BadInitialization(f'Rejecting run as sampled sim value {a_t_val} outside of acceptable bound {accept_vals} for parameter {a_par}, population {a_pop} at time {a_times}')
                    # else:
                        # print(f'{time} ACCEPTING run as sampled sim value {a_t_val} inside of acceptable bound {accept_vals} for parameter {a_par}, population {a_pop} at time {a_times}')
            assessable['assessed_value'] = a_t_val
            self.acceptance_index += 1
                  
        

    def flush_junctions(self) -> None:
        """
        Flush initialization values from junctions

        If junctions have been initialized with nonzero values as a mcv1 for initializing the
        downstream compartments, then the junctions need to be flushed into the downstream
        compartments at the start of the simulation. This is done using the ``.flush()`` method
        of the ``JunctionCompartment``. The order of the loop is important if junctions flow into
        other junctions - this needs to be computed from the graph prior to calling this method
        (so that ``Model.junctions`` is in the correct order)

        """

        for j in self._exec_order["junctions"]:
            j.initial_flush()

    def update_pars(self) -> None:
        """
        Update parameter values

        Run through all parameters and characteristics, updating as required. This takes place in stages

        1. Characteristics that are dependencies of parameters are updated
        2. Parameters are updated in dependency order
            a. The parameter function is evaluated
            b. The parameter is overwritten by programs
            c. The parameter is updated with the population aggregation calculation
            d. The parameter value is constrained

        The parameters are updated parameter-at-a-time (across populations) so that the population aggregation
        can be carried out.

        Only parameters that are required for transitions or that are overwritten by programs are
        modified here - otherwise, parameter values are computed in vector calculations either before
        integration (if the value is purely from the databook) or after integration (if the parameter depends
        on any flow rates or compartment sizes).

        """

        ti = self._t_index

        # First, compute dependent characteristics, as parameters might depend on them
        for charac in self._exec_order["characs"]:
            charac.update(ti)

        do_program_overwrite = self.programs_active and self.program_instructions.start_year <= self.t[ti] <= self.program_instructions.stop_year

        if do_program_overwrite:
            prop_coverage = sc.odict.fromkeys(self._program_cache["comps"], 0.0)
            for k, comp_list in self._program_cache["comps"].items():
                if k in self._program_cache["prop_coverage"]:  # If the coverage was precomputed in a coverage scenario
                    prop_coverage[k] = self._program_cache["prop_coverage"][k][[ti]]
                else:
                    n = 0.0
                    for comp in comp_list:
                        n += comp[ti]
                    prop_coverage[k] = self.progset.programs[k].get_prop_covered(self.t[ti], self._program_cache["capacities"][k][ti], n)
            prog_vals = self.progset.get_outcomes(prop_coverage)

        for par_name in self._exec_order["dynamic_pars"]:
            # All of the parameters with this name, across populations.
            # There should be one for each population (these are Parameters, not Links).
            pars = self._vars_by_pop[par_name]

            # First - update parameters that are dependencies, evaluating f_stack if required
            for par in pars:
                if par._is_dynamic:
                    par.update(ti)

            # Then overwrite with program values
            if do_program_overwrite:
                for par in pars:
                    if (par.name, par.pop.name) in prog_vals:
                        if par.derivative:
                            par._dx = prog_vals[(par.name, par.pop.name)]  # For derivative parameters, overwrite the derivative rather than the value
                        else:
                            par[ti] = prog_vals[(par.name, par.pop.name)]

                        if par.units == FS.QUANTITY_TYPE_NUMBER:
                            par[ti] *= par.source_popsize(ti) / self.dt  # The outcome in the progbook is per person reached, which is a timestep specific value. Thus, need to annualize here
                        elif par.units == FS.QUANTITY_TYPE_RATE or par.units == FS.QUANTITY_TYPE_PROBABILITY:
                            # Continuous programs generally should not target number or probability parameters
                            # We apply a factor of dt here regardless of the parameter's timescale. This is because the dt factor here
                            # matches the factor of dt used to divide the annual spending into timestep spending
                            par[ti] /= self.dt

            # Handle parameters that aggregate over populations and use interactions in these functions.
            if pars[0].pop_aggregation:
                # NB. `par.pop_aggregation` is (agg_fcn,par_name,interaction_name,charac_name) where the last item is optional

                par_vals = [x[ti] for x in self._vars_by_pop[pars[0].pop_aggregation[1]]]  # Value of variable being averaged
                par_vals = np.array(par_vals).reshape(-1, 1)

                # NOTE - When doing cross-population interactions, 'pars' is from the 'to' pop
                # and 'par_vals' is from the 'from pop
                if len(pars[0].pop_aggregation) < 3:
                    weights = np.ones((len(par_vals), len(pars)))
                else:
                    weights = self.interactions[pars[0].pop_aggregation[2]][:, :, ti].copy()

                if pars[0].pop_aggregation[0] in {"SRC_POP_AVG", "SRC_POP_SUM"}:
                    weights = weights.T
                elif pars[0].pop_aggregation[0] in {"TGT_POP_AVG", "TGT_POP_SUM"}:
                    pass
                else:
                    raise ModelError("Unknown aggregation function '{0}'").format(pars[0].pop_aggregation[0])  # This should never happen, an error should be raised earlier

                # If we are weighting by a variable, multiply the weights matrix accordingly
                if len(pars[0].pop_aggregation) == 4:
                    vals = [par[ti] for par in self._vars_by_pop[pars[0].pop_aggregation[3]]]  # Value of weighting variable
                    vals = np.array(vals).reshape(-1, 1)
                    weights *= vals.T

                if pars[0].pop_aggregation[0] in {"SRC_POP_AVG", "TGT_POP_AVG"}:
                    norm = np.sum(weights, axis=1, keepdims=1)
                    norm[norm == 0] = 1
                    weights /= norm
                par_vals = np.matmul(weights, par_vals)

                for par, val in zip(pars, par_vals):
                    if par.skip_function is None or (self.t[ti] < par.skip_function[0]) or (self.t[ti] > par.skip_function[1]):  # Careful - note how the < here matches >= in Parameter.update()
                        par[ti] = par.scale_factor * val

            # Restrict the parameter's value if a limiting range was defined
            for par in pars:
                if par.derivative and ti < len(self.t) - 1:
                    # If derivative parameter, then perform an Euler forward step before constraining
                    par[ti + 1] = par[ti] + par._dx * self.dt
                    par.constrain(ti + 1)
                else:
                    par.constrain(ti)


def run_model(settings, framework, parset: ParameterSet, progset: ProgramSet = None, program_instructions: ProgramInstructions = None, name: str = None, rng_sampler = None, acceptance_criteria = []):
    """
    Build and process model

    Running simulations is accomplished via the :class:`Model` object in two steps

    1. The :class:`Model` object is build, and all variables are initialized
    2. The integration is carried out

    ``run_model`` serves as a wrapper for both of these steps, which are commonly performed
    together. However, in some cases it may be desired to split the operations. For example

    - In optimization, the same ``Model`` is used at each iteration, but with different instructions.
      To save time, the model is built just once, and deep-copied after building but before processing
    - Sometimes it may be required to make changes to the model's structure e.g. to implement exotic
      cross-population interactions that cannot be expressed via the Excel inputs. In that case, it may
      again be necessary

    :param settings: Project settings defining simulation time span and time step
    :param framework: A :class:`ProjectFramework` instance
    :param parset: A :class:`ParameterSet` instance
    :param progset: Optionally provide a :class:`ProgramSet` instance to use programs
    :param program_instructions: Optional :class:`ProgramInstructions` instance. If ``progset`` is specified, then instructions must be provided
    :param name: Optionally specify the name to assign to the output result
    :param rng_sampler: Optionally specify a random number generator that may have been seeded to generate consistent results
    
    :return: A :class:`Result` object containing the processed model

    """

    m = Model(settings, framework, parset, progset, program_instructions, rng_sampler=rng_sampler, acceptance_criteria=acceptance_criteria)
    m.process()
    return Result(model=m, parset=parset, name=name)<|MERGE_RESOLUTION|>--- conflicted
+++ resolved
@@ -22,11 +22,8 @@
 from .parameters import Parameter as ParsetParameter
 from .parameters import ParameterSet as ParameterSet
 import math
-<<<<<<< HEAD
 from .utils import stochastic_rounding
-=======
 import pandas as pd
->>>>>>> fc6e1be8
 
 model_settings = dict()
 model_settings["tolerance"] = 1e-6
