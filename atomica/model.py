"""
Implements the Atomica computational graph

Fundamentally, models in Atomica can be represented as a graph, with
nodes corresponding to compartments, and edges corresponding to transitions/links.
This module implements the graph representation of the Framework in a form that can
be numerically integrated. It also implements the methods to actually perform the integration.

"""

from .system import NotFoundError
from .system import logger
from .system import FrameworkSettings as FS
from .results import Result
from .function_parser import parse_function
from .version import version, gitinfo
from collections import defaultdict
import sciris as sc
import numpy as np
import matplotlib.pyplot as plt
from .programs import ProgramSet, ProgramInstructions
from .parameters import Parameter as ParsetParameter
from .parameters import ParameterSet as ParameterSet
import math
<<<<<<< HEAD
from .utils import stochastic_rounding
=======
import pandas as pd
>>>>>>> a7ca9225

model_settings = dict()
model_settings["tolerance"] = 1e-6

__all__ = [
    "BadInitialization",
    "ModelError",
    "Variable",
    "Compartment",
    "JunctionCompartment",
    "ResidualJunctionCompartment",
    "SourceCompartment",
    "SinkCompartment",
    "TimedCompartment",
    "Characteristic",
    "Parameter",
    "Link",
    "TimedLink",
    "Population",
    "Model",
    "run_model",
]


class BadInitialization(Exception):
    """
    Error for invalid conditions

    This error gets raised if the simulation exited due to a bad initialization, specifically
    due to negative initial popsizes or an excessive residual. This commonly happens if the
    initial conditions are being programatically varied and thus may be an expected error.
    This error can then be caught and dealt with appropriately. For example:

    - calibration will catch this error and instruct ASD to reject the proposed parameters
    - ``Ensemble.run_sims`` catches this error and tries another sample

    """

    pass


class ModelError(Exception):
    """
    Exception type for general model errors

    This error gets raised for generic errors arising during integration

    """

    pass


class Variable:
    """
    Integration object to manage compartments, characteristics, parameters, and links

    This is a lightweight abstract class to store arrays of values at each simulation time step. It includes
    functionality that is common to all integration objects, and defines the interface to be implemented
    by derived classes.

        :param pop: A :class:`Population` instance. This allows references back to the population containing an object
                    (which facilitates a number of operations such as those that require the population's size)
        :param id: ID is a tuple that uniquely identifies the Variable within a model.
                    By convention, this is a ``population:code_name`` tuple
                    (but in the case of links, there are additional terms)
    """

    def __init__(self, pop, id):
        self.id = id  #: Unique identifier for the integration object
        self.t = None  # : Array of time values. This should be a reference to the base array stored in a :class:`model` object
        self.dt = None  # : Time step size
        if "vals" not in dir(self):  # If a derived class implements a @property method for `vals`, then don't instantiate it as an attribute
            self.vals = None  # : The fundamental values stored by this object
        self.units = "unknown"  #: The units for the quantity, used for plotting and for validation. Note that the default ``'unknown'`` units are distinct to dimensionless units, which have value ``''``
        self.pop = pop  #: Reference back to the Population containing this object

    @property
    def name(self) -> str:
        """
        Variable code name

        This is implemented as a property method because the ``id`` of the ``Variable`` is a
        tuple containing the population name and the variable code name, so this property
        method returns just the variable code name portion. That way, storage does not need
        to be duplicated.

        :return: A code name

        """

        return self.id[-1]

    def preallocate(self, tvec: np.array, dt: float) -> None:
        """
        Preallocate data storage

        This method gets called just before integration, once the final sizes of the arrays are known.
        Performance is improved by preallocating the arrays. The ``tvec`` attribute is assigned
        as-is, so it is typically a reference to the array stored in the parent ``Model`` object. Thus,
        there is no duplication of storage there, and ``Variable.tvec`` is mainly for convenience when
        interpolating or plotting.

        This method may be overloaded in derived classes to preallocate other variables specific
        to those classes.

        :param tvec: An array of time values
        :param dt: Time step size

        """
        self.t = tvec
        self.dt = dt
        self.vals = np.empty(tvec.shape)
        self.vals.fill(np.nan)

    def plot(self) -> None:
        """
        Produce a time series plot

        This is a quick function to make a basic line plot of this ``Variable``. Mainly
        intended for debugging. Production-ready plots should be generated using the
        plotting library functions instead

        """

        plt.figure()
        plt.plot(self.t, self.vals, label=self.name)
        plt.legend()
        plt.xlabel("Year")
        plt.ylabel("%s (%s)" % (self.name, self.units))

    def update(self, ti: int) -> None:
        """
        Update the value at a given time index

        This method performs any required computations to update the value
        of the variable at a given time index. For example, Parameters may require
        their update function to be called, while characteristics need their
        source compartments to be added up.

        This method generally must be overloaded in derived classes e.g. :meth:`Parameter.update`

        :param ti: Time index to update

        """

        return

    def set_dynamic(self, **kwargs) -> None:
        """
        Make the variable a dependency

        For Compartments and Links, this does nothing. For Characteristics and
        Parameters, it will set the dynamic flag, but in addition, any validation constraints e.g. a Parameter
        that depends on Links cannot itself be dynamic, will be enforced.

        This method generally must be overloaded in derived classes e.g. :meth:`Parameter.set_dynamic`

        """

        return

    def unlink(self):
        self.pop = self.pop.name

    def relink(self, objs):
        self.pop = objs[self.pop]

    def __repr__(self):
        return '%s "%s" %s' % (self.__class__.__name__, self.name, self.id)

    def __getitem__(self, key):
        """
        Shortcut to access .vals attribute

        This simplifies syntax for the most common operations on Variable objects, but most importantly,
        enables derived classes that implement a ``@property`` method for ``vals`` to also overload the
        indexing.

        e.g. ``alive[ti]`` or ``b_rate[ti]``

        :param key: Indexer passed directly to the numpy array ``self.vals[key]``
        :return: A float or array of floats the same size as ``key``

        """
        return self.vals[key]

    def __setitem__(self, key, value) -> None:
        """
        Shortcut to set .vals attribute

        This method assigns values to the `.vals` attribute e.g., ``sus[ti] = 0`` instead of
        ``sus.vals[ti] = 0``. Importantly, this allows the derived class to overload ``__getitem__``
        if ``vals`` is a property method instead of an actual array.

        :param key: Indexer passed directly to the numpy array ``self.vals[item]``
        :param value: Value to assign to the result of the indexing operation

        """

        self.vals[key] = value


class Compartment(Variable):
    """A class to wrap up data for one compartment within a cascade network."""

    def __init__(self, pop, name, stochastic: bool = False, rng_sampler = None):
        Variable.__init__(self, pop=pop, id=(pop.name, name))
        self.units = "Number of people"
        self.outlinks = []
        self.inlinks = []
        self.stochastic = stochastic
        self.rng_sampler = rng_sampler
        if self.stochastic and rng_sampler is None:
            self.rng_sampler = np.random.default_rng()
        self._cached_outflow = None

    def unlink(self):
        Variable.unlink(self)
        self.outlinks = [x.id for x in self.outlinks]
        self.inlinks = [x.id for x in self.inlinks]

    def relink(self, objs):
        Variable.relink(self, objs)
        self.outlinks = [objs[x] for x in self.outlinks]
        self.inlinks = [objs[x] for x in self.inlinks]

    @property
    def outflow(self) -> np.array:
        """
        Return the outflow at all times

        :return: The sum of outgoing links at all time indices
        """
        # Return the outflow at each timestep - for a junction, this is equal to the number
        # of people that were in the junction
        x = np.zeros(self.t.shape)
        if self.outlinks:
            for link in self.outlinks:
                x += link.vals
        return x

    # Function below is a reference implementation but isn't used or needed anywhere yet
    # Keeping it here just in case it's useful later
    #
    # def inflow(self, ti:int=None):
    #     """
    #     Return the inflow at specified times
    #
    #     :param ti: Optionally specify a time index. Default is all times
    #     :return: If `ti` is None, an array the same size as `self.t`. Otherwise, returns a float
    #
    #     """
    #
    #     if ti is None:
    #         ti = np.arange(0, len(self.t))
    #         x = np.zeros(self.t.shape)
    #     else:
    #         x = 0
    #
    #     for link in self.inlinks:
    #         x += link[ti]
    #
    #     return x

    def expected_duration(self, ti=None):
        # Returns the expected number of years that an individual is expected to remain
        # in this compartment for, if the outgoing flow rates are maintained
        if ti is None:
            ti = np.arange(0, len(self.t))

        outflow_probability = 0  # Outflow probability at this timestep
        for link in self.outlinks:
            par = link.parameter
            transition = par[ti]

            if par.units == FS.QUANTITY_TYPE_DURATION:
                outflow_probability += min(1, self.dt / (transition * par.timescale))
            elif par.units in {FS.QUANTITY_TYPE_PROBABILITY, FS.QUANTITY_TYPE_RATE}:
                outflow_probability += min(1, transition * (self.dt / par.timescale))
            elif par.units == FS.QUANTITY_TYPE_NUMBER:
                outflow_probability += par[ti] * self.dt / self[ti]
            elif par.units == FS.QUANTITY_TYPE_PROPORTION:
                outflow_probability += par[ti]
            else:
                raise ModelError("Unknown parameter units")

        remain_probability = 1 - outflow_probability

        # This is the algorithm - we calculate the probability of leaving after a specific number of time steps, and then
        # take the expectation value. The example below shows a discrete numerical calculation as well as a closed-form
        # approximation which is what actually gets used
        # remain_probability = 0.99
        # x = np.arange(0,1000)
        # y = (remain_probability**x)*(1-remain_probability)
        # numerical = np.sum((x+1) * y) * self.dt # x+1 because if we leave at the first timestep, we are considered to have stayed for dt units of time
        # analytic = (1 - (1. / np.log(remain_probability) ** 2) * (remain_probability - 1)) * self.dt
        # print('numerical=%.2f, analytic=%.2f' % (numerical,analytic))

        dur = (1 - (1.0 / np.log(remain_probability) ** 2) * (remain_probability - 1)) * self.dt
        return dur

    def expected_outflow(self, ti):
        # After 1 year, where are people expected to be? If people would leave in less than a year,
        # then the numbers correspond to when the compartment is empty
        popsize = self[ti]  # This is the number of people who are leaving

        outflow = {link.dest.name: popsize * link[ti] / self.dt for link in self.outlinks}
        rescale = popsize / sum([y for _, y in outflow.items()])
        for x in outflow.keys():
            outflow[x] *= rescale
        outflow[self.name] = popsize - sum([y for _, y in outflow.items()])

        return outflow

    def resolve_outflows(self, ti: int) -> None:
        """
        Resolve outgoing links and convert to number

        For the base class, rescale outgoing links so that the compartment won't go negative

        :param ti: Time index at which to update link outflows

        """

        outflow = 0.0
        for link in self.outlinks:
            outflow += link._cache

        if outflow > 1:
            rescale = 1 / outflow
        else:
            rescale = 1
        
        self._cached_outflow = 0
        
        if self.stochastic:
            #for every person in the compartment, we now have probabilities for each possible outflow or staying as the remainder
            stays = max(0., 1. - outflow)
            rescaled_frac_flows = [rescale * link._cache for link in self.outlinks] + [stays]
            number_outflows = self.rng_sampler.multinomial(self[ti], rescaled_frac_flows, size=1)[0]
            for ln, link in enumerate(self.outlinks):
                link.vals[ti] = number_outflows[ln]
                self._cached_outflow += link.vals[ti]
        else:
            n = rescale * self.vals[ti]
            for link in self.outlinks:
                link.vals[ti] = link._cache * n
                self._cached_outflow += link.vals[ti]
        
        

    def update(self, ti: int) -> None:
        """
        Update compartment value

        A compartment update passes in the time to assign (ti). We have

        x(ti) = x(ti-1) + inflow(ti-1) - outflow(ti-1)

        Thus, need to initialize the value and then resolve all inflows and outflows
        Junctions have already been flushed and thus do not need to be updated in this step

        :param ti:
        :return:

        """

        tr = ti - 1
        v = self.vals[tr]
        v -= self._cached_outflow
        for link in self.inlinks:
            v += link.vals[tr]

        # Guard against populations becoming negative due to numerical artifacts
        if v > 0:
            self.vals[ti] = v
        else:
            self.vals[ti] = 0.0

    def connect(self, dest, par) -> None:
        """
        Construct link out of this compartment

        :param dest: A ``Compartment`` instance
        :param par: The parameter that the Link will be associated with

        """
        Link.create(pop=self.pop, parameter=par, source=self, dest=dest)


class JunctionCompartment(Compartment):
    def __init__(self, pop, name: str, duration_group: str = None, stochastic:bool = False, rng_sampler = None):
        """

        A TimedCompartment has a duration group by virtue of having a `.parameter` attribute and a flush link.
        A junction might belong to a duration group by having inflows and outflows exclusively from that group.
        However, it might not be directly attached to any timed compartments, if the connections are entirely
        via upstream and downstream junctions. Junctions also do not have flush links. Therefore, we record
        membership in the duration group by specifying the name of the parameter in the (indirect) upstream
        and downstream compartments.

        Note that having connections to timed compartments does not itself indicate membership in the duration
        group - the junction is only a member if all of the upstream and downstream compartments belong to the
        same duration group. The duration group is determined in framework validation and stored in the framework.

        :param pop:
        :param name:
        :param duration_group: Optionally specify a duration group

        """
        super().__init__(pop, name, stochastic=stochastic, rng_sampler=rng_sampler)
        self.duration_group = duration_group  #: Store the name of the duration group, if the junction belongs to one

    def connect(self, dest, par) -> None:
        """
        Construct link out of this compartment

        For junctions, outgoing links are normal links unless the junction belongs to a duration group.
        If the junction belongs to a duration group, then the output links should all be :class:`TimedLink` instances.

        :param dest: A ``Compartment`` instance
        :param par: The parameter that the Link will be associated with

        """

        if self.duration_group:
            if (isinstance(dest, TimedCompartment) and dest.duration_group != self.duration_group) or (isinstance(dest, JunctionCompartment) and dest.duration_group != self.duration_group):
                raise ModelError("Mismatched junction duration groups - the framework has not been validated correctly")
            TimedLink.create(pop=self.pop, parameter=par, source=self, dest=dest)
        else:
            Link.create(pop=self.pop, parameter=par, source=self, dest=dest)

    def resolve_outflows(self, ti: int) -> None:
        """
        Resolve outgoing links and convert to number

        For junctions, links are updated in a separate step because the logic is different - instead
        of the value of links coming from parameters, they come from the inflow into the junction.
        We cannot update the junctions in the same step as compartments because while the junction
        subgraphs must be acyclic, the entire system may contain cycles. Therefore it is not possible
        to determine a topological ordering for the entire system. The system is solvable because for
        normal compartments, only one transition per timestep is allowed. But regardless, this prevents
        using graph analysis to determine an execution order for the entire system that would allow
        junction computation in the same step.

        :param ti: Time index to resolve outflows

        """

        pass

    def update(self, ti: int) -> None:
        """
        Update the junction at given time index

        For compartments the ``update`` methods steps them forward in time. However, for junctions the
        value never needs to be stepped forward, because it's always zero. Thus, this function does nothing.

        :param ti: Time index to update

        """

        pass

    def preallocate(self, tvec: np.array, dt: float) -> None:
        """
        Preallocate junction values

        Junction preallocation pre-fills the values with zeros, since the junction must be empty
        at all times.

        :param tvec: An array of time values
        :param dt: Time step size

        """

        super().preallocate(tvec, dt)
        self.vals.fill(0.0)  #: Junction compartments are always empty (note the first entry may be given a nonzero value after compartment initialization and before the initial flush)

    def balance(self, ti: int) -> None:
        """
        Balance junction inflows and outflows

        This is the primary update for a junction - where outflows are adjusted so that they
        equal the inflows. It's analogous to `resolve_outflows` as a primary update method, but
        it takes place at a separate integration stage (once the outflows for normal compartments
        have been finalized, as these outputs serve as the junction inputs in that same timestep)
        After this method is called, all outflows should equal inflows

        The parameter workflow is simplified because all links flowing out of junctions must be
        in 'proportion' units, so they can be looked up and used directly.

        :param ti: Time index to update (scalar only, as this function is only called during integration)

        """

        # First, work out the total inflow that needs to pass through the junction
        net_inflow = 0
        if self.duration_group:
            for link in self.inlinks:
                net_inflow += link._vals[:, ti]  # If part of a duration group, get the flow from TimedLink._vals
        else:
            for link in self.inlinks:
                net_inflow += link.vals[ti]  # If not part of a duration group, get scalar flow from Link.vals

        # Next, get the total outflow. Note that the parameters are guaranteed to be in proportion units here
        outflow_fractions = [link.parameter.vals[ti] for link in self.outlinks]
        total_outflow = sum(outflow_fractions)
        
        outflow_fractions /= total_outflow #proportionately accounting for the total outflow downscaling
        
        # assign outflow stochastically to compartments based on the probabilities
        if self.stochastic and net_inflow > 0.:
            if self.duration_group:
                raise Exception('Need to implement code here to make sure outflows from EACH part of the duration group are integers')
            else:
                outflow_fractions = self.rng_sampler.multinomial(net_inflow, outflow_fractions, size=1)[0]/net_inflow

        # Finally, assign the inflow to the outflow proportionately
        for frac, link in zip(outflow_fractions, self.outlinks):
            if self.duration_group:
                link._vals[:, ti] = net_inflow * frac
            else:
                link.vals[ti] = net_inflow * frac

    def initial_flush(self) -> None:
        """
        Perform an initial junction flush

        If the junction was initialized with a nonzero value, then the initial people need to be flushed.
        This is distinct from balancing, because the source of the people is the junction itself, rather
        than the incoming links.

        In this step, we need to actually update the value of the downstream compartments, rather than
        updating the link values - the links get rebalanced again based on the parameters after the
        initial flush has been completed

        """

        if self.vals[0] > 0:
            # Work out the outflow fractions
            outflow_fractions = np.array([link.parameter.vals[0] for link in self.outlinks])
            outflow_fractions /= np.sum(outflow_fractions)
            
            # assign outflow stochastically to compartments based on the probabilities
            if self.stochastic:
                outflow_fractions = self.rng_sampler.multinomial(self.vals[0], outflow_fractions, size=1)[0]/self.vals[0]

            # Assign the inflow directly to the outflow compartments
            # This is done using the [] indexing on the downstream compartment so it is agnostic
            # to the downstream compartment type
            for frac, link in zip(outflow_fractions, self.outlinks):
                link.dest[0] += self.vals[0] * frac

            self.vals[0] = 0.0


class ResidualJunctionCompartment(JunctionCompartment):
    """
    Junction with a residual outflow

    A residual outflow junction has a single additional outflow link
    """

    def balance(self, ti: int) -> None:
        """
        Balance junction inflows and outflows

        For a ResidualJunctionCompartment, if the outflows sum to less than 1, rather than
        scaling them up proportionately, the residual is assigned to the residual link.

        :param ti: Time index to update (scalar only, as this function is only called during integration)

        """

        # First, work out the total inflow that needs to pass through the junction
        net_inflow = np.array([0], dtype=float)
        if self.duration_group:
            for link in self.inlinks:
                net_inflow = net_inflow + link._vals[:, ti]  # If part of a duration group, get the flow from TimedLink._vals. nb. using += doesn't work with some array size combinations
        else:
            for link in self.inlinks:
                net_inflow += link.vals[ti]  # If not part of a duration group, get scalar flow from Link.vals

        outflow_fractions = np.zeros(len(self.outlinks))
        residual_link_index = None
        for i, link in enumerate(self.outlinks):
            if link.parameter is not None:
                outflow_fractions[i] = link.parameter.vals[ti]
            else:
                residual_link_index = i
                outflow_fractions[i] = 0

        total_outflow = outflow_fractions.sum()
        if total_outflow > 1:
            outflow_fractions /= total_outflow

        # assign outflow stochastically to compartments based on the probabilities
        if self.stochastic and net_inflow > 0.:
            if np.abs(np.round(net_inflow)-net_inflow).sum() > 1e-3:
                raise Exception(f'Net inflow should be an integer for a stochastic run, was: {net_inflow}')

            # Give residual probability to the residual link if there is one, otherwise normalize probabilities
            if residual_link_index is not None:
                outflow_fractions[residual_link_index] = max(0, 1 - outflow_fractions.sum())
            else: # Probabilities have to sum to one as we have to flush the junction, and multinomials probabilities should sum to 1
                outflow_fractions = outflow_fractions / outflow_fractions.sum()

            outflow_fractions = self.rng_sampler.multinomial(np.round(net_inflow).astype(int), outflow_fractions, size=1)[0]/(net_inflow)

        # Calculate outflows
        outflow = net_inflow.reshape(-1, 1) * outflow_fractions.reshape(1, -1)

        # Finally, assign the inflow to the outflow proportionately accounting for the total outflow downscaling
        for frac, link in zip(outflow_fractions, self.outlinks):
            if link.parameter is None and total_outflow < 1 and not self.stochastic:  # If we are stochastic then we have already taken the residual link into account
                flow = net_inflow - np.sum(outflow, axis=1)  # Sum after multiplying by outflow fractions to reduce numerical precision errors and enforce conserved quantities more accurately
            else:
                flow = net_inflow * frac

            if self.duration_group:
                link._vals[:, ti] = flow
            else:
                link.vals[ti] = flow

    def initial_flush(self) -> None:
        """
        Perform an initial junction flush

        """

        if self.vals[0] > 0:
            # Work out the outflow fractions
            outflow_fractions = np.zeros(len(self.outlinks))
            for i, link in enumerate(self.outlinks):
                if link.parameter is not None:
                    outflow_fractions[i] = link.parameter.vals[0]
                else:
                    outflow_fractions[i] = 0

            total_outflow = sum(outflow_fractions)

            if total_outflow < 1:
                has_residual = True
            else:
                outflow_fractions /= total_outflow
                has_residual = False

            # assign outflow stochastically to compartments based on the probabilities
            if self.stochastic and total_outflow > 0.:
                outflow_fractions = self.rng_sampler.multinomial(self.vals[0], outflow_fractions, size=1)[0]/(self.vals[0] * sum(outflow_fractions))
                
            # Assign the inflow directly to the outflow compartments
            # This is done using the [] indexing on the downstream compartment so it is agnostic
            # to the downstream compartment type

            # Finally, assign the inflow to the outflow proportionately accounting for the total outflow downscaling
            for frac, link in zip(outflow_fractions, self.outlinks):
                if link.parameter is None:
                    if has_residual:
                        link.dest[0] += self.vals[0] - sum(self.vals[0] * outflow_fractions)
                else:
                    link.dest[0] += self.vals[0] * frac

            self.vals[0] = 0.0


class SourceCompartment(Compartment):
    """
    Derived class for source compartments

    Source compartments are unlimited reservoirs, and are subject to limitations like

    - Unlimited size
    - No inflows
    - Only one outflow

    Therefore, the methods to update these compartments can take some shortcuts not available
    to normal compartments. These shortcuts are implemented in the overloaded methods here.

    """

    def __init__(self, pop, name, stochastic:bool = False, rng_sampler = None):
        super().__init__(pop, name, stochastic=stochastic, rng_sampler=rng_sampler)

    def preallocate(self, tvec: np.array, dt: float) -> None:
        super().preallocate(tvec, dt)
        self.vals.fill(0.0)  #: Source compartments have an unlimited number of people in them. Set to 0.0 to simplify validation.

    def resolve_outflows(self, ti: int) -> None:
        #Unlike other Compartments, link._cache will still be in Number form and not converted to a proportion
        for link in self.outlinks:
            if self.stochastic:
                link.vals[ti] = stochastic_rounding(link._cache, rng_sampler = self.rng_sampler)
            else:
                link.vals[ti] = link._cache

    def update(self, ti: int) -> None:
        pass


class SinkCompartment(Compartment):
    def __init__(self, pop, name, stochastic:bool = False, rng_sampler = None):
        super().__init__(pop, name, stochastic=stochastic, rng_sampler=rng_sampler)

    def preallocate(self, tvec: np.array, dt: float) -> None:
        """
        Preallocate sink compartment

        A sink compartment is initialized with 0.0 value at the initial timestep

        :param tvec: Simulation time vector
        :param dt: Simulation time step

        """

        super().preallocate(tvec, dt)
        self.vals[0] = 0.0

    def resolve_outflows(self, ti: int) -> None:
        """
        Resolve sink outflows

        There should not be any outflows, so this function immediately returns

        """
        pass

    def connect(self, dest, par) -> None:
        """
        Construct link out of sink compartment

        This method raises an error because sinks cannot have outflows

        :param dest: A ``Compartment`` instance
        :param par: The parameter that the Link will be associated with

        """

        raise ModelError("Sink compartments cannot have outflows")

    def update(self, ti: int) -> None:
        """
        Update sink compartment value

        A sink compartment has inputs only

        :param ti: Time index to update

        """

        tr = ti - 1
        v = self.vals[tr]
        for link in self.inlinks:
            v += link.vals[tr]
        self.vals[ti] = v


class TimedCompartment(Compartment):
    def __init__(self, pop, name: str, parameter: ParsetParameter, stochastic:bool = False, rng_sampler= None):
        """
        Instantiate the TimedCompartment

        Preallocation takes place before the compartment values are initialized. Therefore, we need to
        calculate the duration here, hence there is a need to take in the parset here.

        :param pop: A ``Population`` instance (the instance that will store this compartment)
        :param name: The name of the compartment
        :param parameter: The parameter that will supply the duration (to be read after the parameter function is evaluated, if applicable)

        """

        Compartment.__init__(self, pop=pop, name=name, stochastic=stochastic, rng_sampler=rng_sampler)
        self._vals = None  #: Primary storage, a matrix of size (duration x timesteps). The first row is the one that people leave from, the last row is the one that people arrive in
        self.parameter = parameter  #: The parameter to read the duration from - this needs to be done after parameters are precomputed though, in case the duration is coming from a (constant) function
        self.flush_link = None  #: Reference to the timed outflow link that flushes the compartment. Note that this needs to be set externally because Links are instantiated after Compartments

    @property
    def duration_group(self):
        return self.parameter.name

    def unlink(self):
        Compartment.unlink(self)
        if self.flush_link:
            self.flush_link = self.flush_link.id

    def relink(self, objs):
        # Given a dictionary of objects, restore the internal references
        Compartment.relink(self, objs)
        if self.flush_link:
            self.flush_link = objs[self.flush_link]

    @property
    def vals(self) -> np.array:
        """
        Compartment size

        This returns the compartment size at all times, obtained by summing over the people in each time bin

        :return: A numpy array with the compartment size

        """

        return self._vals.sum(axis=0)

    def __getitem__(self, ti):
        """
        Retrieve compartment size at given time index

        By only adding the requested timesteps, this approach is faster than accessing ``vals`` first i.e.

        >>> self.vals[ti]
        >>> self[ti] # <-- Faster

        :param ti: Time index/indices
        :return: Total compartment size at given time index/indices

        """

        return self._vals[:, ti].sum(axis=0)

    def __setitem__(self, ti, value) -> None:
        """
        Assign to values assuming constant arrival rate

        This method takes in the total population size at time(s) ``ti``, and assigns them equally
        to all of the time bins in the compartment. Currently, this is only expected to be needed
        during initialization, so for maximum safety, this method will raise an error if any other
        times are used. This is because setting the value will destroy any information about the
        distribution of times. This constraint could be safely relaxed if it's needed for a specific
        purpose, but otherwise it's safer not to permit it.

        :param ti: Time indices to assign. Currently, only `0` is allowed
        :param value: The value to assign to times `ti`

        """
        ti = sc.promotetoarray(ti)
        value = sc.promotetoarray(value)

        if ti.size > 1 or ti[0] != 0:
            raise ModelError("For safety, explicitly setting the compartment size for a TimedCompartment can currently only be done for the initial conditions. This requirement can be likely be relaxed if needed for a particular use case")
        self._vals[:, ti] = value.reshape((1, -1)) / (self._vals.shape[0] * np.ones((self._vals.shape[0], 1)))

    def preallocate(self, tvec: np.array, dt: float) -> None:
        """
        Preallocate data storage

        :param tvec: An array of time values
        :param dt: Time step size

        """

        # Preallocating the keyring matrix rounds the duration down
        # That way, if the duration is less than the step size, the compartment will
        # be emptied every timestep
        # Note that the effective duration is _entirely_ driven by the number of rows in `self._vals`
        # because the logic is simply - flush the topmost row, shift the array by 1, inflow goes in the bottom row
        self.t = tvec
        self.dt = dt
        assert np.all(self.parameter.vals == self.parameter.vals[0]), "Duration parameter value cannot vary over time"
        duration = self.parameter.vals[0] * self.parameter.timescale * self.parameter.scale_factor
        self._vals = np.empty((max(1, math.ceil(duration / dt)), tvec.size), order="F")  # Fortran/column-major order should be faster for summing over lags to get `vals`
        self._vals.fill(np.nan)

    def resolve_outflows(self, ti: int) -> None:
        """
        Resolve outgoing links

        At this point, all links going out of the compartment would have had their ``._cache`` value set to the
        fraction to transfer. This method converts them to numbers, taking into account the fact that only
        certain subcompartments are eligible for timed links within the same duration group

        :param ti: Time index at which to update link outflows

        """
        
        #TODO adjust for stochastic variables
        assert self.stochastic == False, 'resolve_outflows needs to be updated to work with stochastic transitions'

        # First, work out the scale factors as usual
        self.flush_link._cache = 0.0  # At this stage, no outflow goes via the flush link

        total_outflow = np.zeros(self._vals.shape[0])
        for link in self.outlinks:
            if isinstance(link, TimedLink):
                total_outflow[1:] += link._cache  # Timed link outflows do not act on the final subcompartment
            else:
                total_outflow[:] += link._cache  # Normal link outflows do act on the final subcompartment

        # Rescaling factors for each subcompartment
        rescale = np.divide(1, total_outflow, out=np.ones_like(total_outflow), where=total_outflow > 1)
        n = rescale * self._vals[:, ti]  # Rescaled number of people - to multiply by the cache value on each link

        self._cached_outflow = np.zeros(self._vals.shape[0])  # Cache the outflow, because for Links, we accumulate the subcompartment outflow but we need to record the subcompartment outflow separately
        for link in self.outlinks:
            if isinstance(link, TimedLink):
                link._vals[:, ti] = n * link._cache
                link._vals[0, ti] = 0.0  # No flow out of final subcompartment
                self._cached_outflow += link._vals[:, ti]
            else:
                link.vals[ti] = sum(n * link._cache)
                self._cached_outflow += n * link._cache

        self.flush_link.vals[ti] = max(0, self._vals[0, ti] - self._cached_outflow[0])
        self._cached_outflow[0] += self.flush_link.vals[ti]

    def update(self, ti: int) -> None:
        """
        Update compartment value

        This compartment update goes from ``ti-1`` to ``ti``. As part of this, the counts for each
        duration are rolled over.

        :param ti: Time index to step to

        """

        tr = ti - 1

        # First, apply all of the outflows (computed by `resolve_outflows()` at the last timestep)
        self._vals[:, ti] = self._vals[:, tr] - self._cached_outflow

        # Then, add in TimedLink inputs (prior to advancing the keyring)
        for link in self.inlinks:
            if isinstance(link, TimedLink):
                if self._vals.shape[0] == link._vals.shape[0]:
                    # The sizes match exactly, no need to index rows at all
                    self._vals[:, ti] += link._vals[:, tr]
                elif self._vals.shape[0] > link._vals.shape[0]:
                    # This compartment has a longer duration, so only insert the rows we've got
                    self._vals[: link._vals.shape[0], ti] += link._vals[:, tr]
                else:
                    # This compartment has a shorter duration, so first insert the values we've got
                    # then sum up and add the extra values to the initial subcompartment
                    self._vals[:, ti] += link._vals[: self._vals.shape[0], tr]
                    self._vals[-1, ti] += sum(link._vals[self._vals.shape[0] :, tr].tolist())

        # Advance the keyring
        # If this TimedCompartment has only one row, then anyone coming in via TimedLinks will be placed directly
        # in the final subcompartment (which is also the initial subcompartment). We are assuming that the cached
        # outflow correctly emptied everyone in the flush compartment so don't check that the final subcompartment
        # is empty because people could have been added to it in this timestep
        if self._vals.shape[0] > 1:
            self._vals[0:-1, ti] = self._vals[1:, ti]
            self._vals[-1, ti] = 0.0  # Zero out the inflow (otherwise, it just replicates previous value)

        # Now, resolve other inputs for which durations are not preserved
        # Regardless of whether they are TimedLinks or not, they should go into the initial subcompartment
        for link in self.inlinks:
            if not isinstance(link, TimedLink):
                self._vals[-1, ti] += link[tr]

        self._vals[self._vals[:, ti] < 0, ti] = 0

    def connect(self, dest, par) -> None:
        """
        Construct link out of this compartment

        For TimedCompartments, outgoing links are TimedLinks if the downstream compartment belongs to the same
        duration group. For this purpose, a junction can be part of a duration group if all of the downstream
        junction outputs are in this compartment's duration group.

        :param dest: A ``Compartment`` instance
        :param par: The parameter that the Link will be associated with

        """

        if (isinstance(dest, TimedCompartment) and dest.parameter.name == self.parameter.name) or (isinstance(dest, JunctionCompartment) and dest.duration_group == self.parameter.name):
            # Note that comparing the name rather than the instance ID will allow duration-preserving transfers where a difference instance of the same parameter is present in the dest population
            new_link = TimedLink.create(pop=self.pop, parameter=par, source=self, dest=dest)
        else:
            # Note that if the duration group doesn't match, then a Link rather than a TimedLink will be instantiated
            new_link = Link.create(pop=self.pop, parameter=par, source=self, dest=dest)

        if par is self.parameter:
            # If we are connecting up the timed parameter, also assign it to the flush link
            # We also need to break the connection between the parameter and the link
            # so that the parameter doesn't try to update the link during `update_pars()`
            assert not isinstance(new_link, TimedLink), "Cannot flush into the same duration group"
            self.flush_link = new_link
            new_link.parameter = None
            par.links = []


class Characteristic(Variable):
    """A characteristic represents a grouping of compartments."""

    def __init__(self, pop, name):
        # includes is a list of Compartments, whose values are summed
        # the denominator is another Characteristic that normalizes this one
        # All passed by reference so minimal performance impact
        Variable.__init__(self, pop=pop, id=(pop.name, name))
        self.units = "Number of people"
        self.includes = []
        self.denominator = None
        # The following flag indicates if another variable depends on this one.
        # This indicates a value needs computation during integration.
        self._is_dynamic = False
        self._vals = None

    def preallocate(self, tvec: np.array, dt: float) -> None:
        """
        Preallocate data storage

        :param tvec: An array of time values
        :param dt: Time step size

        """

        self.t = tvec
        self.dt = dt
        if self._is_dynamic:
            self._vals = np.empty(tvec.shape)
            self._vals.fill(np.nan)

    def get_included_comps(self):
        includes = []
        for inc in self.includes:
            if isinstance(inc, Characteristic):
                includes += inc.get_included_comps()
            else:
                includes.append(inc)
        return includes

    @property
    def vals(self):
        if self._vals is None:
            vals = np.zeros(self.t.shape)

            for comp in self.includes:
                vals += comp.vals

            if self.denominator is not None:
                denom = self.denominator.vals
                vals_zero = vals < model_settings["tolerance"]
                vals[denom > 0] /= denom[denom > 0]
                vals[vals_zero] = 0.0
                vals[(denom <= 0) & (~vals_zero)] = np.inf

            return vals
        else:
            return self._vals

    def set_dynamic(self, **kwargs):
        self._is_dynamic = True

        for inc in self.includes:
            inc.set_dynamic()

        if self.denominator is not None:
            self.denominator.set_dynamic()

    def unlink(self):
        Variable.unlink(self)
        self.includes = [x.id for x in self.includes]
        self.denominator = self.denominator.id if self.denominator is not None else None

    def relink(self, objs):
        # Given a dictionary of objects, restore the internal references
        Variable.relink(self, objs)
        self.includes = [objs[x] for x in self.includes]
        self.denominator = objs[self.denominator] if self.denominator is not None else None

    def add_include(self, x):
        assert isinstance(x, Compartment) or isinstance(x, Characteristic)
        self.includes.append(x)

    def add_denom(self, x):
        assert isinstance(x, Compartment) or isinstance(x, Characteristic)
        self.denominator = x
        self.units = ""

    def update(self, ti):
        self._vals[ti] = 0
        for comp in self.includes:
            self._vals[ti] += comp[ti]
        if self.denominator is not None:
            denom = self.denominator[ti]
            if denom > 0:
                self._vals[ti] /= denom
            elif self._vals[ti] < model_settings["tolerance"]:
                self._vals[ti] = 0  # Given a zero/zero case, make the answer zero.
            else:
                self._vals[ti] = np.inf  # Given a non-zero/zero case, keep the answer infinite.


class Parameter(Variable):
    """
    Integration object to represent Parameters

    A parameter is a Variable that can have a value computed via an fcn_str and a list of
    dependent Variables. This is a Parameter in the cascade.xlsx sense - there is one Parameter object for every item in the
    Parameters sheet. A parameter that maps to multiple transitions (e.g. ``doth_rate``) will have one parameter
    and multiple Link instances that depend on the same Parameter instance

    :param pop: A :class:`Population` instance corresponding to the population that will contain this parameter
    :param name: The code name for this parameter

    """

    def __init__(self, pop, name):

        Variable.__init__(self, pop=pop, id=(pop.name, name))
        self.limits = None  #: Can be a two element vector [min,max]
        self.pop_aggregation = None  #: If not None, stores list of population aggregation information (special function, which weighting comp/charac and which interaction term to use)
        self.scale_factor = 1.0  #: This should be set to the product of the population-specific ``y_factor`` and the ``meta_y_factor`` from the ParameterSet
        self.links = []  #: References to links that derive from this parameter
        self._source_popsize_cache_time = None  # : Internal cache for the time at which the source popsize was previously computed
        self._source_popsize_cache_val = None  # : Internal cache for the last previously computed source popsize
        self.fcn_str = None  #: String representation of parameter function
        self.deps = dict()  #: Dict of dependencies containing lists of integration objects
        self._fcn = None  #: Internal cache for parsed parameter function (this will be dropped when pickled)
        self._precompute = False  #: If True, the parameter function will be computed in a vector operation prior to integration
        self._is_dynamic = False  #: If True, this parameter has values that need to be updated or assigned during integration. Note that `precompute` and `dynamic` are mutually exclusive
        self.derivative = False  #: If True, the parameter function will be treated as a derivative and the value added on to the end
        self._dx = None  #: Internal cache for the value of the derivative at the current timestep
        self.skip_function = None  #: Can optionally be set to a (start,stop) tuple of times. Between these times, the parameter will not be updated so the parset value will be left unchanged

        #: For transition parameters, the ``vals`` stored by the parameter is effectively a rate. The ``timescale``
        #: attribute informs the time period corresponding to the units in which the rate has been provided.
        #: If the units are ``number`` or ``probability`` then the ``timescale`` corresponds to the denominator of the units
        #: e.g. probability/day (with ``timescale=1/365``).
        #: If the units are ``duration`` then the timescale stores the units in which the duration has been specified
        #: e.g. ``duration=1`` with ``timescale=1/52`` is the same as ``duration=7`` with ``timescale=1/365``
        #: The effective duration used in the simulation is ``duration*timescale`` with units of years (so it will behave correctly if
        #: one wanted to use 1/365.25 instead of 1/365)
        self.timescale = 1.0

    def set_fcn(self, fcn_str) -> None:
        """
        Add a function to this parameter

        This method adds a function to the parameter. The following steps are carried out

            - The function is parsed and stored in the ``._fcn`` attribute (until the Parameter is pickled)
            - The dependencies are extracted, and are stored as references to the actual integration objects
              to increase performance during integration
            - If this is a transition parameter, then dependencies will have their `dynamic` flag updated

        :param framework: A py:class:`ProjectFramework` instance, used to identify and retrieve interaction terms
        :param fcn_str: The string containing the function to add

        """

        assert sc.isstring(fcn_str), "Parameter function must be supplied as a string"
        self.fcn_str = fcn_str
        self._fcn, dep_list = parse_function(self.fcn_str)
        if fcn_str.startswith("SRC_POP_AVG") or fcn_str.startswith("TGT_POP_AVG") or fcn_str.startswith("SRC_POP_SUM") or fcn_str.startswith("TGT_POP_SUM"):
            # The function is like 'SRC_POP_AVG(par_name,interaction_name,charac_name)'
            # self.pop_aggregation will be ['SRC_POP_AVG',par_name,interaction_name,charac_object]
            special_function, temp_list = self.fcn_str.split("(")
            function_args = temp_list.rstrip(")").split(",")
            function_args = [x.strip() for x in function_args]
            self.pop_aggregation = [special_function] + function_args
            # Aggregation dependencies are set externally because they may cross populations - see `Model.build()`
            # Note that aggregations are computed externally rather than via `Parameter.update`
        else:
            for dep_name in dep_list:
                if not (dep_name in ["t", "dt"]):  # There are no integration variables associated with the interactions, as they are treated as a special matrix
                    self.deps[dep_name] = self.pop.get_variable(dep_name)  # nb. this lookup will fail if the user has a function that depends on a quantity outside this population

    def set_dynamic(self, progset=None) -> None:
        """
        Mark this parameter as needing evaluation for integration

        If a parameter has a function and `set_dynamic()` has been called, that means the
        result of the function is required to drive a transition in the model. In this context,
        'dynamic' means that the parameter depends on values that are only known during integration
        (i.e. compartment sizes). It could also depend on compartment sizes indirectly, if
        it depends on characteristics, or if it depends on parameters that depend on compartments
        or characteristics. If none of these are true, then the parameter function can be evaluated
        before integration starts, taking advantage of vector operations.

        If a parameter is overwritten by a program in this simulation, then its value may change
        during integration, and we again need to make this parameter dynamic. Note that this doesn't
        apply to the parameter *being* overwritten - if it gets overwritten, that has no bearing on
        when its function gets evaluated. But if a parameter depends on a value that has changed, then
        the function must be re-evaluated. Technically this only needs to be done after the time index
        where programs turn on, but it's simpler just to mark it as dynamic for the entire simulation,
        the gains aren't large enough to justify the extra complexity otherwise.

        :param progset: A ``ProgramSet`` instance (the one contained in the Model containing this Parameter)

        """

        if self.fcn_str is None or self._is_dynamic or self._precompute:
            # Only parameters with functions need to be made dynamic
            # If the parameter is marked dynamic or precompute, that means this parameter and any of its
            # dependencies have already been checked
            return

        if self.pop_aggregation or self.derivative:
            # Pop aggregations and derivatives are handled in `update_pars()` so we set the dynamic flag
            # because the values are modified during integration
            self._is_dynamic = True
            

        if self.deps:  # If there are no dependencies, then we know that this is precompute-only
            for deps in self.deps.values():  # deps is {'dep_name':[dep_objects]}
                for dep in deps:
                    if isinstance(dep, Link):
                        raise ModelError(f"Parameter '{self.name}' depends on transition flow '{dep.name}' thus it cannot be a dependency, it must be output only.")
                    elif isinstance(dep, Compartment) or isinstance(dep, Characteristic):
                        dep.set_dynamic(progset=progset)
                        self._is_dynamic = True
                    elif isinstance(dep, Parameter):
                        dep.set_dynamic(progset=progset)  # Run `set_dynamic()` on the parameter which will descend further to see if the Parameter depends on comps/characs or on overwritten parameters
                        if dep._is_dynamic or (progset and dep.name in progset.pars):
                            self._is_dynamic = True
                    else:
                        raise ModelError("Unexpected dependency type")

        # If not dynamic, then we need to precompute the function because the value is required for a transition
        if not self._is_dynamic:
            self._precompute = True

    def unlink(self):
        Variable.unlink(self)
        self.links = [x.id for x in self.links]
        if self.deps is not None:
            for dep_name in self.deps:
                self.deps[dep_name] = [x.id for x in self.deps[dep_name]]
        if self._fcn is not None:
            self._fcn = None

    def relink(self, objs):
        # Given a dictionary of objects, restore the internal references
        Variable.relink(self, objs)
        self.links = [objs[x] for x in self.links]
        if self.deps is not None:
            for dep_name in self.deps:
                self.deps[dep_name] = [objs[x] for x in self.deps[dep_name]]
        if self.fcn_str:
            self._fcn = parse_function(self.fcn_str)[0]

    def constrain(self, ti=None) -> None:
        """
        Constrain the parameter value to allowed range

        If ``Parameter.limits`` is not None, then the parameter values at the specified
        time will be clipped to the limits. If no time index is provided, clipping will
        be performed on all values in a vectorized operation. Vector clipping is used
        for data parameters that are not evaluated during integration, while index-specific
        clipping is used for dependencies that are calculated during integration.

        :param ti: An integer index, or None (to operate on all time points)

        """

        if self.limits is not None:
            if ti is None:
                self.vals = np.clip(self.vals, self.limits[0], self.limits[1])
            else:
                if self.vals[ti] < self.limits[0]:
                    self.vals[ti] = self.limits[0]
                if self.vals[ti] > self.limits[1]:
                    self.vals[ti] = self.limits[1]

    def update(self, ti=None) -> None:
        """
        Update the value of this Parameter

        If the parameter contains a function, this entails evaluating the function.
        Typically this is done at a single time point during integration, or over all
        time points for precomputing and postcomputing

        :param ti: An ``int``, or a numpy array with index values. If ``None``, all time values will be used

        """

        if not self._fcn or self.pop_aggregation:
            return

        if ti is None:
            if self.derivative:
                raise ModelError("Cannot perform a vector update of a derivative parameter (these parameters intrinsically require integration to be computed)")
            ti = np.arange(0, self.vals.size)  # This corresponds to every time point

        if self.skip_function:
            # If we don't want to overwrite the parameter in certain years, those years need to be excluded
            if hasattr(ti, "__len__"):
                # Filter out years outside the excluded range
                ti = ti[np.where((self.t[ti] < self.skip_function[0]) | (self.t[ti] > self.skip_function[1]))]
                if ti.size == 0:  # If all times were removed
                    return
            else:
                # Dealing with a scalar ti
                if (self.t[ti] >= self.skip_function[0]) and (self.t[ti] <= self.skip_function[1]):
                    return

        dep_vals = dict.fromkeys(self.deps, 0.0)
        for dep_name, deps in self.deps.items():
            for dep in deps:
                if isinstance(dep, Parameter) or isinstance(dep, Characteristic):
                    dep_vals[dep_name] += dep.vals[ti]
                elif isinstance(dep, Compartment):
                    dep_vals[dep_name] += dep[ti]
                elif isinstance(dep, Link):
                    dep_vals[dep_name] += dep[ti] / dep.dt
                else:
                    raise ModelError("Unhandled case")

        dep_vals["t"] = self.t[ti]
        dep_vals["dt"] = self.dt
        try:
            v = self.scale_factor * self._fcn(**dep_vals)
        except Exception as e:
            raise ModelError(f"Error when calculating the value for parameter: {self}") from e

        if self.derivative:
            self._dx = v
        else:
            self[ti] = v

    def source_popsize(self, ti):
        # Get the total number of people covered by this program
        # i.e. the sum of the source compartments of all links that
        # derive from this program. If the parameter has no links, return NaN
        # which disambiguates between a parameter whose source compartments are all
        # empty, vs a parameter that has no source compartments
        if ti == self._source_popsize_cache_time:
            return self._source_popsize_cache_val
        else:
            if self.links:
                n = 0
                for link in self.links:
                    n += link.source[ti]  # Use the direct indexing because we don't know what type of compartment we are operating on
            else:
                raise ModelError("Cannot retrieve source popsize for a non-transition parameter")
            self._source_popsize_cache_time = ti
            self._source_popsize_cache_val = n
            return n


class Link(Variable):
    """
    A Link is a Variable that maps to a transition between compartments. As
    such, it contains an inflow and outflow compartment.  A Link's value is
    generally derived from a Parameter, and there may be multiple links that draw values
    from the same parameter. The value corresponds to the number transferred
    from the source compartment to the destination compartment in the subsequent timestep.

    Some links do not have an associated Parameter object because their values are calculated
    by means other than parameters. For example

    - Flush links have their values calculated from the source timed compartment
    - Junction residual links have their values calculated by junction balancing

    """

    @classmethod
    def create(cls, pop, parameter, source, dest):
        """
        Create and wire up a new link

        This method instantiates a Link (including of derived types) and also wires it up to
        the population, parameter, source, and destination compartments. This allows the ``Link``
        constructor to be used without needing the entire population infrastructure

        :param pop: A ``Population`` instance that will contain the new ``Link``
        :param parameter: A ``Parameter`` instance that will supply values for the new ``Link``
        :param source: A ``Compartment`` instance to transfer from
        :param dest: A ``Compartment`` instance to transfer to
        :return: The newly created ``Link`` instance

        """

        # Instantiate the link
        new_link = cls(pop, parameter, source, dest)

        # Wire it up
        if parameter is not None:
            new_link.parameter.links.append(new_link)
        new_link.source.outlinks.append(new_link)
        new_link.dest.inlinks.append(new_link)
        pop.links.append(new_link)

        # Add the link to the population's lookup
        if new_link.name in pop.link_lookup:
            pop.link_lookup[new_link.name].append(new_link)
        else:
            pop.link_lookup[new_link.name] = [new_link]

        return new_link

    def __init__(self, pop, parameter, source, dest):
        if parameter is None:
            # If the parameter is None then assign a random name
            link_name = sc.uuid(tostring=True, length=8)
        else:
            # Otherwise, name the link after the parameter governing it
            link_name = parameter.name + ":flow"

        Variable.__init__(self, pop=pop, id=(pop.name, source.name, dest.name, link_name))  # A Link is only uniquely identified by (Pop,Source,Dest,Par)
        self.units = "Number of people"

        # Source parameter where unscaled link value is drawn from (a single parameter may have multiple links).
        self.parameter = parameter
        self.source = source  # Compartment to remove people from
        self.dest = dest  # Compartment to add people to

        self._cache = None  #: Temporarily cache either the fraction converted (normal links) or number of people (source outflows)

    def __setitem__(self, key, value) -> None:
        """
        Shortcut to set .vals attribute

        This method assigns values to the `.vals` attribute e.g., ``sus[ti] = 0`` instead of
        ``sus.vals[ti] = 0``. Importantly, this allows the derived class to overload ``__getitem__``
        if ``vals`` is a property method instead of an actual array.

        :param key: Indexer passed directly to the numpy array ``self.vals[item]``
        :param value: Value to assign to the result of the indexing operation

        """

        self.vals[key] = value

    def unlink(self):
        Variable.unlink(self)
        if self.parameter is not None:
            # Flush links have their values computed from a compartment rather than a parameter
            # So it is possible to have a transition/Link without an associated parameter
            self.parameter = self.parameter.id
        self.source = self.source.id
        self.dest = self.dest.id

    def relink(self, objs):
        # Given a dictionary of objects, restore the internal references
        Variable.relink(self, objs)
        if self.parameter is not None:
            self.parameter = objs[self.parameter]
        self.source = objs[self.source]
        self.dest = objs[self.dest]

    def __repr__(self, *args, **kwargs):
        if self.parameter:
            return "%s %s (parameter %s) - %s to %s" % (type(self).__name__, self.name, self.parameter.name, self.source.name, self.dest.name)
        elif isinstance(self.source, TimedCompartment) and self.source.flush_link is self:
            return "%s %s - %s to %s (flush)" % (type(self).__name__, self.name, self.source.name, self.dest.name)
        else:
            return "%s %s - %s to %s" % (type(self).__name__, self.name, self.source.name, self.dest.name)

    def plot(self):
        Variable.plot(self)
        plt.title("Link %s to %s" % (self.source.name, self.dest.name))

    def update(self, ti: int, converted_frac: float) -> None:
        """
        Update the value of the link

        This method takes in the fraction of the source compartment to move, and
        updates the value of the link accordingly. In `update_links`, parameters are
        first all converted into timestep-based fractions. These fractions are then
        used to update the links. However, depending on whether the link stores
        compartment duration information, this update may or may not require the use
        of TimedCompartment properties. Therefore, updating the link is delegated
        to this Link method that can be overloaded in derived classes.

        :param ti: The time index to update
        :param converted_frac: The fraction of the source compartment to move (the parent parameter value, converted to timestep fraction)

        """

        self.vals[ti] = self.source.vals[ti] * converted_frac


class TimedLink(Link):
    """
    A TimedLink connects two TimedCompartments

    A TimedLink should be used between two TimedCompartments if it is important to preserve the 'time until forced removal'
    when making the transition. For example, a vaccinated individual with 3 years of protection remaining may need to move
    to a vaccinated+latent state, for instance. In that case, they would still have 3 years remaining in vaccinated+latent.

    The value for the TimedLink corresponds to the number of people in each time bin from the *source* compartment.
    If there is a mismatch in durations across the TimedLink endpoints, it is up to the destination compartment to
    resolve them.

    A TimedLink should _not_ be used for the timed outflow of a TimedCompartment as people flowing out of a timed outflow
    all originate at the same time.

    """

    def __init__(self, pop, parameter, source, dest):
        Link.__init__(self, pop, parameter, source, dest)
        self._vals = None  #: Primary storage, a matrix with size matching the source compartment

    @property
    def vals(self) -> np.array:
        """
        Link total flow

        This returns link outflow obtained by summing over the people in each time bin at each point in time

        :return: A numpy array with the link flow rate

        """

        return self._vals.sum(axis=0)

    def preallocate(self, tvec: np.array, dt: float) -> None:
        """
        Preallocate data storage

        Note that TimedLinks preallocate their internal storage based on the preallocated size
        of the source TimedCompartment. Therefore, it must be preallocated after the compartments
        have been preallocated.

        :param tvec: An array of time values
        :param dt: Time step size

        """

        # Preallocate to the same size as the source compartment
        self.t = tvec
        self.dt = dt
        if isinstance(self.source, TimedCompartment):
            # Preallocate based on the timed compartment size
            self._vals = np.empty(self.source._vals.shape, order="F")  # Fortran/column-major order should be faster for summing over lags to get `vals`
        else:
            # Preallocate based on the upstream junction's duration group
            # Note that the keyring size calculation is duplicated from TimedCompartment, this could be separated into a function if it is needed any more often than this
            parameter = self.pop.par_lookup[self.source.duration_group]
            assert np.all(parameter.vals == parameter.vals[0]), "Duration parameter value cannot vary over time"
            duration = parameter.vals[0] * parameter.timescale * parameter.scale_factor
            self._vals = np.empty((math.ceil(duration / dt), tvec.size), order="F")  # Fortran/column-major order should be faster for summing over lags to get `vals`
        self._vals.fill(np.nan)

    def update(self, ti: int, converted_frac: float) -> None:
        """
        Updated link flow rate

        For TimedLink instances, we update at all of the time indices

        :param ti: Time index to update
        :param converted_frac: The fraction of the source compartment to move (the parent parameter value, converted to timestep fraction)

        """

        self._vals[:, ti] = self.source._vals[:, ti] * converted_frac

    def __getitem__(self, ti):
        """
        Retrieve total flow at given time index

        By only adding the requested timesteps, this approach is faster than accessing ``vals`` first i.e.

        >>> self.vals[ti]
        >>> self[ti] # <-- Faster

        :param ti: Time index/indices
        :return: Total compartment size at given time index/indices

        """

        return self._vals[:, ti].sum(axis=0)


class Population:
    """
    A class to wrap up data for one population within model.
    Each model population must contain a set of compartments with equivalent names.
    """

    def __init__(self, framework, name: str, label: str, progset: ProgramSet, pop_type: str, stochastic: bool=False, rng_sampler=None):
        """
        Construct a Population

        This function constructs a population instance. Aside from creating the Population, it also
        instantiates all of the integration objects defined in the Framework. Note that transfers
        and interactions aren't added at this point - because they transcend populations, they are
        instantiated one level higher up, in ``model.build()``

        :param framework: A ProjectFramework
        :param name: The code name of the population
        :param label: The full name of the population
        :param progset: A ProgramSet instance
        
        :param stochastic: whether to use stochasticity in determining population movement
        :param rng_sampler: optional Generator for random numbers to give consistent results between model runs

        """

        self.name = name  #: The code name of the population
        self.label = label  #: The full name/label of the population
        self.type = pop_type  #: The population's type
        self.stochastic = stochastic #: Whether the population should be handled stochastically as discrete integer people instead of fractions
        self.rng_sampler = rng_sampler

        self.comps = list()  #: List of Compartment objects
        self.characs = list()  #: List of Characteristic objects
        self.links = list()  #: List of Link objects
        self.pars = list()  #: List of Parameter objects

        self.comp_lookup = dict()  #: Maps name of a compartment to a Compartment
        self.charac_lookup = dict()  #: Maps name of a compartment to a Characteristic
        self.par_lookup = dict()  #: Maps name of a parameter to a Parameter
        self.link_lookup = dict()  #: Maps name of link to a list of Links with that name

        self.build(framework=framework, progset=progset)  # Convert compartmental cascade into lists of compartment and link objects.

        self.popsize_cache_time = None
        self.popsize_cache_val = None

        self.is_linked = True  # Flag to manage double unlinking/relinking

    def __repr__(self):
        return '%s "%s"' % (self.__class__.__name__, self.name)

    def __contains__(self, item: str) -> bool:
        """
        Check whether variables can be resolved

        This function returns True if ``Population.get_variable(item)`` would result
        in some variables being returned. This facilitates checking whether a population
        contains particular variables - for example, transfer links may only exist in
        a subset of the model populations, or if population types are being used, not all
        variables will be defined in any one population.

        :param item: The name of a parameter or a link specification (supported by ``get_variable``)
        :return: True if ``Population.get_variable`` would return at least one variable, otherwise False
        """
        try:
            self.get_variable(item)
            return True
        except NotFoundError:
            return False

    def unlink(self):
        if not self.is_linked:
            return
        for obj in self.comps + self.characs + self.pars + self.links:
            obj.unlink()
        self.comp_lookup = None
        self.charac_lookup = None
        self.par_lookup = None
        self.link_lookup = None
        self.is_linked = False

    def relink(self, objs):
        if self.is_linked:
            return
        for obj in self.comps + self.characs + self.pars + self.links:
            obj.relink(objs)
        self.comp_lookup = {comp.name: comp for comp in self.comps}
        self.charac_lookup = {charac.name: charac for charac in self.characs}
        self.par_lookup = {par.name: par for par in self.pars}
        link_names = set([link.name for link in self.links])
        self.link_lookup = {name: [link for link in self.links if link.name == name] for name in link_names}
        self.is_linked = True

    def popsize(self, ti: int = None):
        """
        Return population size

        A population's size is the sum of all of the people in its compartments, excluding
        birth and death compartments

        :param ti: Optionally specify a scalar time index to retrieve popsize for. ```None`` corresponds to all times
        :return: If ``ti`` is specified, returns a scalar population size. If ``ti`` is ``None``, return a numpy array the same size as the simulation time vector

        """

        if ti is None:
            return np.sum([comp.vals for comp in self.comps if (not isinstance(comp, SourceCompartment) and not isinstance(comp, SinkCompartment))], axis=0)

        if ti == self.popsize_cache_time:
            return self.popsize_cache_val
        else:
            n = 0
            for comp in self.comps:
                if not isinstance(comp, SourceCompartment) and not isinstance(comp, SinkCompartment):
                    n += comp[ti]
            return n

    def get_variable(self, name: str) -> list:
        """
        Return list of variables given code name

        At the moment, names are unique across object types and within object
        types except for links, but if that logic changes, simple modifications can
        be made here

        Link names in Atomica end in 'par_name:flow' so passing in a code name of this form
        will return links. Links can also be identified by the compartments that they connect.
        Allowed syntax is:
        - 'source_name:' - All links going out from source
        - ':dest_name' - All links going into destination
        - 'source_name:dest_name' - All links from Source to Dest
        - 'source_name:dest_name:par_name' - All links from Source to Dest belonging to a given Parameter
        - ':dest:par_name'
        - 'source::par_name' - As per above
        - '::par_name' - All links with specified par_name (less efficient than 'par_name:flow')

        :param name: Code name to search for
        :return: A list of Variables

        """

        name = name.replace("___", ":")  # Parameter functions will convert ':' to '___' for use in variable names

        if name in self.comp_lookup:
            return [self.comp_lookup[name]]
        elif name in self.charac_lookup:
            return [self.charac_lookup[name]]
        elif name in self.par_lookup:
            return [self.par_lookup[name]]
        elif name in self.link_lookup:
            return self.link_lookup[name]
        elif ":" in name and not name.endswith(":flow"):
            name_tokens = name.split(":")
            if len(name_tokens) == 2:
                name_tokens.append("")
            src, dest, par = name_tokens

            if src and dest:
                links = [link for link in self.get_comp(src).outlinks if link.dest.name == dest]
            elif src:
                links = self.get_comp(src).outlinks
            elif dest:
                links = self.get_comp(dest).inlinks
            else:
                links = self.links

            if par:
                links = [link for link in links if (link.parameter and link.parameter.name == par)]

            return links
        else:
            raise NotFoundError(f"Object '{name}' not found in population '{self.name}'")

    def get_comp(self, comp_name):
        """Allow compartments to be retrieved by name rather than index. Returns a Compartment."""
        try:
            return self.comp_lookup[comp_name]
        except KeyError:
            raise NotFoundError(f"Compartment {comp_name} not found")

    def get_links(self, name) -> list:
        """Retrieve Links."""
        # Links can be looked up by parameter name or by link name, unlike get_variable. This is because
        # get_links() is guaranteed to return a list of Link objects
        # As opposed to get_variable which would retrieve the Parameter for 'doth rate' and the Links for 'z'
        if name in self.par_lookup:
            return self.par_lookup[name].links
        elif name in self.link_lookup:
            return self.link_lookup[name]
        else:
            raise NotFoundError("Object '{0}' not found.".format(name))

    def get_charac(self, charac_name):
        """Allow dependencies to be retrieved by name rather than index. Returns a Variable."""
        try:
            return self.charac_lookup[charac_name]
        except KeyError:
            raise NotFoundError(f"Characteristic {charac_name} not found")

    def get_par(self, par_name):
        """Allow dependencies to be retrieved by name rather than index. Returns a Variable."""
        try:
            return self.par_lookup[par_name]
        except KeyError:
            raise NotFoundError(f"Parameter {par_name} not found")

    def build(self, framework, progset):
        """
        Generate a compartmental cascade as defined in a settings object.
        Fill out the compartment, transition and dependency lists within the model population object.
        Maintaining order as defined in a cascade workbook is crucial due to cross-referencing.

        The progset is required so that Parameter instances with functions can correctly identify dynamic quantities
        if they are only dynamic due to program overwrites.
        """

        comps = framework.comps
        characs = framework.characs
        pars = framework.pars

        # Parameters first pass
        # Instantiate all parameters first. That way, we know which compartments need to be TimedCompartments
        # We make a `timed_compartments` dict mapping {timed_compartment_name:parameter} so that we can identify
        # the timed compartments and quickly retrieve their parameters. This is done here partly because we need
        # to instantiate the parameters first, and also because `framework.transitions` is keyed by parameter
        # rather than compartment so it's straightforward to include here
        for par_name in list(pars.index):
            if pars.at[par_name, "population type"] == self.type:
                par = Parameter(pop=self, name=par_name)
                par.units = pars.at[par_name, "format"]
                par.timescale = pars.at[par_name, "timescale"]
                par.derivative = pars.at[par_name, "is derivative"] == "y"
                self.pars.append(par)
        self.par_lookup = {par.name: par for par in self.pars}

        # Instantiate compartments
        residual_junctions = {x[0] for x in framework.transitions.get(">", [])}
        for comp_name in list(comps.index):
            if comps.at[comp_name, "population type"] == self.type:
                if comp_name in residual_junctions:
                    self.comps.append(ResidualJunctionCompartment(pop=self, name=comp_name, stochastic = self.stochastic, rng_sampler=self.rng_sampler, duration_group=comps.at[comp_name, "duration group"]))
                elif comps.at[comp_name, "is junction"] == "y":
                    self.comps.append(JunctionCompartment(pop=self, name=comp_name, stochastic = self.stochastic, rng_sampler=self.rng_sampler, duration_group=comps.at[comp_name, "duration group"]))
                elif comps.at[comp_name, "duration group"]:
                    self.comps.append(TimedCompartment(pop=self, name=comp_name, stochastic = self.stochastic, rng_sampler=self.rng_sampler, parameter=self.par_lookup[comps.at[comp_name, "duration group"]]))
                elif comps.at[comp_name, "is source"] == "y":
                    self.comps.append(SourceCompartment(pop=self, name=comp_name, stochastic = self.stochastic, rng_sampler=self.rng_sampler))
                elif comps.at[comp_name, "is sink"] == "y":
                    self.comps.append(SinkCompartment(pop=self, name=comp_name, stochastic = self.stochastic, rng_sampler=self.rng_sampler))
                else:
                    self.comps.append(Compartment(pop=self, name=comp_name, stochastic = self.stochastic, rng_sampler=self.rng_sampler))

        self.comp_lookup = {comp.name: comp for comp in self.comps}

        # Characteristics first pass, instantiate objects
        for charac_name in list(characs.index):
            if characs.at[charac_name, "population type"] == self.type:
                self.characs.append(Characteristic(pop=self, name=charac_name))
        self.charac_lookup = {charac.name: charac for charac in self.characs}

        # Characteristics second pass, add includes and denominator
        # This is a separate pass because characteristics can depend on each other
        for charac in self.characs:
            includes = [x.strip() for x in characs.at[charac.name, "components"].split(",")]
            for inc_name in includes:
                charac.add_include(self.get_variable(inc_name)[0])  # nb. We expect to only get one match for the name, so use index 0
            denominator = characs.at[charac.name, "denominator"]
            if not pd.isna(denominator):
                charac.add_denom(self.get_variable(denominator)[0])  # nb. framework import strips whitespace from the overall field

        # Parameters second pass, create parameter objects and links
        # This is a separate pass because we can't create the links before the compartments are instantiated
        for par in self.pars:
            if framework.transitions[par.name]:
                for pair in framework.transitions[par.name]:
                    src = self.get_comp(pair[0])
                    dst = self.get_comp(pair[1])
                    src.connect(dst, par)  # If the parameter is a timed parameter, the TimedCompartment will also assign the FlushLink in this step

        if ">" in framework.transitions:
            for pair in framework.transitions[">"]:
                try:
                    src = self.get_comp(pair[0])
                    dst = self.get_comp(pair[1])
                    src.connect(dst, None)
                except NotFoundError:
                    continue

        # Parameters third pass, process f_stacks, deps, and limits
        # This is a separate pass because output parameters can depend on Links
        for par in self.pars:
            min_value = pars.at[par.name, "minimum value"]
            max_value = pars.at[par.name, "maximum value"]

            if np.isfinite(min_value) or np.isfinite(max_value):
                par.limits = [max(-np.inf, min_value), min(np.inf, max_value)]

            fcn_str = pars.at[par.name, "function"]
            if not pd.isna(fcn_str):
                par.set_fcn(fcn_str)

        # If this Parameter has links and a function, it must be updated before it is needed during integration.
        # If the function depends on any compartment sizes, it must be updated element-wise during integration.
        # Similarly, if it is a derivative parameter, it needs to be updated element-wise.
        # Otherwise, it can be pre-computed in a fast vector operation
        # A timed parameter doesn't _directly_ have links associated with it (because it does not supply values
        # for the links) but it does need to be precomputed
        for par in self.pars:
            if par.fcn_str and (par.links or par.derivative or framework.pars.at[par.name, "timed"] == "y" or (progset is not None and (par.name, self.name) in progset.covouts)):
                par.set_dynamic(progset)

    def initialize_compartments(self, parset: ParameterSet, framework, t_init: float) -> None:
        """
        Set compartment sizes

        This method takes the databook values for compartments and characteristics, and uses them to
        compute the initial compartment sizes at ``ti=0``. The computation is carried out by solving
        the linear matrix equation mapping characteristics to compartments. For this purpose,
        both compartments and characteristics in the databook are treated in the same way i.e. a databook
        compartment is treated like a characteristic containing only that compartment.

        :param parset: A py:class:`ParameterSet` instance with initial values for compartments/characteristics
        :param framework: A py:class:`ProjectFramework` instance, used to identify and retrieve interaction terms
        :param t_init: The year to use for initialization. This should generally be set to the sim start year

        """
        # Given a set of characteristics and their initial values, compute the initial
        # values for the compartments by solving the set of characteristics simultaneously

        # Build up the comps and characs containing the setup values in the databook - the `b` in `x=A*b`
        characs_to_use = framework.characs.index[framework.characs["setup weight"] & (framework.characs["population type"] == self.type)]
        comps_to_use = framework.comps.index[framework.comps["setup weight"] & (framework.comps["population type"] == self.type)]
        b_objs = [self.charac_lookup[x] for x in characs_to_use] + [self.comp_lookup[x] for x in comps_to_use]

        # Build up the comps corresponding to the `x` values in `x=A*b` i.e. the compartments being solved for
        comps = [c for c in self.comps if not (isinstance(c, SourceCompartment) or isinstance(c, SinkCompartment))]
        charac_indices = {c.name: i for i, c in enumerate(b_objs)}  # Make lookup dict for characteristic indices
        comp_indices = {c.name: i for i, c in enumerate(comps)}  # Make lookup dict for compartment indices

        b = np.zeros((len(b_objs), 1))
        A = np.zeros((len(b_objs), len(comps)))

        # Construct the characteristic value vector (b) and the includes matrix (A)
        for i, obj in enumerate(b_objs):
            # Look up the characteristic value
            par = parset.pars[obj.name]
            b[i] = par.interpolate(t_init, pop_name=self.name)[0] * par.y_factor[self.name] * par.meta_y_factor
            if isinstance(obj, Characteristic):
                if obj.denominator is not None:
                    denom_par = parset.pars[obj.denominator.name]
                    b[i] *= denom_par.interpolate(t_init, pop_name=self.name)[0] * denom_par.y_factor[self.name] * denom_par.meta_y_factor
                for inc in obj.get_included_comps():
                    A[i, comp_indices[inc.name]] = 1.0
            else:
                A[i, comp_indices[obj.name]] = 1.0

        # Solve the linear system (nb. lstsq returns the minimum norm solution
        x = np.linalg.lstsq(A, b.ravel(), rcond=None)[0].reshape(-1, 1)
        proposed = np.matmul(A, x)
        residual = np.sum((proposed.ravel() - b.ravel()) ** 2)

        # Accumulate any errors here. The errors could occur either at the system level or at the level
        # of individual comps/characs. To avoid
        error_msg = ""
        characteristic_tolerence_failed = False

        # Print warning for characteristics that are not well matched by the compartment size solution
        for i in range(0, len(b_objs)):
            if abs(proposed[i] - b[i]) > model_settings["tolerance"]:
                characteristic_tolerence_failed = True
                error_msg += "Characteristic '{0}' '{1}' - Requested {2}, Calculated {3}\n".format(self.name, b_objs[i].name, b[i], proposed[i])

        # Print expanded diagnostic for negative compartments showing parent characteristics
        def report_characteristic(charac, n_indent=0):
            """
            Recursively diagnose characteristic

            If a compartment has been assigned a negative value, it is usually because
            that negative value is required to match a target characteristic value. This
            method takes the root characteristic, and prints out all of the compartments
            relating to it, as well as descending further into any included characteristics.
            This brings together all of the affected quantities to help diagnose where the
            negative compartment size originates.

            :param charac: A :class:`Characteristic` instance
            :param n_indent: Indent level used to prefix the log message
            :return: A string containing the debug output

            """

            msg = ""
            if charac.name in charac_indices:
                msg += n_indent * "\t" + "Characteristic '{0}': Target value = {1}\n".format(charac.name, b[charac_indices[charac.name]])
            else:
                msg += n_indent * "\t" + "Characteristic '{0}' not in databook: Target value = N/A (0.0)\n".format(charac.name)

            n_indent += 1
            if isinstance(charac, Characteristic):
                for inc in charac.includes:
                    if isinstance(inc, Characteristic):
                        msg += report_characteristic(inc, n_indent)
                    else:
                        msg += n_indent * "\t" + "Compartment %s: Computed value = %f\n" % (inc.name, x[comp_indices[inc.name]])
            return msg

        for i in range(0, len(comps)):
            if x[i] < -model_settings["tolerance"]:
                error_msg += "Compartment %s %s - Calculated %f\n" % (self.name, comps[i].name, x[i])
                for charac in b_objs:
                    try:
                        if comps[i] in charac.get_included_comps():
                            error_msg += report_characteristic(charac)
                    except Exception:
                        if comps[i] == charac:
                            error_msg += report_characteristic(charac)

        if residual > model_settings["tolerance"]:
            # Halt for an unsatisfactory overall solution
            raise BadInitialization("Global residual was %g which is unacceptably large (should be < %g)\n%s" % (residual, model_settings["tolerance"], error_msg))
        elif np.any(np.less(x, -model_settings["tolerance"])):
            # Halt for any negative popsizes
            raise BadInitialization(f"Negative initial popsizes:\n{error_msg}")
        elif characteristic_tolerence_failed:
            raise BadInitialization(f"Characteristics failed to meet tolerances\n{error_msg}")
        elif error_msg:
            # Generic error message if any of the warning messages were encountered - not entirely sure when
            # this would happen so if this *does* occur, it should be written as an explicit branch above
            # (but it exists as a fallback to ensure that any inconsistencies result in the error being raised)
            raise BadInitialization(f"Initialization error\n{error_msg}")

        # Otherwise, insert the values
        for i, c in enumerate(comps):
            if self.stochastic:
                c[0] = stochastic_rounding(max(0.0, x[i]), rng_sampler = self.rng_sampler)#integer values (still represented as floats)
            else:
                c[0] = max(0.0, x[i])


class Model:
    """A class to wrap up multiple populations within model and handle cross-population transitions."""

    def __init__(self, settings, framework, parset, progset=None, program_instructions=None, rng_sampler=None, acceptance_criteria=[]):

        # Note that if a progset is provided and program instructions are not, then programs will not be
        # turned on. However, the progset is still available so that the coverage can still be probed
        # (in particular, the coverage denominator from Result.get_coverage('denominator') is used
        # for reconciliation

        # Record version info for the model run. These are generally NOT updated in migration. Thus, they serve
        # as a record of which specific version of the code was used to generate the results
        self.version = version
        self.gitinfo = sc.dcp(gitinfo)
        self.created = sc.now(utc=True)

        self.pops = list()  # List of population groups that this model subdivides into.
        self.interactions = sc.odict()
        self.programs_active = None  # True or False depending on whether Programs will be used or not
        self.progset = sc.dcp(progset)
        self.program_instructions = sc.dcp(program_instructions)  # program instructions
        self.t = settings.tvec  #: Simulation time vector (this is a brand new instance from the `settings.tvec` property method)
        self.dt = settings.sim_dt  #: Simulation time step
        self.stochastic = settings.stochastic #: Run with discrete numbers of people per compartment instead of fractions.
        
        self.acceptance_criteria = sc.dcp(acceptance_criteria) #: If the model fails to adhere to these criteria, raise a BadInitialization exception

        if rng_sampler is None:
            rng_sampler = np.random.default_rng()
        self.rng_sampler = rng_sampler

        self._t_index = 0  # Keeps track of array index for current timepoint data within all compartments.
        self._vars_by_pop = None  # Cache to look up lists of variables by name across populations
        self._pop_ids = sc.odict()  # Maps name of a population to its position index within populations list.
        self._program_cache = None  #: Cache program capacities and coverage for coverage scenarios
        self._exec_order = None  #: Cache the dependency order of various quantities

        self.framework = sc.dcp(framework)  # Store a copy of the Framework used to generate this model
        self.framework.spreadsheet = None  # No need to keep the spreadsheet

        self.build(parset)

    def unlink(self) -> None:
        """
        Replace references with IDs

        This method replaces all references with IDs so that there are no circular references
        that prevent pickling. This operation is reversed using ``Model.relink()``. These get
        called automatically when pickling and unpickling.

        Note that primary storage of the variables is in the population objects, so that is the
        one place where the variables remain in-scope.

        """

        # If we are already unlinked, do nothing
        if self._vars_by_pop is None:
            return

        for pop in self.pops:
            pop.unlink()

        # Drop this, it gets set by self._set_vars_by_pop()
        self._vars_by_pop = None

        # Drop caches - these get set again inside `model.process()`
        self._program_cache = None
        self._exec_order = None

    def relink(self) -> None:
        """
        Replace IDs with references

        This is the reverse operation of ``Model.unlink()`` where IDs are replaced with
        object references.

        """

        # If we are already linked, do nothing
        if self._vars_by_pop is not None:
            return

        # Need to enumerate objects at Model level because transitions link across pops
        objs = {}
        for pop in self.pops:
            objs[pop.name] = pop
            for obj in pop.comps + pop.characs + pop.pars + pop.links:
                objs[obj.id] = obj

        # Relink populations
        for pop in self.pops:
            pop.relink(objs)

        # Set vars by pop
        self._set_vars_by_pop()

    def _update_program_cache(self):

        # Finally, prepare programs
        if self.progset and self.program_instructions:
            self.programs_active = True
            self._program_cache = dict()

            self._program_cache["comps"] = dict()
            for prog in self.progset.programs.values():
                self._program_cache["comps"][prog.name] = []
                for pop_name in prog.target_pops:
                    for comp_name in prog.target_comps:
                        self._program_cache["comps"][prog.name].append(self.get_pop(pop_name).get_comp(comp_name))

            self._program_cache["capacities"] = self.progset.get_capacities(tvec=self.t, dt=self.dt, instructions=self.program_instructions)

            # Cache the proportion coverage for coverage scenarios so that we don't call interpolate() every timestep
            coverage = self.progset.get_prop_coverage(tvec=self.t, dt=self.dt, capacities=self._program_cache["capacities"], num_eligible={k: np.nan for k in self.progset.programs}, instructions=self.program_instructions)
            self._program_cache["prop_coverage"] = {k: coverage[k] for k in self.program_instructions.coverage}

            # Check that any programs with no coverage denominator have been given coverage overwrites
            # Otherwise, the coverage denominator will be treated as 0 and will result in 100% coverage
            # but that would just be a side effect of not targeting anyone (division by 0 is treated as 100%)
            for prog in self.progset.programs.values():
                if not self._program_cache["comps"][prog.name] and prog.name not in self._program_cache["prop_coverage"]:
                    raise ModelError(f'Program "{prog.name}" does not target any compartments, but the program instructions did not specify coverage for this program. Programs without target compartments require their coverage to be explicitly specified in the instructions')

        else:
            self.programs_active = False

    def _set_vars_by_pop(self) -> None:
        """
        Update cache dicts and lists

        During integration, the model needs to iterate over parameters with the same name across populations.
        Therefore, we build a cache dict where we map code names to a list of references to the required
        Parameter objects. We also construct a cache list of the parameter names from the framework so we
        can quickly iterate over it.

        """

        self._vars_by_pop = defaultdict(list)
        for pop in self.pops:
            for var in pop.comps + pop.characs + pop.pars + pop.links:
                self._vars_by_pop[var.name].append(var)
        self._vars_by_pop = dict(self._vars_by_pop)  # Stop new entries from appearing in here by accident

    def __getstate__(self):
        self.unlink()
        d = sc.dcp(self.__dict__)  # Pickling to string results in a copy
        self.relink()  # Relink, otherwise the original object gets unlinked
        return d

    def __setstate__(self, d):
        self.__dict__ = d
        self.relink()

    def __deepcopy__(self, memodict={}):
        # Using dcp(self.__dict__) is faster than pickle getstate/setstate
        # when this is called via copy.deepcopy()
        self.unlink()
        d = sc.dcp(self.__dict__)
        self.relink()
        new = Model.__new__(Model)
        new.__dict__.update(d)
        new.relink()
        return new

    def get_pop(self, pop_name):
        """Allow model populations to be retrieved by name rather than index."""
        pop_index = self._pop_ids[pop_name]
        return self.pops[pop_index]

    def build(self, parset):
        """Build the full model."""

        # First construct populations
        for k, (pop_name, pop_label, pop_type) in enumerate(zip(parset.pop_names, parset.pop_labels, parset.pop_types)):
            self.pops.append(Population(framework=self.framework, name=pop_name, label=pop_label, progset=self.progset, pop_type=pop_type, stochastic=self.stochastic, rng_sampler=self.rng_sampler))
            self._pop_ids[pop_name] = k

        # Expand interactions into matrix form
        self.interactions = dict()
        for name, weights in parset.interactions.items():
            from_pops = [x.name for x in self.pops if x.type == self.framework.interactions.at[name, "from population type"]]
            to_pops = [x.name for x in self.pops if x.type == self.framework.interactions.at[name, "to population type"]]
            self.interactions[name] = np.zeros((len(from_pops), len(to_pops), len(self.t)))
            for from_pop, par in weights.items():
                for to_pop in par.pops:
                    self.interactions[name][from_pops.index(from_pop), to_pops.index(to_pop), :] = par.interpolate(self.t, to_pop) * par.y_factor[to_pop] * par.meta_y_factor

        # Instantiate transfer parameters
        # Note transfer parameters can currently only be data parameters (i.e. they don't have any functions) so
        # no need to worry about setting functions and flagging dependencies for them
        for transfer_name in parset.transfers:
            if parset.transfers[transfer_name]:
                for pop_source in parset.transfers[transfer_name]:

                    # This contains the data for all of the destination pops.
                    transfer_parameter = parset.transfers[transfer_name][pop_source]

                    pop = self.get_pop(pop_source)

                    for pop_target in transfer_parameter.ts:

                        # Create the parameter object for this link (shared across all compartments)
                        par_name = "%s_%s_to_%s" % (transfer_name, pop_source, pop_target)  # e.g. 'aging_0-4_to_15-64'
                        par = Parameter(pop=pop, name=par_name)
                        par.preallocate(self.t, self.dt)  # Preallocate now, because these parameters are not present in the framework so they won't get preallocated later
                        par.scale_factor = transfer_parameter.y_factor[pop_target] * transfer_parameter.meta_y_factor
                        par.vals = transfer_parameter.interpolate(tvec=self.t, pop_name=pop_target) * par.scale_factor
                        par.units = transfer_parameter.ts[pop_target].units.strip().split()[0].strip().lower()

                        # Sampling might result in the parameter value going out of bounds, so make sure the transfer parameter values are constrained
                        if par.units in {FS.QUANTITY_TYPE_RATE,FS.QUANTITY_TYPE_PROBABILITY, FS.QUANTITY_TYPE_NUMBER}:
                            par.limits = [0, np.inf]
                        elif par.units == FS.QUANTITY_TYPE_DURATION:
                            par.limits = [model_settings["tolerance"], np.inf]
                        else:
                            raise Exception("Unknown transfer parameter units")
                        par.constrain()

                        pop.pars.append(par)
                        pop.par_lookup[par_name] = par

                        target_pop_obj = self.get_pop(pop_target)

                        for src in pop.comps:
                            if not (isinstance(src, SourceCompartment) or isinstance(src, SinkCompartment) or isinstance(src, JunctionCompartment)):
                                # Instantiate a link between corresponding compartments
                                dest = target_pop_obj.get_comp(src.name)  # Get the corresponding compartment
                                src.connect(dest, par)

        # Now that all object have been created, update _vars_by_pop() accordingly
        self._set_vars_by_pop()

        # Flag dependencies for aggregated parameters prior to precomputing
        # Note that all parameters have been instantiated and we can set_dynamic
        # in any order, as long as we examine all parameters
        for par_name in self.framework.pars.index:

            if par_name not in self._vars_by_pop:
                continue

            pars = self._vars_by_pop[par_name]

            if pars[0].pop_aggregation:
                # Make the parameter dynamic, because it needs to be computed during integration
                for par in pars:
                    par.set_dynamic()
                    
                # Also make the variable being aggregated dynamic
                for var in self._vars_by_pop[pars[0].pop_aggregation[1]]:
                    var.set_dynamic(progset=self.progset)

                # If there is a weighting variable,
                if len(pars[0].pop_aggregation) > 3:
                    for var in self._vars_by_pop[pars[0].pop_aggregation[3]]:
                        var.set_dynamic(progset=self.progset)
                        
                

        # Set execution order - needs to be done _after_ pop aggregations have been flagged as dynamic
        self._set_exec_order()

        # Insert parameter initial values and do any required precomputation
        for par_name in self._exec_order["all_pars"]:
            if par_name not in parset.pars:
                # This happens for transfer parameters that don't appear in parset.pars, but they have been updated already above
                continue

            cascade_par = parset.pars[par_name]
            pars = self._vars_by_pop[cascade_par.name]
            for par in pars:

                par.preallocate(self.t, self.dt)
                par.scale_factor = cascade_par.meta_y_factor  # Set meta scale factor regardless of whether a population-specific y-factor is also provided

                if par.pop.name in cascade_par.y_factor:
                    par.scale_factor *= cascade_par.y_factor[par.pop.name]  # Add in population-specific scale factor

                if par.pop.name in cascade_par.skip_function:
                    par.skip_function = cascade_par.skip_function[par.pop.name]  # Copy in any skipped evaluations
                    if par.skip_function:
                        assert cascade_par.has_values(par.pop.name), "Parameter function was marked as being skipped for some of the simulation, but the ParameterSet has no values to use instead. If skipping, the ParameterSet must contain some values"

                if par.fcn_str and par._precompute:
                    # If the parameter is marked for precomputation, then insert it now
                    par.update()
                elif cascade_par.has_values(par.pop.name):
                    # If the databook contains values, then insert them now
                    par.vals = cascade_par.interpolate(tvec=self.t, pop_name=par.pop.name) * par.scale_factor

                par.constrain()  # Sampling might result in the parameter value going out of bounds (or user might have entered bad values in the databook) so ensure they are clipped here

        # Finally, preallocate remaining quantities and initialize the compartments
        # Note that TimedLink preallocation depends on TimedCompartment preallocation
        # which is setting the duration based on the evaluated parameters above.
        # Therefore, in the loop below, compartments must be preallocated before links
        for pop in self.pops:
            for obj in pop.comps + pop.characs + pop.links:
                obj.preallocate(self.t, self.dt)
            pop.initialize_compartments(parset, self.framework, self.t[0])
            
        #More finally, set up acceptance criteria for those which should be checked at runtime (variables that have ._is_dynamic = True), and those which can only be checked after conclusion
        if self.acceptance_criteria:
            for criteria in self.acceptance_criteria:
                pars = self._vars_by_pop[criteria['parameter']]
                for par in pars:
                    if par.pop.name == criteria['population']:
                        if par._is_dynamic:
                            criteria['evaluate_at'] = self.t[np.where(self.t > criteria['t_range'][1])][0]
                        else:
                            criteria['evaluate_at'] = np.inf #can only evaluate postcompute
                            
            #sort by evaluation time - now we only have to look at the first element every timestep
            self.acceptance_criteria = sorted(self.acceptance_criteria, key=lambda item: item['evaluate_at'])
            self.acceptance_index = 0 #which index to evaluate
            


    def _set_exec_order(self) -> None:
        """
        Get the execution order

        Some quantities, like parameters, characteristics, and junctions, have dependencies that
        require them to be updated in a specific order. This method constructs directed
        graphs of the dependencies and returns the topological ordering, which specifies the order
        in which to update each quantity.

        For parameters, we need to update them in dependency order in three places - when precomputing or
        postcomputing, in which case we need all parameters, and during integration, in which case we only
        work with the dynamic parameters.
        which case we need to work with all parameters, and during integration, in which case we need to
        work.

        We also need to iterate over transition parameters when updating links, but actually this can be
        done in any order. However, we cache the transition parameters into a flat list here so that
        they can be efficiently iterated over.

        Note that the parameter update order is calculated from the framework, which may be relevant if
        the model structure is changed after building the model but before processing.

        :return: Dict containing execution orders for ``'all_pars'``,``dynamic_pars``,``characs``,``junctions``

        """

        import networkx as nx

        exec_order = dict()

        # Set the parameter update order - this is a list of parameters names, in dependency order
        # The parameters may or may not exist in each population, but they are updated across populations
        # Since parameters are implemented one name at a time, here we set the parameter order by
        # making a graph using the names rather than actual parameter objects. Note that par_update_order
        # contains all parameters, which are used during initialization as well as in update_pars. However, we
        # could have update_pars only operate on the subset of the graph contributing to transitions, or to
        # dynamic programs or to program overwrites.
        par_derivative = self.framework.pars["is derivative"].to_dict()  # Store all parameter names in framework, as well as whether they are a derivative or not
        G = nx.DiGraph()
        G.add_nodes_from(par_derivative, keep=False)
        for pop in self.pops:
            for par in pop.pars:
                for dep, dep_var in par.deps.items():
                    if dep in par_derivative and par_derivative[dep] != "y":
                        # Derivative parameters are allowed to refer to themselves directly,
                        # and derivative parameters are not considered dependencies - so we do
                        # not need to add a dependency edge to the graph
                        G.add_edge(dep, par.name)
                if par.pop_aggregation and par.pop_aggregation[1] in par_derivative and par_derivative[par.pop_aggregation[1]] != "y":
                    G.add_edge(par.pop_aggregation[1], par.name)

                if par._is_dynamic or (self.progset and par.name in self.progset.pars):
                    # If the parameter is dynamic or appears in the progset, then we need to
                    # include it in the list of parameters to iterate over in `update_pars`
                    G.nodes[par.name]["keep"] = True

        if not nx.dag.is_directed_acyclic_graph(G):
            message = "Circular dependencies in parameters:"
            for cycle in nx.simple_cycles(G):
                message += "\n - " + " -> ".join(cycle)
            raise Exception(message)

        exec_order["all_pars"] = [x for x in nx.dag.topological_sort(G) if x in self._vars_by_pop]  # Not all parameters may exist depending on populations, so filter out only the ones that are actually instantiated in this Model
        exec_order["dynamic_pars"] = [x for x in exec_order["all_pars"] if G.nodes[x]["keep"]]

        # Set the parameter execution order - this is a list of only transition parameters, used when updating links
        # This is a flat list of parameters, but the order actually should not matter since all parameters should be
        # resolved at this point
        exec_order["transition_pars"] = []
        for pop in self.pops:
            for par in pop.pars:
                if par.links and par.units != FS.QUANTITY_TYPE_PROPORTION:
                    exec_order["transition_pars"].append(par)

        # Set characteristic execution order - in cases where characteristics depend on each other
        G = nx.DiGraph()
        for pop in self.pops:
            for charac in pop.characs:
                G.add_node(charac)
                for include in charac.includes:
                    if isinstance(include, Characteristic):
                        G.add_edge(include, charac)  # Note directionality - the included characteristic needs to be added first
                if isinstance(charac.denominator, Characteristic):
                    G.add_edge(charac.denominator, charac)  # Note directionality - the included characteristic needs to be added first
        assert nx.dag.is_directed_acyclic_graph(G), "There is a circular dependency in characteristics, which is not permitted"
        exec_order["characs"] = [c for c in nx.dag.topological_sort(G) if c._is_dynamic]  # Topological sorting of the junction graph, which is a valid execution order

        # TODO - Move normal compartments into here as well
        # Set the junction execution order
        G = nx.DiGraph()
        for pop in self.pops:
            for comp in pop.comps:
                if isinstance(comp, JunctionCompartment):
                    G.add_node(comp)
                    for link in comp.outlinks:
                        if isinstance(link.dest, JunctionCompartment):
                            G.add_edge(link.source, link.dest)

        assert nx.dag.is_directed_acyclic_graph(G), "There is a cycle present where one junction has flows into another, which results in an infinite loop and is not permitted"
        exec_order["junctions"] = list(nx.dag.topological_sort(G))  # Topological sorting of the junction graph, which is a valid execution order

        self._exec_order = exec_order

    def process(self) -> None:
        """Run the full model."""

        assert self._t_index == 0  # Only makes sense to process a simulation once, starting at ti=0 - this might be relaxed later on
        self._set_exec_order()  # Set the execution order again in case the user has updated the parameters etc. It is critically important that this is correct during integration
        self._update_program_cache()

        # Initial flush of people in junctions
        if self._t_index == 0:
            self.update_pars()  # Update transition parameters in case junction outflows are function parameters
            self.flush_junctions()  # Flush the current contents of the junction without including any inflows
            self.update_pars()  # Update the transition parameters in case junction outflows are functions _and_ they depend on compartment sizes that just changed in the line above
            self.update_links()  # Update all of the links

        # Main integration loop
        while self._t_index < (self.t.size - 1):
            self._t_index += 1  # Step the simulation forward
            self.update_comps()
            self.update_pars()
            self.update_links()
            if self.acceptance_criteria:
                self.update_acceptance()

        # Update postcompute parameters - note that it needs to be done in execution order
        for par_name in self._exec_order["all_pars"]:
            for par in self._vars_by_pop[par_name]:
                if par.fcn_str and not (par._is_dynamic or par._precompute):
                    par.update()
                    par.constrain()
                    
        if self.acceptance_criteria: #call update_acceptance once more for any variables that could only be assessed postcompute
                self.update_acceptance(evaluate_all = True)

        # Clear characteristic internal storage and switch to dynamic computation to save space
        for pop in self.pops:
            for charac in pop.characs:
                charac._vals = None

        self._program_cache = None  # Drop the program cache afterwards to save space
        

    def update_links(self) -> None:
        """
        Update link values

        This method takes the current parameter values in the model, and uses them to populate
        associated links. This requires conversion between parameter units and actual flow rates.

        Methods that populate links by means other than parameter e.g. `Compartment.resolve_outflows`
        or `Junction.balance` also get called here.
        """

        ti = self._t_index
        
        # First, populate all of the link values without any outflow constraints
        for par in self._exec_order["transition_pars"]:

            transition = par.vals[ti]

            if transition < 0:
                # This condition is likely to occur if the parameter has a function but it has been
                # incorrectly/poorly defined so that it returns a negative value. If this is expected
                # to happen under certain conditions, then the Framework should have a minimum value of 0
                # entered for the parameter to make it explicit that the value is constrained to be positive.
                # This could be important if the parameter is *also* used as a dependency in other parameters
                # because clipping in the Framework is applied before downstream parameters are computed, whereas
                # the check here only relates to the links, so an incorrect negative value could still propagate
                # to other parameters (but we cannot be *certain* here that this isn't what the user intended)
                logger.warning("Negative transition occurred")
                transition = 0

            if not transition:
                for link in par.links:
                    link._cache = 0.0
                continue

            # Convert probability by Poisson distribution formula to a value appropriate for timestep.
            if par.units == FS.QUANTITY_TYPE_RATE or par.units == FS.QUANTITY_TYPE_PROBABILITY:
                # Note that we convert the transition to the timestep before checking whether it is greater than 1 or not. That way,
                # durations get preserved until we limit them based on the timestep size. The rationale is that the annual probability
                # will come out at 1.0 if the *mean* duration is the same as the step size, but that doesn't mean that if the step size
                # was smaller the timestep probability is also 1.0 - it's a consequence of the discretization. Essentially, a value
                # greater than 1 simply implies that the mean duration is less than the timescale in question, and we need to retain that value
                # to be able to correctly convert between timescales. The subsequent call to min() then ensures that the fraction moved never
                # exceeds 1.0 once operating on the timestep level
                try:
                    converted_frac = transition * (self.dt / par.timescale)
                except Exception as e:
                    raise ModelError(f"Error when converting the parameter {par} to a per timestep value.") from e
                for link in par.links:
                    link._cache = converted_frac

            # Linearly convert number down to that appropriate for one timestep.
            elif par.units == FS.QUANTITY_TYPE_NUMBER:
                # Disaggregate proportionally across all source compartment sizes related to all links.
<<<<<<< HEAD
                converted_amt = transition * (self.dt / par.timescale)  # Number flow in this timestep, so it includes a timescale factor
                
=======
                try:
                    converted_amt = transition * (self.dt / par.timescale)  # Number flow in this timestep, so it includes a timescale factor
                except Exception as e:
                    raise ModelError(f"Error when converting the parameter {par} to a per timestep value.") from e

>>>>>>> a7ca9225
                if isinstance(par.links[0].source, SourceCompartment):
                    # For a source compartment, the link value should be explicitly set directly
                    # Also, there is guaranteed to only be one link per parameter for outflows from source compartments
                    par.links[0]._cache = converted_amt
                    continue

                source_popsize = par.source_popsize(ti)
                if source_popsize:
                    converted_frac = converted_amt / source_popsize
                else:
                    converted_frac = 0.0

                for link in par.links:
                    link._cache = converted_frac

            # Convert from duration to equivalent probability
            elif par.units == FS.QUANTITY_TYPE_DURATION:
                try:
                    converted_frac = self.dt / (transition * par.timescale)
                except Exception as e:
                    raise ModelError(f"Error when converting the parameter {par} to a per timestep value.") from e
                for link in par.links:
                    link._cache = converted_frac

            # NOTE - proportion format parameters should not be present in the exec list, so any other units are an error
            else:
                try:
                    par_label = self.framework.get_label(par.name)
                except NotFoundError:  # Name lookup will fail for transfer parameters
                    par_label = par.name
                raise ModelError("Encountered unknown units '%s' for Parameter '%s' (%s) in Population %s" % (par.units, par.name, par_label, par.pop.name))

        # Adjust cached fraction outflows and convert them to number units
        # `Compartment.resolve_outflows()` also populates flush links
        for pop in self.pops:
            for comp in pop.comps:
                comp.resolve_outflows(ti)

        # Balance junctions. Note that the order of execution is critical here for junctions that flow into other junctions,
        # so `self._exec_order` must have already been populated
        for j in self._exec_order["junctions"]:
            try:
                j.balance(ti)
            except Exception as e:
                raise ModelError(f"Error when balancing the junction: {j}") from e

    def update_comps(self) -> None:
        """
        Set the compartment values at self._t_index+1 based on the current values at self._t_index
        and the link values at self._t_index. Values are updated by iterating over all outgoing links

        """

        ti = self._t_index

        # Pre-populate the current value - need to iterate over pops here because transfers
        # will cross population boundaries
        for pop in self.pops:
            for comp in pop.comps:
                comp.update(ti)
                
    def update_acceptance(self, evaluate_all = False) -> None:
        """
        Update any acceptance criteria for the model run, raise BadInitialization error if the model run is failing
        
        :param evaluate_all: Final evaluation of all acceptance criteria.
        
        """
        
        time = self.t[self._t_index] #actual time

        #We know that these are sorted by evaluation time so we only need to look at the first index
        while (self.acceptance_index < len(self.acceptance_criteria) ) and (evaluate_all or time >= self.acceptance_criteria[self.acceptance_index]['evaluate_at']):
            #time ranges for assessment are in order, so only need to check the first one
            assessable = self.acceptance_criteria[self.acceptance_index]
            #we have passed the time window, assess if the criteria was met - either return a fail condition or remove this acceptance criteria
            a_par = assessable['parameter']
            a_pop = assessable['population']
            a_times = assessable['t_range']
            accept_vals = assessable['value']
            a_t_inds = np.where(np.logical_and(self.t>=a_times[0], self.t<=a_times[1])) #self.t is the full tvec for the model
            
            pars = self._vars_by_pop[a_par]
            for par in pars: #TODO should be more efficient way to directly access the par values for the pop rather than looping
                if par.pop.name == a_pop: 
                    a_t_val = np.mean(par[a_t_inds]) #mean across the time range
                    if a_t_val <= accept_vals[0] or a_t_val >= accept_vals[1]:
                        # print(f'{time} Rejecting run as sampled sim value {a_t_val} outside of acceptable bound {accept_vals} for parameter {a_par}, population {a_pop} at time {a_times}')
                        raise BadInitialization(f'Rejecting run as sampled sim value {a_t_val} outside of acceptable bound {accept_vals} for parameter {a_par}, population {a_pop} at time {a_times}')
                    # else:
                        # print(f'{time} ACCEPTING run as sampled sim value {a_t_val} inside of acceptable bound {accept_vals} for parameter {a_par}, population {a_pop} at time {a_times}')
            assessable['assessed_value'] = a_t_val
            self.acceptance_index += 1
                  
        

    def flush_junctions(self) -> None:
        """
        Flush initialization values from junctions

        If junctions have been initialized with nonzero values as a mcv1 for initializing the
        downstream compartments, then the junctions need to be flushed into the downstream
        compartments at the start of the simulation. This is done using the ``.flush()`` method
        of the ``JunctionCompartment``. The order of the loop is important if junctions flow into
        other junctions - this needs to be computed from the graph prior to calling this method
        (so that ``Model.junctions`` is in the correct order)

        """

        for j in self._exec_order["junctions"]:
            try:
                j.initial_flush()
            except Exception as e:
                raise ModelError(f"Error when initially flushing junction: {j}") from e

    def update_pars(self) -> None:
        """
        Update parameter values

        Run through all parameters and characteristics, updating as required. This takes place in stages

        1. Characteristics that are dependencies of parameters are updated
        2. Parameters are updated in dependency order
            a. The parameter function is evaluated
            b. The parameter is overwritten by programs
            c. The parameter is updated with the population aggregation calculation
            d. The parameter value is constrained

        The parameters are updated parameter-at-a-time (across populations) so that the population aggregation
        can be carried out.

        Only parameters that are required for transitions or that are overwritten by programs are
        modified here - otherwise, parameter values are computed in vector calculations either before
        integration (if the value is purely from the databook) or after integration (if the parameter depends
        on any flow rates or compartment sizes).

        """

        ti = self._t_index

        # First, compute dependent characteristics, as parameters might depend on them
        for charac in self._exec_order["characs"]:
            charac.update(ti)

        do_program_overwrite = self.programs_active and self.program_instructions.start_year <= self.t[ti] <= self.program_instructions.stop_year

        if do_program_overwrite:
            prop_coverage = sc.odict.fromkeys(self._program_cache["comps"], 0.0)
            for k, comp_list in self._program_cache["comps"].items():
                if k in self._program_cache["prop_coverage"]:  # If the coverage was precomputed in a coverage scenario
                    prop_coverage[k] = self._program_cache["prop_coverage"][k][[ti]]
                else:
                    n = 0.0
                    for comp in comp_list:
                        n += comp[ti]
                    prop_coverage[k] = self.progset.programs[k].get_prop_covered(self.t[ti], self._program_cache["capacities"][k][ti], n)
            prog_vals = self.progset.get_outcomes(prop_coverage)

        for par_name in self._exec_order["dynamic_pars"]:
            # All of the parameters with this name, across populations.
            # There should be one for each population (these are Parameters, not Links).
            pars = self._vars_by_pop[par_name]

            # First - update parameters that are dependencies, evaluating f_stack if required
            for par in pars:
                if par._is_dynamic:
                    par.update(ti)

            # Then overwrite with program values
            if do_program_overwrite:
                for par in pars:
                    if (par.name, par.pop.name) in prog_vals:
                        if par.derivative:
                            par._dx = prog_vals[(par.name, par.pop.name)]  # For derivative parameters, overwrite the derivative rather than the value
                        else:
                            par[ti] = prog_vals[(par.name, par.pop.name)]

                        if par.units == FS.QUANTITY_TYPE_NUMBER:
                            par[ti] *= par.source_popsize(ti) / self.dt  # The outcome in the progbook is per person reached, which is a timestep specific value. Thus, need to annualize here
                        elif par.units == FS.QUANTITY_TYPE_RATE or par.units == FS.QUANTITY_TYPE_PROBABILITY:
                            # Continuous programs generally should not target number or probability parameters
                            # We apply a factor of dt here regardless of the parameter's timescale. This is because the dt factor here
                            # matches the factor of dt used to divide the annual spending into timestep spending
                            par[ti] /= self.dt

            # Handle parameters that aggregate over populations and use interactions in these functions.
            if pars[0].pop_aggregation:
                # NB. `par.pop_aggregation` is (agg_fcn,par_name,interaction_name,charac_name) where the last item is optional

                par_vals = [x[ti] for x in self._vars_by_pop[pars[0].pop_aggregation[1]]]  # Value of variable being averaged
                par_vals = np.array(par_vals).reshape(-1, 1)

                # NOTE - When doing cross-population interactions, 'pars' is from the 'to' pop
                # and 'par_vals' is from the 'from pop
                if len(pars[0].pop_aggregation) < 3:
                    weights = np.ones((len(par_vals), len(pars)))
                else:
                    weights = self.interactions[pars[0].pop_aggregation[2]][:, :, ti].copy()

                if pars[0].pop_aggregation[0] in {"SRC_POP_AVG", "SRC_POP_SUM"}:
                    weights = weights.T
                elif pars[0].pop_aggregation[0] in {"TGT_POP_AVG", "TGT_POP_SUM"}:
                    pass
                else:
                    raise ModelError("Unknown aggregation function '{0}'").format(pars[0].pop_aggregation[0])  # This should never happen, an error should be raised earlier

                # If we are weighting by a variable, multiply the weights matrix accordingly
                if len(pars[0].pop_aggregation) == 4:
                    vals = [par[ti] for par in self._vars_by_pop[pars[0].pop_aggregation[3]]]  # Value of weighting variable
                    vals = np.array(vals).reshape(-1, 1)
                    weights *= vals.T

                if pars[0].pop_aggregation[0] in {"SRC_POP_AVG", "TGT_POP_AVG"}:
                    norm = np.sum(weights, axis=1, keepdims=1)
                    norm[norm == 0] = 1
                    weights /= norm
                par_vals = np.matmul(weights, par_vals)

                for par, val in zip(pars, par_vals):
                    if par.skip_function is None or (self.t[ti] < par.skip_function[0]) or (self.t[ti] > par.skip_function[1]):  # Careful - note how the < here matches >= in Parameter.update()
                        par[ti] = par.scale_factor * val

            # Restrict the parameter's value if a limiting range was defined
            for par in pars:
                if par.derivative and ti < len(self.t) - 1:
                    # If derivative parameter, then perform an Euler forward step before constraining
                    par[ti + 1] = par[ti] + par._dx * self.dt
                    par.constrain(ti + 1)
                else:
                    par.constrain(ti)


def run_model(settings, framework, parset: ParameterSet, progset: ProgramSet = None, program_instructions: ProgramInstructions = None, name: str = None, rng_sampler = None, acceptance_criteria = []):
    """
    Build and process model

    Running simulations is accomplished via the :class:`Model` object in two steps

    1. The :class:`Model` object is build, and all variables are initialized
    2. The integration is carried out

    ``run_model`` serves as a wrapper for both of these steps, which are commonly performed
    together. However, in some cases it may be desired to split the operations. For example

    - In optimization, the same ``Model`` is used at each iteration, but with different instructions.
      To save time, the model is built just once, and deep-copied after building but before processing
    - Sometimes it may be required to make changes to the model's structure e.g. to implement exotic
      cross-population interactions that cannot be expressed via the Excel inputs. In that case, it may
      again be necessary

    :param settings: Project settings defining simulation time span and time step
    :param framework: A :class:`ProjectFramework` instance
    :param parset: A :class:`ParameterSet` instance
    :param progset: Optionally provide a :class:`ProgramSet` instance to use programs
    :param program_instructions: Optional :class:`ProgramInstructions` instance. If ``progset`` is specified, then instructions must be provided
    :param name: Optionally specify the name to assign to the output result
    :param rng_sampler: Optionally specify a random number generator that may have been seeded to generate consistent results
    
    :return: A :class:`Result` object containing the processed model

    """

    m = Model(settings, framework, parset, progset, program_instructions, rng_sampler=rng_sampler, acceptance_criteria=acceptance_criteria)
    m.process()
    return Result(model=m, parset=parset, name=name)<|MERGE_RESOLUTION|>--- conflicted
+++ resolved
@@ -22,11 +22,9 @@
 from .parameters import Parameter as ParsetParameter
 from .parameters import ParameterSet as ParameterSet
 import math
-<<<<<<< HEAD
+
 from .utils import stochastic_rounding
-=======
 import pandas as pd
->>>>>>> a7ca9225
 
 model_settings = dict()
 model_settings["tolerance"] = 1e-6
@@ -359,9 +357,9 @@
             rescale = 1 / outflow
         else:
             rescale = 1
-        
+
         self._cached_outflow = 0
-        
+
         if self.stochastic:
             #for every person in the compartment, we now have probabilities for each possible outflow or staying as the remainder
             stays = max(0., 1. - outflow)
@@ -375,8 +373,8 @@
             for link in self.outlinks:
                 link.vals[ti] = link._cache * n
                 self._cached_outflow += link.vals[ti]
-        
-        
+
+
 
     def update(self, ti: int) -> None:
         """
@@ -535,9 +533,9 @@
         # Next, get the total outflow. Note that the parameters are guaranteed to be in proportion units here
         outflow_fractions = [link.parameter.vals[ti] for link in self.outlinks]
         total_outflow = sum(outflow_fractions)
-        
+
         outflow_fractions /= total_outflow #proportionately accounting for the total outflow downscaling
-        
+
         # assign outflow stochastically to compartments based on the probabilities
         if self.stochastic and net_inflow > 0.:
             if self.duration_group:
@@ -570,7 +568,7 @@
             # Work out the outflow fractions
             outflow_fractions = np.array([link.parameter.vals[0] for link in self.outlinks])
             outflow_fractions /= np.sum(outflow_fractions)
-            
+
             # assign outflow stochastically to compartments based on the probabilities
             if self.stochastic:
                 outflow_fractions = self.rng_sampler.multinomial(self.vals[0], outflow_fractions, size=1)[0]/self.vals[0]
@@ -678,7 +676,7 @@
             # assign outflow stochastically to compartments based on the probabilities
             if self.stochastic and total_outflow > 0.:
                 outflow_fractions = self.rng_sampler.multinomial(self.vals[0], outflow_fractions, size=1)[0]/(self.vals[0] * sum(outflow_fractions))
-                
+
             # Assign the inflow directly to the outflow compartments
             # This is done using the [] indexing on the downstream compartment so it is agnostic
             # to the downstream compartment type
@@ -902,7 +900,7 @@
         :param ti: Time index at which to update link outflows
 
         """
-        
+
         #TODO adjust for stochastic variables
         assert self.stochastic == False, 'resolve_outflows needs to be updated to work with stochastic transitions'
 
@@ -1222,7 +1220,7 @@
             # Pop aggregations and derivatives are handled in `update_pars()` so we set the dynamic flag
             # because the values are modified during integration
             self._is_dynamic = True
-            
+
 
         if self.deps:  # If there are no dependencies, then we know that this is precompute-only
             for deps in self.deps.values():  # deps is {'dep_name':[dep_objects]}
@@ -1605,7 +1603,7 @@
         :param name: The code name of the population
         :param label: The full name of the population
         :param progset: A ProgramSet instance
-        
+
         :param stochastic: whether to use stochasticity in determining population movement
         :param rng_sampler: optional Generator for random numbers to give consistent results between model runs
 
@@ -2048,7 +2046,7 @@
         self.t = settings.tvec  #: Simulation time vector (this is a brand new instance from the `settings.tvec` property method)
         self.dt = settings.sim_dt  #: Simulation time step
         self.stochastic = settings.stochastic #: Run with discrete numbers of people per compartment instead of fractions.
-        
+
         self.acceptance_criteria = sc.dcp(acceptance_criteria) #: If the model fails to adhere to these criteria, raise a BadInitialization exception
 
         if rng_sampler is None:
@@ -2270,7 +2268,7 @@
                 # Make the parameter dynamic, because it needs to be computed during integration
                 for par in pars:
                     par.set_dynamic()
-                    
+
                 # Also make the variable being aggregated dynamic
                 for var in self._vars_by_pop[pars[0].pop_aggregation[1]]:
                     var.set_dynamic(progset=self.progset)
@@ -2279,8 +2277,8 @@
                 if len(pars[0].pop_aggregation) > 3:
                     for var in self._vars_by_pop[pars[0].pop_aggregation[3]]:
                         var.set_dynamic(progset=self.progset)
-                        
-                
+
+
 
         # Set execution order - needs to be done _after_ pop aggregations have been flagged as dynamic
         self._set_exec_order()
@@ -2323,7 +2321,7 @@
             for obj in pop.comps + pop.characs + pop.links:
                 obj.preallocate(self.t, self.dt)
             pop.initialize_compartments(parset, self.framework, self.t[0])
-            
+
         #More finally, set up acceptance criteria for those which should be checked at runtime (variables that have ._is_dynamic = True), and those which can only be checked after conclusion
         if self.acceptance_criteria:
             for criteria in self.acceptance_criteria:
@@ -2334,11 +2332,11 @@
                             criteria['evaluate_at'] = self.t[np.where(self.t > criteria['t_range'][1])][0]
                         else:
                             criteria['evaluate_at'] = np.inf #can only evaluate postcompute
-                            
+
             #sort by evaluation time - now we only have to look at the first element every timestep
             self.acceptance_criteria = sorted(self.acceptance_criteria, key=lambda item: item['evaluate_at'])
             self.acceptance_index = 0 #which index to evaluate
-            
+
 
 
     def _set_exec_order(self) -> None:
@@ -2473,7 +2471,7 @@
                 if par.fcn_str and not (par._is_dynamic or par._precompute):
                     par.update()
                     par.constrain()
-                    
+
         if self.acceptance_criteria: #call update_acceptance once more for any variables that could only be assessed postcompute
                 self.update_acceptance(evaluate_all = True)
 
@@ -2483,7 +2481,7 @@
                 charac._vals = None
 
         self._program_cache = None  # Drop the program cache afterwards to save space
-        
+
 
     def update_links(self) -> None:
         """
@@ -2497,7 +2495,7 @@
         """
 
         ti = self._t_index
-        
+
         # First, populate all of the link values without any outflow constraints
         for par in self._exec_order["transition_pars"]:
 
@@ -2539,16 +2537,11 @@
             # Linearly convert number down to that appropriate for one timestep.
             elif par.units == FS.QUANTITY_TYPE_NUMBER:
                 # Disaggregate proportionally across all source compartment sizes related to all links.
-<<<<<<< HEAD
-                converted_amt = transition * (self.dt / par.timescale)  # Number flow in this timestep, so it includes a timescale factor
-                
-=======
                 try:
                     converted_amt = transition * (self.dt / par.timescale)  # Number flow in this timestep, so it includes a timescale factor
                 except Exception as e:
                     raise ModelError(f"Error when converting the parameter {par} to a per timestep value.") from e
 
->>>>>>> a7ca9225
                 if isinstance(par.links[0].source, SourceCompartment):
                     # For a source compartment, the link value should be explicitly set directly
                     # Also, there is guaranteed to only be one link per parameter for outflows from source compartments
@@ -2609,15 +2602,15 @@
         for pop in self.pops:
             for comp in pop.comps:
                 comp.update(ti)
-                
+
     def update_acceptance(self, evaluate_all = False) -> None:
         """
         Update any acceptance criteria for the model run, raise BadInitialization error if the model run is failing
-        
+
         :param evaluate_all: Final evaluation of all acceptance criteria.
-        
-        """
-        
+
+        """
+
         time = self.t[self._t_index] #actual time
 
         #We know that these are sorted by evaluation time so we only need to look at the first index
@@ -2630,10 +2623,10 @@
             a_times = assessable['t_range']
             accept_vals = assessable['value']
             a_t_inds = np.where(np.logical_and(self.t>=a_times[0], self.t<=a_times[1])) #self.t is the full tvec for the model
-            
+
             pars = self._vars_by_pop[a_par]
             for par in pars: #TODO should be more efficient way to directly access the par values for the pop rather than looping
-                if par.pop.name == a_pop: 
+                if par.pop.name == a_pop:
                     a_t_val = np.mean(par[a_t_inds]) #mean across the time range
                     if a_t_val <= accept_vals[0] or a_t_val >= accept_vals[1]:
                         # print(f'{time} Rejecting run as sampled sim value {a_t_val} outside of acceptable bound {accept_vals} for parameter {a_par}, population {a_pop} at time {a_times}')
@@ -2642,8 +2635,8 @@
                         # print(f'{time} ACCEPTING run as sampled sim value {a_t_val} inside of acceptable bound {accept_vals} for parameter {a_par}, population {a_pop} at time {a_times}')
             assessable['assessed_value'] = a_t_val
             self.acceptance_index += 1
-                  
-        
+
+
 
     def flush_junctions(self) -> None:
         """
@@ -2806,7 +2799,7 @@
     :param program_instructions: Optional :class:`ProgramInstructions` instance. If ``progset`` is specified, then instructions must be provided
     :param name: Optionally specify the name to assign to the output result
     :param rng_sampler: Optionally specify a random number generator that may have been seeded to generate consistent results
-    
+
     :return: A :class:`Result` object containing the processed model
 
     """
