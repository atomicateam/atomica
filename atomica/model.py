--- conflicted
+++ resolved
@@ -936,7 +936,7 @@
         self.deps = dict()  #: Dict of dependencies containing lists of integration objects
         self._fcn = None  #: Internal cache for parsed parameter function (this will be dropped when pickled)
         self._precompute = False  #: If True, the parameter function will be computed in a vector operation prior to integration
-        self._is_dynamic = False  #: If True, this parameter will be updated during integration. Note that `precompute` and `dynamic` are mutually exclusive
+        self._is_dynamic = False  #: If True, this parameter has values that need to be updated or assigned during integration. Note that `precompute` and `dynamic` are mutually exclusive
         self.derivative = False  #: If True, the parameter function will be treated as a derivative and the value added on to the end
         self._dx = None  #: Internal cache for the value of the derivative at the current timestep
         self.skip_function = None  #: Can optionally be set to a (start,stop) tuple of times. Between these times, the parameter will not be updated so the parset value will be left unchanged
@@ -1023,7 +1023,9 @@
             # dependencies have already been checked
             return
 
-        if self.pop_aggregation or self.derivative:  # Pop aggregations and derivatives are handled in `update_pars()` so must be done incrementally during integration
+        if self.pop_aggregation or self.derivative:
+            # Pop aggregations and derivatives are handled in `update_pars()` so we set the dynamic flag
+            # because the values are modified during integration
             self._is_dynamic = True
 
         if self.deps:  # If there are no dependencies, then we know that this is precompute-only
@@ -1790,10 +1792,7 @@
         self._vars_by_pop = None  # Cache to look up lists of variables by name across populations
         self._pop_ids = sc.odict()  # Maps name of a population to its position index within populations list.
         self._program_cache = None  #: Cache program capacities and coverage for coverage scenarios
-        self._par_update_order = None  #: This is a list of all parameters code names in use in the model, in execution order
-        self._junc_exec_order = None  #: This is a list of ``JunctionCompartment`` objects in all populations in execution order (forward flow only)
-        self._par_exec_order = None  # : This is a list of all parameter objects with transitions that need to be updated
-        self._charac_exec_order = None  #: This is a list of ``Characteristic`` objects in all populations in execution order (forward dependencies only)
+        self._exec_order = None  #: Cache the dependency order of various quantities
 
         self.framework = sc.dcp(framework)  # Store a copy of the Framework used to generate this model
         self.framework.spreadsheet = None  # No need to keep the spreadsheet
@@ -1823,11 +1822,10 @@
         # Drop this, it gets set by self._set_vars_by_pop()
         self._vars_by_pop = None
 
-        # Drop caches - these get set inside `model.process()`
+        # Drop caches - these get set again inside `model.process()`
         self._program_cache = None
-        self._junc_exec_order = None
-        self._charac_exec_order = None
-        self._par_exec_order = None
+        self._exec_order = None
+
 
     def relink(self) -> None:
         """
@@ -1853,19 +1851,6 @@
         for pop in self.pops:
             pop.relink(objs)
 
-<<<<<<< HEAD
-        # Relink execution order lists
-        try:  # Migration, old projects didn't have a junction execution order or characteristic execution order
-            self._junc_exec_order = [objs[x] for x in self._junc_exec_order]
-            self._charac_exec_order = [objs[x] for x in self._charac_exec_order]
-            self._par_exec_order = [x.id for x in self._par_exec_order]
-        except AttributeError:
-            self._junc_exec_order = list()
-            self._charac_exec_order = list()
-            self._par_exec_order = list()
-
-=======
->>>>>>> 29bff789
         # Set vars by pop
         self._set_vars_by_pop()
 
@@ -1985,19 +1970,11 @@
 
                         # Sampling might result in the parameter value going out of bounds, so make sure the transfer parameter values are constrained
                         if par.units == FS.QUANTITY_TYPE_PROBABILITY:
-<<<<<<< HEAD
-                            par.limits = [0,1]
-                        elif par.units == FS.QUANTITY_TYPE_NUMBER:
-                            par.limits = [0,None]
-                        else:
-                            raise ModelError('Unknown transfer parameter units')
-=======
                             par.limits = [0, 1]
                         elif par.units == FS.QUANTITY_TYPE_NUMBER:
                             par.limits = [0, np.inf]
                         else:
                             raise Exception('Unknown transfer parameter units')
->>>>>>> 29bff789
                         par.constrain()
 
                         pop.pars.append(par)
@@ -2020,8 +1997,13 @@
         for par in self.framework.pars.index:
             pars = self._vars_by_pop[par]
             if pars[0].pop_aggregation:
+                # Make the parameter dynamic, because it needs to be computed during integration
+                for par in pars:
+                    par.set_dynamic()
+                # Also make the variable being aggregated dynamic
                 for var in self._vars_by_pop[pars[0].pop_aggregation[1]]:
                     var.set_dynamic(progset=self.progset)
+                # If there is a weighting variable,
                 if len(pars[0].pop_aggregation) > 3:
                     for var in self._vars_by_pop[pars[0].pop_aggregation[3]]:
                         var.set_dynamic(progset=self.progset)
@@ -2030,7 +2012,7 @@
         self._set_exec_order()
 
         # Insert parameter initial values and do any required precomputation
-        for par_name in self._par_update_order:  # Iterate only over framework pars (parset.pars also includes characteristics)
+        for par_name in self._exec_order['all_pars']:  # Iterate only over framework pars (parset.pars also includes characteristics)
             if par_name not in parset.pars:
                 # This happens for transfer parameters that don't appear in parset.pars, but they have been updated already above
                 continue
@@ -2054,11 +2036,12 @@
                     if par.skip_function:
                         assert cascade_par.has_values(par.pop.name), 'Parameter function was marked as being skipped for some of the simulation, but the ParameterSet has no values to use instead. If skipping, the ParameterSet must contain some values'
 
-                if cascade_par.has_values(par.pop.name):  # If the databook contains values, then insert them now
+                if par.fcn_str and par._precompute:
+                    # If the parameter is marked for precomputation, then insert it now
+                    par.update()
+                elif cascade_par.has_values(par.pop.name):
+                    # If the databook contains values, then insert them now
                     par.vals = cascade_par.interpolate(tvec=self.t, pop_name=par.pop.name) * par.scale_factor
-
-                if par.fcn_str and par._precompute:  # If the parameter is marked for precomputation, then insert it now
-                    par.update()
 
                 par.constrain()  # Sampling might result in the parameter value going out of bounds (or user might have entered bad values in the databook) so ensure they are clipped here
 
@@ -2073,15 +2056,31 @@
 
     def _set_exec_order(self):
         """
-        Set the execution order for parameters and junctions
-
-        This method sets the list of parameters and junctions in execution order for use in ``Model.process()``.
-        It should be called after all parameters and their dependencies have been instantiated, as well as all
-        junctions and links. This method is called automatically as part of ``build()`` and should be called again
-        if the parameters or junctions are modified after building.
-
-        :return:
-        """
+        Get the execution order
+
+        Some quantities, like parameters, characteristics, and junctions, have dependencies that
+        require them to be updated in a specific order. This method constructs directed
+        graphs of the dependencies and returns the topological ordering, which specifies the order
+        in which to update each quantity.
+
+        For parameters, we need to update them in dependency order in three places - when precomputing or
+        postcomputing, in which case we need all parameters, and during integration, in which case we only
+        work with the dynamic parameters.
+        which case we need to work with all parameters, and during integration, in which case we need to
+        work.
+
+        We also need to iterate over transition parameters when updating links, but actually this can be
+        done in any order. However, we cache the transition parameters into a flat list here so that
+        they can be efficiently iterated over.
+
+        Note that the parameter update order is calculated from the framework, which may be relevant if
+        the model structure is changed after building the model but before processing.
+
+        :return: Dict containing execution orders for ``'all_pars'``,``dynamic_pars``,``characs``,``junctions``
+
+        """
+
+        exec_order = dict()
 
         # Set the parameter update order - this is a list of parameters names, in dependency order
         # The parameters may or may not exist in each population, but they are updated across populations
@@ -2092,49 +2091,37 @@
         # dynamic programs or to program overwrites.
         par_derivative = self.framework.pars['is derivative'].to_dict()  # Store all parameter names in framework, as well as whether they are a derivative or not
         G = nx.DiGraph()
+        G.add_nodes_from(par_derivative,keep=False)
         for pop in self.pops:
             for par in pop.pars:
-<<<<<<< HEAD
-                if par.name not in G.nodes:
-                    G.add_node(par.name,keep=False)
-                for dep in par.deps.keys():
-                    if dep in par_names:
-                        G.add_edge(dep,par.name)
-                if par.pop_aggregation:
-                    G.add_edge(par.pop_aggregation[1],par.name)
-
-                if par._is_dynamic or (self.progset and par.name in self.progset.pars):
-                    G.nodes[par.name]['keep'] = True
-
-        # # Now, all dynamic parameters and their ancestors
-        # for n1 in nx.dag.topological_sort(G):
-        #     if G.nodes[n1]['keep']:
-        #         for n2 in G.predecessors(n1):
-        #             G.nodes[n2]['keep'] = True
-
-=======
-                G.add_node(par.name)
                 for dep, dep_var in par.deps.items():
-                    if dep in par_derivative and par_derivative[dep] != 'y':  # Derivative parameters are allowed to refer to themselves directly, and derivative parameters are not considered dependencies - so just checking for derivatives should be enough
+                    if dep in par_derivative and par_derivative[dep] != 'y':
+                        # Derivative parameters are allowed to refer to themselves directly,
+                        # and derivative parameters are not considered dependencies - so we do
+                        # not need to add a dependency edge to the graph
                         G.add_edge(dep, par.name)
                 if par.pop_aggregation and par.pop_aggregation[1] in par_derivative:
                     G.add_edge(par.pop_aggregation[1], par.name)
->>>>>>> 29bff789
+
+                if par._is_dynamic or (self.progset and par.name in self.progset.pars):
+                    # If the parameter is dynamic or appears in the progset, then we need to
+                    # include it in the list of parameters to iterate over in `update_pars`
+                    G.nodes[par.name]['keep'] = True
+
         assert nx.dag.is_directed_acyclic_graph(G), 'There is a circular dependency in parameters, which is not permitted'
-
-        self._par_update_order = list(nx.dag.topological_sort(G))  # Topological sorting of the junction graph, which is a valid execution order
+        exec_order['all_pars'] = list(nx.dag.topological_sort(G))  # Topological sorting of the junction graph, which is a valid execution order
         # self._par_update_order = [x for x in self.framework.pars.index if x in self._vars_by_pop.keys()]
-        self._par_loop_test = [x for x in self._par_update_order if G.nodes[x]['keep']]
+        exec_order['dynamic_pars'] = [x for x in exec_order['all_pars'] if G.nodes[x]['keep']]
 
 
         # Set the parameter execution order - this is a list of only transition parameters, used when updating links
         # This is a flat list of parameters, but the order actually should not matter since all parameters should be
         # resolved at this point
-        self._par_exec_order = []
+        exec_order['transition_pars'] = []
         for pop in self.pops:
             for par in pop.pars:
                 if par.links and par.units != FS.QUANTITY_TYPE_PROPORTION:
-                    self._par_exec_order.append(par)
+                    exec_order['transition_pars'].append(par)
 
         # Set characteristic execution order - in cases where characteristics depend on each other
         G = nx.DiGraph()
@@ -2146,7 +2133,7 @@
                 if isinstance(charac.denominator, Characteristic):
                     G.add_edge(charac.denominator, charac)  # Note directionality - the included characteristic needs to be added first
         assert nx.dag.is_directed_acyclic_graph(G), 'There is a circular dependency in characteristics, which is not permitted'
-        self._charac_exec_order = list(nx.dag.topological_sort(G))  # Topological sorting of the junction graph, which is a valid execution order
+        exec_order['characs'] = list(nx.dag.topological_sort(G))  # Topological sorting of the junction graph, which is a valid execution order
 
         # Set the junction execution order
         G = nx.DiGraph()
@@ -2159,7 +2146,9 @@
                             G.add_edge(link.source, link.dest)
 
         assert nx.dag.is_directed_acyclic_graph(G), 'There is a cycle present where one junction has flows into another, which results in an infinite loop and is not permitted'
-        self._junc_exec_order = list(nx.dag.topological_sort(G))  # Topological sorting of the junction graph, which is a valid execution order
+        exec_order['junctions'] = list(nx.dag.topological_sort(G))  # Topological sorting of the junction graph, which is a valid execution order
+
+        self._exec_order = exec_order
 
     def process(self):
         """ Run the full model. """
@@ -2208,7 +2197,7 @@
         ti = self._t_index
 
         # First, populate all of the link values without any outflow constraints
-        for par in self._par_exec_order:
+        for par in self._exec_order['transition_pars']:
 
             transition = par.vals[ti]
 
@@ -2309,7 +2298,7 @@
 
         """
 
-        for j in self._junc_exec_order:
+        for j in self._exec_order['junctions']:
             j.initial_flush()
 
     def update_junctions(self):
@@ -2324,7 +2313,7 @@
         """
 
         ti = self._t_index  # The current simulation timestep, at time ti the inflow and outflow need to be balanced. `update_links()` sets the inflow but not the outflow, which is done here
-        for j in self._junc_exec_order:
+        for j in self._exec_order['junctions']:
             j.balance(ti)
 
     def update_pars(self):
@@ -2353,7 +2342,7 @@
         ti = self._t_index
 
         # First, compute dependent characteristics, as parameters might depend on them
-        for charac in self._charac_exec_order:
+        for charac in self._exec_order['characs']:
             if charac._is_dynamic:
                 charac.update(ti)
 
@@ -2371,7 +2360,7 @@
                     prop_coverage[k] = self.progset.programs[k].get_prop_covered(self.t[ti], self._program_cache['capacities'][k][ti], n)
             prog_vals = self.progset.get_outcomes(prop_coverage)
 
-        for par_name in self._par_loop_test:
+        for par_name in self._exec_order['dynamic_pars']:
             # TODO - We only really need to consider parameters that are dynamic, or that are targeted by programs
 
             # All of the parameters with this name, across populations.
