--- conflicted
+++ resolved
@@ -1910,9 +1910,6 @@
         :param t_init: The year to use for initialization. This should generally be set to the sim start year
 
         """
-<<<<<<< HEAD
-=======
-
 
         if not self.comps:
             # If this population has no compartments, then nothing needs to be done
@@ -1923,7 +1920,6 @@
             parset.apply_initialization(self, framework)
             return
 
->>>>>>> 8ca425c5
         # Given a set of characteristics and their initial values, compute the initial
         # values for the compartments by solving the set of characteristics simultaneously
 
