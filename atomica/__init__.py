--- conflicted
+++ resolved
@@ -49,34 +49,7 @@
 
 # Import things for the user
 from . import core # All Atomica functions
-from . import ui # The actual Atomica user interface
-
-<<<<<<< HEAD
-# # Import app flavors
-# try:
-#     from . import apps
-#     app_text = ' (with apps)'
-# except Exception as E:
-#     import traceback
-#     app_error = traceback.format_exc()
-#     app_text = ' (without apps; see atomica.app_error for details)'
-
-# Print the license.
-atomica_license = 'Atomica %s (%s) -- (c) the Atomica development team' % (ui.version, ui.versiondate)
-print(atomica_license)
-
-# Tidy up
-del atomica_license #, app_text
-=======
-# Import app flavors
-try:
-    # from . import apps
-    pass
-except Exception as E:
-    import traceback
-    app_error = traceback.format_exc()
-    logger.error('Could not load apps - see atomica.app_error for details')
+from . import ui as au # The actual Atomica user interface
 
 # Finally, set default output level to INFO
-logger.setLevel('INFO')
->>>>>>> d6d4d484
+logger.setLevel('INFO')