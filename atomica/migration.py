"""
Manage Project versions and migration

Migration refers to updating old :class:`Project` instances so that they
can be run with more recent versions of Atomica. This module defines

- A set of 'migration functions' that each transform a :class:`Project` instance from one
  version to another
- An entry-point that sequentially calls the migration functions to update a project to
  the current version used in Atomica

"""

import sys
import io
from distutils.version import LooseVersion
from .system import logger
from .version import version, gitinfo
import sciris as sc
from .results import Result
from .system import FrameworkSettings as FS
import atomica
import types
import numpy as np
import pandas as pd

# MODULE MIGRATIONS
#
# In this section, make changes to the Atomica module structure to enable pickle files
# to be loaded at all

class _Placeholder():
    pass

# First, add any placeholder modules that have been subsequently removed
atomica.structure = types.ModuleType('structure')  # Removed 'structure' module in 1.0.12 20181107
sys.modules['atomica.structure'] = atomica.structure

# Then, remap any required classes
atomica.structure.TimeSeries = atomica.utils.TimeSeries  # Moved 'TimeSeries' in 1.0.12 20181107

# If classes have been removed, then use the Placeholder class to load them
# The migration function can then replace Placeholder instances with actual
# instances - see the AtomicaSpreadsheet -> sciris.Spreadsheet migration function
atomica.excel.AtomicaSpreadsheet = _Placeholder
atomica.optimization.OptimInstructions = _Placeholder

# PROJECT MIGRATIONS
#
# The remaining code manages upgrading Project objects and their contents after they
# have been unpickled and instantiated

# This list stores all of the migrations that are possible
available_migrations = []


class Migration:
    """ Class representation of a migration

    This class stores a migration function together with all required metadata. It would
    normally be instantiated using the `migration` decorator, which also registers the
    migration by adding it to the `available_migrations` list

    """

    def __init__(self, original_version, new_version, description, fcn, date=None, changes_results=False):
        self.original_version = original_version
        self.new_version = new_version
        self.description = description
        self.changes_results = changes_results
        self.date = date
        self.fcn = fcn

    def upgrade(self, proj):
        logger.debug('MIGRATION: Upgrading %s -> %s (%s)' % (self.original_version, self.new_version, self.description))
        proj = self.fcn(proj)  # Run the migration function
        if proj is None:
            raise Exception('Migration "%s" returned None, it is likely missing a return statement' % (str(self)))
        proj.version = self.new_version  # Update the version
        if self.changes_results:
            proj._result_update_required = True
        return proj

    def __repr__(self):
        return 'Migration(%s->%s)' % (self.original_version, self.new_version)


def migration(original_version, new_version, description, date=None, changes_results=False):
    """ Decorator to register migration functions

    This decorator constructs a `Migration` object from a decorated migration function, and registers it
    in the module's list of migrations to be run when calling migrate()

    :param original_version: Version string for the start version. Function will only run on projects whose version is <= this
    :param new_version: The resulting project is assigned this version
    :param description: A brief overview of the purpose of this migration
    :param date: Optionally specify the date when this migration was written
    :param changes_results: Optionally flag that changes to model output may occur
    :return: None

    Example usage::

        @migration('1.0.0', '1.0.1', 'Upgrade project', changes_results=True)
        def update_project(proj):
            ...
            return proj

    The migration function (update_project()) takes a single argument which is a project object, and returns
    a project object. Decorating the function registers the migration and it will automatically be used by
    migrate() and therefore Project.load()

    """

    def register(f):
        available_migrations.append(Migration(original_version, new_version, description, fcn=f, date=date, changes_results=changes_results))
        return f
    return register


def migrate(proj):
    """ Update a project to the latest version

    Run all of the migrations in the list of available migrations. The migrations are run in ascending order, as long
    as the version is <= the migration's original version. This way, migrations don't need to be added if a version number
    change takes place without actually needing a migration - instead, when adding a migration, just use whatever version
    numbers are appropriate at the time the change is introduced, it will behave sensibly.

    Typically, this function would not be called manually - it happens automatically as part of `Project.load()`.

    Note that this function returns the updated Project object. Typically the migration functions will update a
    project in-place, but this syntax allows migrations to replace parts of the project (or the entire project)
    if that is ever necessary in the future. So do not rely on `migrate` having side-effects, make sure the
    returned Project object is retained. In principle we could dcp() the Project to ensure that only the
    copy gets migrated, but at this point it does not appear worth the performance overhead (since migration at the
    moment is only ever called automatically).

    :param proj: Project object to migrate
    :return: Updated Project object

    """

    migrations = sorted(available_migrations, key=lambda m: LooseVersion(m.original_version))
    if sc.compareversions(proj.version, version) >= 0:
        return proj
    else:
        logger.info('Migrating Project "%s" from %s->%s', proj.name, proj.version, version)
    for m in migrations:  # Run the migrations in increasing version order
        if sc.compareversions(proj.version, m.new_version) < 0:
            proj = m.upgrade(proj)

    proj.version = version  # Set project version to the current Atomica version
    proj.gitinfo = gitinfo # Update gitinfo to current version
    if proj._result_update_required:
        logger.warning('Caution: due to migration, project results may be different if re-run.')
    return proj


def all_results(proj):
    """ Helper generator to iterate over all results in a project

    Project results may be
        - Standalone results
        - A list of results
        - A UID string (that should be ignored)

    This function is a generator that allows iteration over all results in a project

    :param proj: A Project object
    :return: A Result (via yield)

    Example usage:

    for result in all_results(proj):
        do_stuff(result)

    """

    for result in proj.results.values():
        if isinstance(result, list):
            for r in result:
                yield r
        elif isinstance(result, Result):
            yield result


def all_progsets(proj):
    """ Helper generator to iterate over all progsets in a project

    Project progsets may be
        - Standalone progsets
        - Contained in a Result

    This function is a generator that allows iteration over all progsets in a project

    :param proj: A Project object
    :return: A progset (via yield)

    Example usage:

    for progset in all_progsets(proj):
        do_stuff(progset)

    """

    for progset in proj.progsets.values():
        yield(progset)

    for result in proj.results.values():
        if isinstance(result, list):
            for r in result:
                if r.model.progset is not None:
                    yield r.model.progset
        elif isinstance(result, Result) and result.model.progset is not None:
            yield result.model.progset

def all_frameworks(proj):
    """ Helper generator to iterate over all frameworks in a project

    Project frameworks may be
        - Standalone frameworks
        - Contained in a Result

    This function is a generator that allows iteration over all frameworks in a project

    :param proj: A Project object
    :return: A framework (via yield)

    """

    if proj.framework:
        yield proj.framework

    for result in proj.results.values():
        if isinstance(result, list):
            for r in result:
                yield r.framework
        elif isinstance(result, Result):
            yield result.framework

@migration('1.0.5', '1.0.6', 'Simplify ParameterSet storage')
def simplify_parset_storage(proj):
    # ParameterSets in 1.0.5 store the parameters keyed by the type e.g. 'cascade','comp'
    # In 1.0.6 they are flat
    for parset in proj.parsets.values():
        new_pars = sc.odict()
        for par_type, par_list in parset.pars.items():
            for par in par_list:
                new_pars[par.name] = par
        parset.pars = new_pars
        del parset.par_ids
    return proj


@migration('1.0.7', '1.0.8', 'Add version information to model/results')
def add_model_version(proj):

    def add_version(res, p):
        res.model.version = p.version
        res.model.gitinfo = p.gitinfo
        res.model.created = p.created

    for result in all_results(proj):
        add_version(result, proj)

    return proj


@migration('1.0.8', '1.0.9', 'Add currency and units to progset quantities')
def add_model_version(proj):

    def add_units(progset):
        # Add in the default units
        progset.currency = '$'
        for program in progset.programs.values():
            program.baseline_spend.units = progset.currency + '/year'
            program.spend_data.units = progset.currency + '/year'
            program.unit_cost.units = progset.currency + '/person'
            program.capacity.units = 'people/year'
            program.saturation.units = FS.DEFAULT_SYMBOL_INAPPLICABLE
            program.coverage.units = 'people/year'

    for progset in all_progsets(proj):
        add_units(progset)

    return proj


@migration('1.0.9', '1.0.10', 'Remove target_pars from Programs')
def remove_target_pars(proj):

    def remove_pars(progset):
        for program in progset.programs.values():
            del program.target_pars

    for progset in all_progsets(proj):
        remove_pars(progset)

    return proj


@migration('1.0.10', '1.0.11', 'Add result update flag to Project')
def remove_target_pars(proj):
    proj._result_update_required = False
    return proj

@migration('1.0.12', '1.0.13', 'Add timescale to parameters')
def add_timescale(proj):
    for _, spec in proj.framework.pars.iterrows():
        if proj.framework.transitions[spec.name]:
            proj.framework.pars.at[spec.name, 'timescale'] = 1.0  # Default timescale - note that currently only transition parameters are allowed to have a timescale that is not None

            if not spec['format']:
                if not proj.data:
                    raise Exception('The Framework now needs to define the units for transition parameters, but the current one does not define units for Parameter "%s" and data was not saved either, so cannot infer the unit type. Please modify the Framework spreadsheet to add units' % (spec.name))
                else:
                    # Get the units from the first ts associated with the table
                    units = set([x.units.lower().strip() for x in proj.data.tdve[spec.name].ts.values()])
                    if len(units) == 1:
                        proj.framework.pars.at[spec.name, 'format'] = list(units)[0]
                    else:
                        raise Exception('Parameters must now have a single unit for all populations. However, the existing data has more than one unit type associated with Parameter "%s" so it is no longer valid.' % (spec.name))

    return proj

@migration('1.0.13', '1.0.14', 'Parameters use TimeSeries internally')
def parameter_use_timeseries(proj):
    for parset in proj.parsets.values():
        for par in parset.all_pars():

            par.ts = dict()
            for pop in par.t.keys():
                par.ts[pop] = atomica.TimeSeries(units=par.y_format[pop])
                if par.t[pop] is None:
                    continue
                elif len(par.t[pop]) == 1 and not np.isfinite(par.t[pop][0]):
                    # It was an assumption
                    par.ts[pop].assumption = par.y[pop][0]
                else:
                    par.ts[pop].t = par.t[pop].tolist()
                    par.ts[pop].vals = par.y[pop].tolist()

            del par.y_format
            del par.t
            del par.y
            del par.autocalibrate

    return proj

@migration('1.0.14', '1.0.15', 'Internal model tidying')
def model_tidying(proj):
    for result in all_results(proj):
        for pop in result.model.pops:
            for charac in pop.characs:
                charac._vals = charac.internal_vals
                charac._is_dynamic = charac.dependency
                del charac.internal_vals
                del charac.dependency
            for par in pop.pars:
                par._is_dynamic = par.dependency
                par._precompute = False
                del par.dependency
    return proj

@migration('1.0.15', '1.0.16', 'Replace AtomicaSpreadsheet')
def convert_spreadsheets(proj):

    def convert(placeholder):
        new = sc.Spreadsheet(source=io.BytesIO(placeholder.data),filename=placeholder.filename)
        new.created = placeholder.load_date
        new.modified = placeholder.load_date
        return new

    if proj.databook is not None:
        proj.databook = convert(proj.databook)
    if proj.progbook is not None:
        proj.progbook = convert(proj.progbook)

    return proj

@migration('1.0.16', '1.0.17', 'Rename capacity constraint')
def model_tidying(proj):
    for progset in all_progsets(proj):
        for prog in progset.programs.values():
            prog.capacity_constraint = prog.capacity
            del prog.capacity
    return proj

@migration('1.0.27', '1.0.28', 'Rename link labels')
def model_tidying(proj):

    # Normalize link labels - they should now always derive from their associated parameter
    for result in all_results(proj):
        for pop in result.model.pops:
            for link in pop.links:
                link.id = link.id[0:3] + (link.parameter.name + ':flow',)
        result.model._set_vars_by_pop()
    return proj

@migration('1.0.30', '1.1.3', 'Replace scenarios')
def replace_scenarios(proj):
    # This migration upgrades existing scenarios to match the latest definitions
    from .scenarios import ParameterScenario, BudgetScenario, CoverageScenario
    from .utils import NDict, TimeSeries

    new_scens = NDict()

    for name,scen in proj.scens.items():

        scen_name = scen.name
        active = scen.active

        try:
            parsetname = proj.parset(scen.parsetname).name
        except:
            parsetname = proj.parsets[-1].name

        if isinstance(scen,ParameterScenario):
            new_scen = scen # No need to migrate parameter scenarios

        elif isinstance(scen,BudgetScenario):
            # Convert budget scenario to instructions based on existing logic
            if scen.alloc_year is not None:
                # If the alloc_year is prior to the program start year, then just use the spending value directly for all times
                # For more sophisticated behaviour, the alloc should be passed into the BudgetScenario as a TimeSeries
                alloc = sc.odict()
                for prog_name, val in scen.alloc.items():
                    assert not isinstance(val, TimeSeries)  # Value must not be a TimeSeries
                    if val is None:
                        continue  # Use default spending for any program that does not have a spending overwrite
                    alloc[prog_name] = TimeSeries(scen.alloc_year, val)
                    if scen.alloc_year > scen.start_year and proj.progsets:
                        # Add in current spending if a programs instance already exists
                        progset = proj.progsets[-1]
                        # If adding spending in a future year, linearly ramp from the start year
                        spend_data = progset.programs[prog_name].spend_data
                        alloc[prog_name].insert(scen.start_year, spend_data.interpolate(scen.start_year))  # This will result in a linear ramp
            else:
                alloc = sc.odict()
                for prog_name, val in scen.alloc.items():
                    if not isinstance(val, TimeSeries):
                        alloc[prog_name] = TimeSeries(scen.start_year, val)
                    else:
                        alloc[prog_name] = sc.dcp(val)
            for ts in alloc.values():
                ts.vals = [x * scen.budget_factor for x in ts.vals]

            try:
                progsetname = proj.progset(scen.progsetname).name
            except:
                progsetname = proj.parsets[-1].name

            new_scen = atomica.BudgetScenario(name=scen_name,active=active,parsetname=parsetname,progsetname=progsetname,alloc=alloc,start_year=scen.start_year)

        elif isinstance(scen,CoverageScenario):
            coverage = sc.odict()
            for prog_name, val in scen.coverage.items():
                if not isinstance(val, TimeSeries):
                    coverage[prog_name] = TimeSeries(scen.start_year, val)
                else:
                    coverage[prog_name] = sc.dcp(val)

            try:
                progsetname = proj.progset(scen.progsetname).name
            except:
                progsetname = proj.parsets[-1].name

            new_scen = atomica.CoverageScenario(name=scen_name,active=active,parsetname=parsetname,progsetname=progsetname,coverage=coverage,start_year=scen.start_year)

        new_scens.append(new_scen)

    proj.scens = new_scens
    return proj

@migration('1.2.0', '1.3.0', 'Add population type')
def add_pop_type(proj):

    for fw in all_frameworks(proj):

        # Add default population type sheet
        fw.sheets['population types'] = [pd.DataFrame.from_records([(FS.DEFAULT_POP_TYPE, 'Default')], columns=['code name', 'description'])]
        fw.comps['population type'] = FS.DEFAULT_POP_TYPE
        fw.characs['population type'] = FS.DEFAULT_POP_TYPE
        fw.pars['population type'] = FS.DEFAULT_POP_TYPE
        fw.interactions['to population type'] = FS.DEFAULT_POP_TYPE
        fw.interactions['from population type'] = FS.DEFAULT_POP_TYPE

    if proj.data:
        for pop_spec in proj.data.pops.values():
                pop_spec['type'] = FS.DEFAULT_POP_TYPE

        # Fix up TDVE types
        # Fix up transfers and interactions
        for tdve in proj.data.tdve.values():
            tdve.type = FS.DEFAULT_POP_TYPE

        for interaction in proj.data.transfers + proj.data.interpops:
            interaction.from_pop_type = FS.DEFAULT_POP_TYPE
            interaction.to_pop_type = FS.DEFAULT_POP_TYPE

    for parset in proj.parsets.values():
        parset.pop_types = [pop['type'] for pop in proj.data.pops.values()] # If there are parsets without data, then we don't know what pop types to add. Project is essentially incomplete and considered unusable

    for progset in all_progsets(proj):
        for pop in progset.pops.keys():
            progset.pops[pop] = {'label':progset.pops[pop], 'type':FS.DEFAULT_POP_TYPE}

        for comp in progset.comps.keys():
            progset.comps[comp] = {'label':progset.comps[comp], 'type':FS.DEFAULT_POP_TYPE}

        for par in progset.pars.keys():
            progset.pars[par] = {'label':progset.pars[par], 'type':FS.DEFAULT_POP_TYPE}

    for result in all_results(proj):
        for pop in result.model.pops:
            pop.type = FS.DEFAULT_POP_TYPE
            
    return proj

@migration('1.3.0', '1.4.0', 'Parameter can be derivative')
def add_derivatives(proj):
    for fw in all_frameworks(proj):
        fw.pars['is derivative'] = 'n'
    for result in all_results(proj):
        for pop in result.model.pops:
            for par in pop.pars:
                par.derivative = False
    return proj

@migration('1.4.3', '1.5.0', 'Parameters with functions can be overwritten')
def add_parset_disable_function(proj):

    # Add skip_function flag to parset Parameter instances
    for parset in proj.parsets.values():
        for par in parset.all_pars():
            par.skip_function = sc.odict.fromkeys(par.ts, None)

    for result in all_results(proj):
        for pop in result.model.pops:
            for par in pop.pars:
                par.skip_function = None
    return proj

@migration('1.5.1', '1.5.2', 'OptimInstruction has separate adjustment and start years')
def add_parset_disable_function(proj):
    if hasattr(proj,'optims'):
        for optim in proj.optims.values():
            if 'adjustment_year' not in optim.json:
                optim.json['adjustment_year'] = optim.json['start_year']
    return proj

<<<<<<< HEAD
@migration('1.6.1', '1.7.0', 'OptimInstructions functionality moved to apps')
def refactor_optiminstructions(proj):
    if hasattr(proj,'optims'):
        delkeys = []
        for k,v in proj.optims.items():
            if isinstance(v,_Placeholder) and hasattr(v,'json'): # If it was previously an OptimInstructions
                # This was a project from the FE, which stores the optimization JSON dicts in
                if not hasattr(proj,'optim_jsons'):
                    proj.optim_jsons = []

                json = v.json
                for prog_name in json['prog_spending'].keys():
                    spend = json['prog_spending'][prog_name]
                    try:
                        prog_label = proj.progsets().programs[prog_name].label
                    except:
                        prog_label = prog_name
                    json['prog_spending'][prog_name] = {'min': spend[0], 'max': spend[1], 'label': prog_label}
                proj.optim_jsons.append(json)
                delkeys.append(k)
        for k in delkeys:
            del proj.optims[k]
    else:
        proj.optims = atomica.NDict() # Make sure it's defined, even if it's empty

    return proj
=======
@migration('1.7.0', '1.8.0', 'Parameters store interpolation method, deprecate scenario smooth onset')
def add_parameter_interpolation_method(proj):
    for parset in proj.parsets.values():
        for par in parset.all_pars():
            par._interpolation_method = 'pchip' # New projects will default to linear, but migrations use pchip to ensure results don't change
    for scen in proj.scens.values():
        if isinstance(scen,atomica.ParameterScenario):
            for par_name in scen.scenario_values.keys():
                for pop_name in scen.scenario_values[par_name].keys():
                    if 'smooth_onset' in scen.scenario_values[par_name][pop_name]:
                        logger.warning('Parameter scenario smooth onset is deprecated and will not be used')

    return proj
>>>>>>> 4e56a9d4
<|MERGE_RESOLUTION|>--- conflicted
+++ resolved
@@ -548,8 +548,22 @@
                 optim.json['adjustment_year'] = optim.json['start_year']
     return proj
 
-<<<<<<< HEAD
-@migration('1.6.1', '1.7.0', 'OptimInstructions functionality moved to apps')
+
+@migration('1.7.0', '1.8.0', 'Parameters store interpolation method, deprecate scenario smooth onset')
+def add_parameter_interpolation_method(proj):
+    for parset in proj.parsets.values():
+        for par in parset.all_pars():
+            par._interpolation_method = 'pchip' # New projects will default to linear, but migrations use pchip to ensure results don't change
+    for scen in proj.scens.values():
+        if isinstance(scen,atomica.ParameterScenario):
+            for par_name in scen.scenario_values.keys():
+                for pop_name in scen.scenario_values[par_name].keys():
+                    if 'smooth_onset' in scen.scenario_values[par_name][pop_name]:
+                        logger.warning('Parameter scenario smooth onset is deprecated and will not be used')
+
+    return proj
+
+@migration('1.8.0', '1.9.0', 'OptimInstructions functionality moved to apps')
 def refactor_optiminstructions(proj):
     if hasattr(proj,'optims'):
         delkeys = []
@@ -574,19 +588,4 @@
     else:
         proj.optims = atomica.NDict() # Make sure it's defined, even if it's empty
 
-    return proj
-=======
-@migration('1.7.0', '1.8.0', 'Parameters store interpolation method, deprecate scenario smooth onset')
-def add_parameter_interpolation_method(proj):
-    for parset in proj.parsets.values():
-        for par in parset.all_pars():
-            par._interpolation_method = 'pchip' # New projects will default to linear, but migrations use pchip to ensure results don't change
-    for scen in proj.scens.values():
-        if isinstance(scen,atomica.ParameterScenario):
-            for par_name in scen.scenario_values.keys():
-                for pop_name in scen.scenario_values[par_name].keys():
-                    if 'smooth_onset' in scen.scenario_values[par_name][pop_name]:
-                        logger.warning('Parameter scenario smooth onset is deprecated and will not be used')
-
-    return proj
->>>>>>> 4e56a9d4
+    return proj