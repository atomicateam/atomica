"""
Manage Project versions and migration

Migration refers to updating old :py:class:`Project` instances so that they
can be run with more recent versions of Atomica. This module defines

- A set of 'migration functions' that each transform a :py:class:`Project` instance from one
  version to another
- An entry-point that sequentially calls the migration functions to update a project to
  the current version used in Atomica

"""

import sys
import io
from distutils.version import LooseVersion
from .system import logger
from .version import version
import sciris as sc
from .results import Result
from .system import FrameworkSettings as FS
import atomica
import types
import numpy as np

# MODULE MIGRATIONS
#
# In this section, make changes to the Atomica module structure to enable pickle files
# to be loaded at all

class _Placeholder():
    pass

# First, add any placeholder modules that have been subsequently removed
atomica.structure = types.ModuleType('structure')  # Removed 'structure' module in 1.0.12 20181107
sys.modules['atomica.structure'] = atomica.structure

# Then, remap any required classes
atomica.structure.TimeSeries = atomica.utils.TimeSeries  # Moved 'TimeSeries' in 1.0.12 20181107

# If classes have been removed, then use the Placeholder class to load them
# The migration function can then replace Placeholder instances with actual
# instances - see the AtomicaSpreadsheet -> sciris.Spreadsheet migration function
atomica.excel.AtomicaSpreadsheet = _Placeholder

# PROJECT MIGRATIONS
#
# The remaining code manages upgrading Project objects and their contents after they
# have been unpickled and instantiated

# This list stores all of the migrations that are possible
available_migrations = []


class Migration:
    """ Class representation of a migration

    This class stores a migration function together with all required metadata. It would
    normally be instantiated using the `migration` decorator, which also registers the
    migration by adding it to the `available_migrations` list

    """

    def __init__(self, original_version, new_version, description, fcn, date=None, changes_results=False):
        self.original_version = original_version
        self.new_version = new_version
        self.description = description
        self.changes_results = changes_results
        self.date = date
        self.fcn = fcn

    def upgrade(self, proj):
        logger.debug('MIGRATION: Upgrading %s -> %s (%s)' % (self.original_version, self.new_version, self.description))
        proj = self.fcn(proj)  # Run the migration function
        if proj is None:
            raise Exception('Migration "%s" returned None, it is likely missing a return statement' % (str(self)))
        proj.version = self.new_version  # Update the version
        if self.changes_results:
            proj._result_update_required = True
        return proj

    def __repr__(self):
        return 'Migration(%s->%s)' % (self.original_version, self.new_version)


def migration(original_version, new_version, description, date=None, changes_results=False):
    """ Decorator to register migration functions

    This decorator constructs a `Migration` object from a decorated migration function, and registers it
    in the module's list of migrations to be run when calling migrate()

    :param original_version: Version string for the start version. Function will only run on projects whose version is <= this
    :param new_version: The resulting project is assigned this version
    :param description: A brief overview of the purpose of this migration
    :param date: Optionally specify the date when this migration was written
    :param changes_results: Optionally flag that changes to model output may occur
    :return: None

    Example usage::

        @migration('1.0.0', '1.0.1', 'Upgrade project', changes_results=True)
        def update_project(proj):
            ...
            return proj

    The migration function (update_project()) takes a single argument which is a project object, and returns
    a project object. Decorating the function registers the migration and it will automatically be used by
    migrate() and therefore Project.load()

    """

    def register(f):
        available_migrations.append(Migration(original_version, new_version, description, fcn=f, date=date, changes_results=changes_results))
        return f
    return register


def migrate(proj):
    """ Update a project to the latest version

    Run all of the migrations in the list of available migrations. The migrations are run in ascending order, as long
    as the version is <= the migration's original version. This way, migrations don't need to be added if a version number
    change takes place without actually needing a migration - instead, when adding a migration, just use whatever version
    numbers are appropriate at the time the change is introduced, it will behave sensibly.

    Typically, this function would not be called manually - it happens automatically as part of `Project.load()`.

    Note that this function returns the updated Project object. Typically the migration functions will update a
    project in-place, but this syntax allows migrations to replace parts of the project (or the entire project)
    if that is ever necessary in the future. So do not rely on `migrate` having side-effects, make sure the
    returned Project object is retained. In principle we could dcp() the Project to ensure that only the
    copy gets migrated, but at this point it does not appear worth the performance overhead (since migration at the
    moment is only ever called automatically).

    :param proj: Project object to migrate
    :return: Updated Project object

    """

    migrations = sorted(available_migrations, key=lambda m: LooseVersion(m.original_version))
    if sc.compareversions(proj.version, version) >= 0:
        return proj
    else:
        logger.info('Migrating Project "%s" from %s->%s', proj.name, proj.version, version)
    for m in migrations:  # Run the migrations in increasing version order
        if sc.compareversions(proj.version, m.original_version) > 0:
            continue
        else:
            proj = m.upgrade(proj)

    proj.version = version  # Set project version to the current Atomica version
    if proj._result_update_required:
        logger.warning('Caution: due to migration, project results may be different if re-run.')
    return proj


def all_results(proj):
    """ Helper generator to iterate over all results in a project

    Project results may be
        - Standalone results
        - A list of results
        - A UID string (that should be ignored)

    This function is a generator that allows iteration over all results in a project

    :param proj: A Project object
    :return: A Result (via yield)

    Example usage:

    for result in all_results(proj):
        do_stuff(result)

    """

    for result in proj.results.values():
        if isinstance(result, list):
            for r in result:
                yield r
        elif isinstance(result, Result):
            yield result


def all_progsets(proj):
    """ Helper generator to iterate over all progsets in a project

    Project progsets may be
        - Standalone progsets
        - Contained in a Result

    This function is a generator that allows iteration over all progsets in a project

    :param proj: A Project object
    :return: A progset (via yield)

    Example usage:

    for progset in all_progsets(proj):
        do_stuff(progset)

    """

    for progset in proj.progsets.values():
        yield(progset)

    for result in proj.results.values():
        if isinstance(result, list):
            for r in result:
                if r.model.progset is not None:
                    yield r.model.progset
        elif isinstance(result, Result) and result.model.progset is not None:
            yield result.model.progset


@migration('1.0.5', '1.0.6', 'Simplify ParameterSet storage')
def simplify_parset_storage(proj):
    # ParameterSets in 1.0.5 store the parameters keyed by the type e.g. 'cascade','comp'
    # In 1.0.6 they are flat
    for parset in proj.parsets.values():
        new_pars = sc.odict()
        for par_type, par_list in parset.pars.items():
            for par in par_list:
                new_pars[par.name] = par
        parset.pars = new_pars
        del parset.par_ids
    return proj


@migration('1.0.7', '1.0.8', 'Add version information to model/results')
def add_model_version(proj):

    def add_version(res, p):
        res.model.version = p.version
        res.model.gitinfo = p.gitinfo
        res.model.created = p.created

    for result in all_results(proj):
        add_version(result, proj)

    return proj


@migration('1.0.8', '1.0.9', 'Add currency and units to progset quantities')
def add_model_version(proj):

    def add_units(progset):
        # Add in the default units
        progset.currency = '$'
        for program in progset.programs.values():
            program.baseline_spend.units = progset.currency + '/year'
            program.spend_data.units = progset.currency + '/year'
            program.unit_cost.units = progset.currency + '/person'
            program.capacity.units = 'people/year'
            program.saturation.units = FS.DEFAULT_SYMBOL_INAPPLICABLE
            program.coverage.units = 'people/year'

    for progset in all_progsets(proj):
        add_units(progset)

    return proj


@migration('1.0.9', '1.0.10', 'Remove target_pars from Programs')
def remove_target_pars(proj):

    def remove_pars(progset):
        for program in progset.programs.values():
            del program.target_pars

    for progset in all_progsets(proj):
        remove_pars(progset)

    return proj


@migration('1.0.10', '1.0.11', 'Add result update flag to Project')
def remove_target_pars(proj):
    proj._result_update_required = False
    return proj

@migration('1.0.12', '1.0.13', 'Add timescale to parameters')
def add_timescale(proj):
    for _, spec in proj.framework.pars.iterrows():
        if proj.framework.transitions[spec.name]:
            proj.framework.pars.at[spec.name, 'timescale'] = 1.0  # Default timescale - note that currently only transition parameters are allowed to have a timescale that is not None

            if not spec['format']:
                if not proj.data:
                    raise Exception('The Framework now needs to define the units for transition parameters, but the current one does not define units for Parameter "%s" and data was not saved either, so cannot infer the unit type. Please modify the Framework spreadsheet to add units' % (spec.name))
                else:
                    # Get the units from the first ts associated with the table
                    units = set([x.units.lower().strip() for x in proj.data.tdve[spec.name].ts.values()])
                    if len(units) == 1:
                        proj.framework.pars.at[spec.name, 'format'] = list(units)[0]
                    else:
                        raise Exception('Parameters must now have a single unit for all populations. However, the existing data has more than one unit type associated with Parameter "%s" so it is no longer valid.' % (spec.name))

    return proj

@migration('1.0.13', '1.0.14', 'Parameters use TimeSeries internally')
def parameter_use_timeseries(proj):
    for parset in proj.parsets.values():
        for par in parset.all_pars():

            par.ts = dict()
            for pop in par.t.keys():
                par.ts[pop] = atomica.TimeSeries(units=par.y_format[pop])
                if par.t[pop] is None:
                    continue
                elif len(par.t[pop]) == 1 and not np.isfinite(par.t[pop][0]):
                    # It was an assumption
                    par.ts[pop].assumption = par.y[pop][0]
                else:
                    par.ts[pop].t = par.t[pop].tolist()
                    par.ts[pop].vals = par.y[pop].tolist()

            del par.y_format
            del par.t
            del par.y
            del par.autocalibrate

    return proj

@migration('1.0.14', '1.0.15', 'Internal model tidying')
def model_tidying(proj):
    for result in all_results(proj):
        for pop in result.model.pops:
            for charac in pop.characs:
                charac._vals = charac.internal_vals
                charac._is_dynamic = charac.dependency
                del charac.internal_vals
                del charac.dependency
            for par in pop.pars:
                par._is_dynamic = par.dependency
                par._precompute = False
                del par.dependency
    return proj

<<<<<<< HEAD
@migration('1.0.16', '1.0.17', 'Rename capacity constraint')
def model_tidying(proj):
    for progset in all_progsets(proj):
        for prog in progset.programs.values():
            prog.capacity_constraint = prog.capacity
            del prog.capacity
=======
@migration('1.0.15', '1.0.16', 'Replace AtomicaSpreadsheet')
def convert_spreadsheets(proj):

    def convert(placeholder):
        new = sc.Spreadsheet(source=io.BytesIO(placeholder.data),filename=placeholder.filename)
        new.created = placeholder.load_date
        new.modified = placeholder.load_date
        return new

    if proj.databook is not None:
        proj.databook = convert(proj.databook)
    if proj.progbook is not None:
        proj.progbook = convert(proj.progbook)

>>>>>>> cb4743a7
    return proj<|MERGE_RESOLUTION|>--- conflicted
+++ resolved
@@ -337,27 +337,26 @@
                 del par.dependency
     return proj
 
-<<<<<<< HEAD
+@migration('1.0.15', '1.0.16', 'Replace AtomicaSpreadsheet')
+def convert_spreadsheets(proj):
+
+    def convert(placeholder):
+        new = sc.Spreadsheet(source=io.BytesIO(placeholder.data),filename=placeholder.filename)
+        new.created = placeholder.load_date
+        new.modified = placeholder.load_date
+        return new
+
+    if proj.databook is not None:
+        proj.databook = convert(proj.databook)
+    if proj.progbook is not None:
+        proj.progbook = convert(proj.progbook)
+
+    return proj
+
 @migration('1.0.16', '1.0.17', 'Rename capacity constraint')
 def model_tidying(proj):
     for progset in all_progsets(proj):
         for prog in progset.programs.values():
             prog.capacity_constraint = prog.capacity
             del prog.capacity
-=======
-@migration('1.0.15', '1.0.16', 'Replace AtomicaSpreadsheet')
-def convert_spreadsheets(proj):
-
-    def convert(placeholder):
-        new = sc.Spreadsheet(source=io.BytesIO(placeholder.data),filename=placeholder.filename)
-        new.created = placeholder.load_date
-        new.modified = placeholder.load_date
-        return new
-
-    if proj.databook is not None:
-        proj.databook = convert(proj.databook)
-    if proj.progbook is not None:
-        proj.progbook = convert(proj.progbook)
-
->>>>>>> cb4743a7
     return proj