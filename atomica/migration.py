"""
Manage Project versions and migration

Migration refers to updating old :class:`Project` instances so that they
can be run with more recent versions of Atomica. This module defines

- A set of 'migration functions' that each transform a :class:`Project` instance from one
  version to another
- An entry-point that sequentially calls the migration functions to update a project to
  the current version used in Atomica

"""

import sys
import io
from distutils.version import LooseVersion
from .system import logger
from .version import version, gitinfo
import sciris as sc
from .results import Result
from .system import FrameworkSettings as FS
import atomica
import types
import numpy as np

# MODULE MIGRATIONS
#
# In this section, make changes to the Atomica module structure to enable pickle files
# to be loaded at all

class _Placeholder():
    pass

# First, add any placeholder modules that have been subsequently removed
atomica.structure = types.ModuleType('structure')  # Removed 'structure' module in 1.0.12 20181107
sys.modules['atomica.structure'] = atomica.structure

# Then, remap any required classes
atomica.structure.TimeSeries = atomica.utils.TimeSeries  # Moved 'TimeSeries' in 1.0.12 20181107

# If classes have been removed, then use the Placeholder class to load them
# The migration function can then replace Placeholder instances with actual
# instances - see the AtomicaSpreadsheet -> sciris.Spreadsheet migration function
atomica.excel.AtomicaSpreadsheet = _Placeholder

# PROJECT MIGRATIONS
#
# The remaining code manages upgrading Project objects and their contents after they
# have been unpickled and instantiated

# This list stores all of the migrations that are possible
available_migrations = []


class Migration:
    """ Class representation of a migration

    This class stores a migration function together with all required metadata. It would
    normally be instantiated using the `migration` decorator, which also registers the
    migration by adding it to the `available_migrations` list

    """

    def __init__(self, original_version, new_version, description, fcn, date=None, changes_results=False):
        self.original_version = original_version
        self.new_version = new_version
        self.description = description
        self.changes_results = changes_results
        self.date = date
        self.fcn = fcn

    def upgrade(self, proj):
        logger.debug('MIGRATION: Upgrading %s -> %s (%s)' % (self.original_version, self.new_version, self.description))
        proj = self.fcn(proj)  # Run the migration function
        if proj is None:
            raise Exception('Migration "%s" returned None, it is likely missing a return statement' % (str(self)))
        proj.version = self.new_version  # Update the version
        if self.changes_results:
            proj._result_update_required = True
        return proj

    def __repr__(self):
        return 'Migration(%s->%s)' % (self.original_version, self.new_version)


def migration(original_version, new_version, description, date=None, changes_results=False):
    """ Decorator to register migration functions

    This decorator constructs a `Migration` object from a decorated migration function, and registers it
    in the module's list of migrations to be run when calling migrate()

    :param original_version: Version string for the start version. Function will only run on projects whose version is <= this
    :param new_version: The resulting project is assigned this version
    :param description: A brief overview of the purpose of this migration
    :param date: Optionally specify the date when this migration was written
    :param changes_results: Optionally flag that changes to model output may occur
    :return: None

    Example usage::

        @migration('1.0.0', '1.0.1', 'Upgrade project', changes_results=True)
        def update_project(proj):
            ...
            return proj

    The migration function (update_project()) takes a single argument which is a project object, and returns
    a project object. Decorating the function registers the migration and it will automatically be used by
    migrate() and therefore Project.load()

    """

    def register(f):
        available_migrations.append(Migration(original_version, new_version, description, fcn=f, date=date, changes_results=changes_results))
        return f
    return register


def migrate(proj):
    """ Update a project to the latest version

    Run all of the migrations in the list of available migrations. The migrations are run in ascending order, as long
    as the version is <= the migration's original version. This way, migrations don't need to be added if a version number
    change takes place without actually needing a migration - instead, when adding a migration, just use whatever version
    numbers are appropriate at the time the change is introduced, it will behave sensibly.

    Typically, this function would not be called manually - it happens automatically as part of `Project.load()`.

    Note that this function returns the updated Project object. Typically the migration functions will update a
    project in-place, but this syntax allows migrations to replace parts of the project (or the entire project)
    if that is ever necessary in the future. So do not rely on `migrate` having side-effects, make sure the
    returned Project object is retained. In principle we could dcp() the Project to ensure that only the
    copy gets migrated, but at this point it does not appear worth the performance overhead (since migration at the
    moment is only ever called automatically).

    :param proj: Project object to migrate
    :return: Updated Project object

    """

    migrations = sorted(available_migrations, key=lambda m: LooseVersion(m.original_version))
    if sc.compareversions(proj.version, version) >= 0:
        return proj
    else:
        logger.info('Migrating Project "%s" from %s->%s', proj.name, proj.version, version)
    for m in migrations:  # Run the migrations in increasing version order
        if sc.compareversions(proj.version, m.new_version) < 0:
            proj = m.upgrade(proj)

    proj.version = version  # Set project version to the current Atomica version
    proj.gitinfo = gitinfo # Update gitinfo to current version
    if proj._result_update_required:
        logger.warning('Caution: due to migration, project results may be different if re-run.')
    return proj


def all_results(proj):
    """ Helper generator to iterate over all results in a project

    Project results may be
        - Standalone results
        - A list of results
        - A UID string (that should be ignored)

    This function is a generator that allows iteration over all results in a project

    :param proj: A Project object
    :return: A Result (via yield)

    Example usage:

    for result in all_results(proj):
        do_stuff(result)

    """

    for result in proj.results.values():
        if isinstance(result, list):
            for r in result:
                yield r
        elif isinstance(result, Result):
            yield result


def all_progsets(proj):
    """ Helper generator to iterate over all progsets in a project

    Project progsets may be
        - Standalone progsets
        - Contained in a Result

    This function is a generator that allows iteration over all progsets in a project

    :param proj: A Project object
    :return: A progset (via yield)

    Example usage:

    for progset in all_progsets(proj):
        do_stuff(progset)

    """

    for progset in proj.progsets.values():
        yield(progset)

    for result in proj.results.values():
        if isinstance(result, list):
            for r in result:
                if r.model.progset is not None:
                    yield r.model.progset
        elif isinstance(result, Result) and result.model.progset is not None:
            yield result.model.progset


@migration('1.0.5', '1.0.6', 'Simplify ParameterSet storage')
def simplify_parset_storage(proj):
    # ParameterSets in 1.0.5 store the parameters keyed by the type e.g. 'cascade','comp'
    # In 1.0.6 they are flat
    for parset in proj.parsets.values():
        new_pars = sc.odict()
        for par_type, par_list in parset.pars.items():
            for par in par_list:
                new_pars[par.name] = par
        parset.pars = new_pars
        del parset.par_ids
    return proj


@migration('1.0.7', '1.0.8', 'Add version information to model/results')
def add_model_version(proj):

    def add_version(res, p):
        res.model.version = p.version
        res.model.gitinfo = p.gitinfo
        res.model.created = p.created

    for result in all_results(proj):
        add_version(result, proj)

    return proj


@migration('1.0.8', '1.0.9', 'Add currency and units to progset quantities')
def add_model_version(proj):

    def add_units(progset):
        # Add in the default units
        progset.currency = '$'
        for program in progset.programs.values():
            program.baseline_spend.units = progset.currency + '/year'
            program.spend_data.units = progset.currency + '/year'
            program.unit_cost.units = progset.currency + '/person'
            program.capacity.units = 'people/year'
            program.saturation.units = FS.DEFAULT_SYMBOL_INAPPLICABLE
            program.coverage.units = 'people/year'

    for progset in all_progsets(proj):
        add_units(progset)

    return proj


@migration('1.0.9', '1.0.10', 'Remove target_pars from Programs')
def remove_target_pars(proj):

    def remove_pars(progset):
        for program in progset.programs.values():
            del program.target_pars

    for progset in all_progsets(proj):
        remove_pars(progset)

    return proj


@migration('1.0.10', '1.0.11', 'Add result update flag to Project')
def remove_target_pars(proj):
    proj._result_update_required = False
    return proj

@migration('1.0.12', '1.0.13', 'Add timescale to parameters')
def add_timescale(proj):
    for _, spec in proj.framework.pars.iterrows():
        if proj.framework.transitions[spec.name]:
            proj.framework.pars.at[spec.name, 'timescale'] = 1.0  # Default timescale - note that currently only transition parameters are allowed to have a timescale that is not None

            if not spec['format']:
                if not proj.data:
                    raise Exception('The Framework now needs to define the units for transition parameters, but the current one does not define units for Parameter "%s" and data was not saved either, so cannot infer the unit type. Please modify the Framework spreadsheet to add units' % (spec.name))
                else:
                    # Get the units from the first ts associated with the table
                    units = set([x.units.lower().strip() for x in proj.data.tdve[spec.name].ts.values()])
                    if len(units) == 1:
                        proj.framework.pars.at[spec.name, 'format'] = list(units)[0]
                    else:
                        raise Exception('Parameters must now have a single unit for all populations. However, the existing data has more than one unit type associated with Parameter "%s" so it is no longer valid.' % (spec.name))

    return proj

@migration('1.0.13', '1.0.14', 'Parameters use TimeSeries internally')
def parameter_use_timeseries(proj):
    for parset in proj.parsets.values():
        for par in parset.all_pars():

            par.ts = dict()
            for pop in par.t.keys():
                par.ts[pop] = atomica.TimeSeries(units=par.y_format[pop])
                if par.t[pop] is None:
                    continue
                elif len(par.t[pop]) == 1 and not np.isfinite(par.t[pop][0]):
                    # It was an assumption
                    par.ts[pop].assumption = par.y[pop][0]
                else:
                    par.ts[pop].t = par.t[pop].tolist()
                    par.ts[pop].vals = par.y[pop].tolist()

            del par.y_format
            del par.t
            del par.y
            del par.autocalibrate

    return proj

@migration('1.0.14', '1.0.15', 'Internal model tidying')
def model_tidying(proj):
    for result in all_results(proj):
        for pop in result.model.pops:
            for charac in pop.characs:
                charac._vals = charac.internal_vals
                charac._is_dynamic = charac.dependency
                del charac.internal_vals
                del charac.dependency
            for par in pop.pars:
                par._is_dynamic = par.dependency
                par._precompute = False
                del par.dependency
    return proj

@migration('1.0.15', '1.0.16', 'Replace AtomicaSpreadsheet')
def convert_spreadsheets(proj):

    def convert(placeholder):
        new = sc.Spreadsheet(source=io.BytesIO(placeholder.data),filename=placeholder.filename)
        new.created = placeholder.load_date
        new.modified = placeholder.load_date
        return new

    if proj.databook is not None:
        proj.databook = convert(proj.databook)
    if proj.progbook is not None:
        proj.progbook = convert(proj.progbook)

    return proj

@migration('1.0.16', '1.0.17', 'Rename capacity constraint')
def model_tidying(proj):
    for progset in all_progsets(proj):
        for prog in progset.programs.values():
            prog.capacity_constraint = prog.capacity
            del prog.capacity
    return proj

<<<<<<< HEAD
@migration('1.0.17', '1.1.1', 'Replace scenarios')
def replace_scenarios(proj):
    # This migration replaces existing scenarios with equivalent CombinedScenarios
    from .scenarios import ParameterScenario, BudgetScenario, CoverageScenario, CombinedScenario
    from .utils import NDict, TimeSeries
    from .programs import ProgramInstructions

    new_scens = NDict()

    for name,scen in proj.scens.items():

        scen_name = scen.name
        active = scen.active

        try:
            parsetname = proj.parset(scen.parsetname).name
        except:
            parsetname = proj.parsets[-1].name

        progsetname = None
        scenario_values = None
        instructions = None

        if isinstance(scen,ParameterScenario):
            new_scen = scen # No need to migrate parameter scenarios

        elif isinstance(scen,BudgetScenario):
            # Convert budget scenario to instructions based on existing logic
            if scen.alloc_year is not None:
                # If the alloc_year is prior to the program start year, then just use the spending value directly for all times
                # For more sophisticated behaviour, the alloc should be passed into the BudgetScenario as a TimeSeries
                alloc = sc.odict()
                for prog_name, val in scen.alloc.items():
                    assert not isinstance(val, TimeSeries)  # Value must not be a TimeSeries
                    if val is None:
                        continue  # Use default spending for any program that does not have a spending overwrite
                    alloc[prog_name] = TimeSeries(scen.alloc_year, val)
                    if scen.alloc_year > scen.start_year and proj.progsets:
                        # Add in current spending if a programs instance already exists
                        progset = proj.progsets[-1]
                        # If adding spending in a future year, linearly ramp from the start year
                        spend_data = progset.programs[prog_name].spend_data
                        alloc[prog_name].insert(scen.start_year, spend_data.interpolate(scen.start_year))  # This will result in a linear ramp
            else:
                alloc = sc.odict()
                for prog_name, val in scen.alloc.items():
                    if not isinstance(val, TimeSeries):
                        alloc[prog_name] = TimeSeries(scen.start_year, val)
                    else:
                        alloc[prog_name] = sc.dcp(val)
            for ts in alloc.values():
                ts.vals = [x * scen.budget_factor for x in ts.vals]

            try:
                progsetname = proj.progset(scen.progsetname).name
            except:
                progsetname = proj.parsets[-1].name

            new_scen = atomica.BudgetScenario(name=scen_name,active=active,parsetname=parsetname,progsetname=progsetname,alloc=alloc,start_year=scen.start_year)

        elif isinstance(scen,CoverageScenario):
            coverage = sc.odict()
            for prog_name, val in scen.coverage.items():
                if not isinstance(val, TimeSeries):
                    coverage[prog_name] = TimeSeries(scen.start_year, val)
                else:
                    coverage[prog_name] = sc.dcp(val)

            try:
                progsetname = proj.progset(scen.progsetname).name
            except:
                progsetname = proj.parsets[-1].name

            new_scen = atomica.CoverageScenario(name=scen_name,active=active,parsetname=parsetname,progsetname=progsetname,coverage=coverage,start_year=scen.start_year)

        new_scens.append(new_scen)

    proj.scens = new_scens
=======
@migration('1.0.27', '1.0.28', 'Rename link labels')
def model_tidying(proj):

    # Normalize link labels - they should now always derive from their associated parameter
    for result in all_results(proj):
        for pop in result.model.pops:
            for link in pop.links:
                link.id = link.id[0:3] + (link.parameter.name + ':flow',)
        result.model.set_vars_by_pop()
        
>>>>>>> 97722ca4
    return proj<|MERGE_RESOLUTION|>--- conflicted
+++ resolved
@@ -360,13 +360,22 @@
             del prog.capacity
     return proj
 
-<<<<<<< HEAD
-@migration('1.0.17', '1.1.1', 'Replace scenarios')
+@migration('1.0.27', '1.0.28', 'Rename link labels')
+def model_tidying(proj):
+
+    # Normalize link labels - they should now always derive from their associated parameter
+    for result in all_results(proj):
+        for pop in result.model.pops:
+            for link in pop.links:
+                link.id = link.id[0:3] + (link.parameter.name + ':flow',)
+        result.model.set_vars_by_pop()
+    return proj
+
+@migration('1.0.30', '1.1.3', 'Replace scenarios')
 def replace_scenarios(proj):
-    # This migration replaces existing scenarios with equivalent CombinedScenarios
-    from .scenarios import ParameterScenario, BudgetScenario, CoverageScenario, CombinedScenario
+    # This migration upgrades existing scenarios to match the latest definitions
+    from .scenarios import ParameterScenario, BudgetScenario, CoverageScenario
     from .utils import NDict, TimeSeries
-    from .programs import ProgramInstructions
 
     new_scens = NDict()
 
@@ -379,10 +388,6 @@
             parsetname = proj.parset(scen.parsetname).name
         except:
             parsetname = proj.parsets[-1].name
-
-        progsetname = None
-        scenario_values = None
-        instructions = None
 
         if isinstance(scen,ParameterScenario):
             new_scen = scen # No need to migrate parameter scenarios
@@ -439,16 +444,5 @@
         new_scens.append(new_scen)
 
     proj.scens = new_scens
-=======
-@migration('1.0.27', '1.0.28', 'Rename link labels')
-def model_tidying(proj):
-
-    # Normalize link labels - they should now always derive from their associated parameter
-    for result in all_results(proj):
-        for pop in result.model.pops:
-            for link in pop.links:
-                link.id = link.id[0:3] + (link.parameter.name + ':flow',)
-        result.model.set_vars_by_pop()
-        
->>>>>>> 97722ca4
+
     return proj