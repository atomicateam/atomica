"""
Implements interface for working with model outputs

The :class:`Result` class is a wrapper for a :class:`Model` instance,
providing methods to conveniently access, plot, and export model outputs.

"""
from collections import defaultdict

import matplotlib.pyplot as plt
import numpy as np
import pandas as pd
<<<<<<< HEAD
from scipy import stats
=======
>>>>>>> 4c24857f

import sciris as sc
from .excel import standard_formats
from .system import FrameworkSettings as FS
<<<<<<< HEAD
from .system import logger
=======
>>>>>>> 4c24857f
from .utils import NamedItem
from .utils import evaluate_plot_string


class Result(NamedItem):
    # A Result stores a single model run
    def __init__(self, model, parset=None, name=None):
        if name is None:
            if parset is None:
                name = None
            else:
                name = parset.name
        NamedItem.__init__(self, name)

        self.uid = sc.uuid()

        # The Result constructor is called in model.run_model and the Model is no longer returned.
        # The following should be the only reference to that instance so no need to dcp.
        self.model = model
        self.parset_name = parset.name if parset is not None else None
        self.pop_names = [x.name for x in self.model.pops]  # This gets frequently used, so save it as an actual output

    # Property methods trade off storage space against computation time. The property methods below
    # are cheap to compute or used less frequently, are read-only, and can always be changed to actual
    # later without needing changes in other code that uses Result objects
    @property
    def framework(self):
        return self.model.framework

    @property
    def t(self):
        return self.model.t

    @property
    def dt(self):
        return self.model.dt

    @property
    def indices_observed_data(self):
        return np.where(self.t % 1.0 == 0)

    @property
    def t_observed_data(self):
        return self.t[self.indices_observed_data]

    @property
    def pop_labels(self):
        return [x.label for x in self.model.pops]

    def get_alloc(self):
        # Return a dict with time-varying funding allocation at every time point in the simulation
        if self.model.progset is None:
            return None
        else:
            return self.model.progset.get_alloc(self.t, self.model.program_instructions)

    def get_coverage(self, quantity:str ='fraction') -> dict:
        """
        Return program coverage

        This function is the primary function to use when wanting to query coverage
        values. All coverage quantities are accessible via the :class:`Result` object
        because the compartment sizes and thus eligible people are known.

        :param quantity: One of
            - 'capacity' - The number of people that a program is funded to reach (coverage numerator)
            - 'eligible' - The number of people eligible for the program (coverage denominator)
            - 'fraction' - ``capacity/eligible``, the fraction coverage (maximum value is 1.0)
            - 'number' - The number of people covered (``fraction*eligible``)
        :return: Requested values in dictionary ``{prog_name:value}``

        """

        if self.model.progset is None:
            return None

        capacities = self.model.progset.get_capacities(tvec=self.t, dt=self.dt, instructions=self.model.program_instructions)

        if quantity == 'capacity':
            return capacities
        else:
            # Get the program coverage denominator
            num_eligible = dict()  # This is the coverage denominator, number of people covered by the program
            for prog in self.model.progset.programs.values():  # For each program
                for pop_name in prog.target_pops:
                    for comp_name in prog.target_comps:
                        if prog.name not in num_eligible:
                            num_eligible[prog.name] = self.get_variable(pop_name, comp_name)[0].vals.copy()
                        else:
                            num_eligible[prog.name] += self.get_variable(pop_name, comp_name)[0].vals
<<<<<<< HEAD
            prop_coverage = self.model.progset.get_prop_coverage(tvec=self.t, num_coverage=num_coverage, denominator=num_eligible, instructions=self.model.program_instructions)
=======
            prop_coverage = self.model.progset.get_prop_coverage(tvec=self.t, capacities=capacities, num_eligible=num_eligible, instructions=self.model.program_instructions, sample=False)
>>>>>>> 4c24857f

            if quantity == 'fraction':
                return prop_coverage
            elif quantity == 'eligible':
                return num_eligible
            elif quantity == 'number':
                return {x: num_eligible[x]*prop_coverage[x] for x in prop_coverage.keys()}
            else:
                raise Exception('Unknown coverage type requested')

    # Methods to list available comps, characs, pars, and links
    # pop_name is required because different populations could have
    # different contents
    def comp_names(self, pop_name):
        # Return compartment names for a given population
        return sorted(self.model.get_pop(pop_name).comp_lookup.keys())

    def charac_names(self, pop_name):
        # Return characteristic names for a given population
        return sorted(self.model.get_pop(pop_name).charac_lookup.keys())

    def par_names(self, pop_name):
        # Return parteristic names for a given population
        return sorted(self.model.get_pop(pop_name).par_lookup.keys())

    def link_names(self, pop_name):
        # Return link names for a given population
        names = set()
        pop = self.model.get_pop(pop_name)
        for link in pop.links:
            names.add(link.name)
        return sorted(names)

    def __repr__(self):
        """ Print out useful information when called"""
        output = sc.prepr(self)
        return output

    def get_variable(self, pops, name):
        # Retrieve a list of variables from a population
        return self.model.get_pop(pops).get_variable(name)

    def export_raw(self, filename=None):
        """Convert raw outputs to a single DataFrame and optionally write it to a file"""

        # Assemble the outputs into a dict
        d = dict()

        for pop in self.model.pops:
            for comp in pop.comps:
                d[('Compartments', pop.name, comp.name)] = comp.vals
            for charac in pop.characs:
                d[('Characteristics', pop.name, charac.name)] = charac.vals
            for par in pop.pars:
                if par.vals is not None:
                    d[('Parameters', pop.name, par.name)] = par.vals
            for link in pop.links:
                # Sum over duplicate links and annualize flow rate
                key = ('Flow rates', pop.name, link.name)
                if key not in d:
                    d[key] = np.zeros(self.t.shape)
                d[key] += link.vals / self.dt

        # Create DataFrame from dict
        df = pd.DataFrame(d, index=self.t)
        df.index.name = 'Time'

        # Optionally save it
        if filename is not None:
            df.T.to_excel(filename + '.xlsx' if not filename.endswith('.xlsx') else filename)

        return df

    def plot(self, plot_name=None, plot_group=None, pops=None, project=None):
        # Plot a single Result instance using the plots defined in the framework
        # INPUTS
        # - plot_name : The name of a single plot in the Framework
        # - plot_group : The name of a plot group
        # - pops : A population aggregation supposed by PlotData (e.g. 'all')
        # - project : A Project instance used to plot data and full names
        #
        # If plot_group is not None, then plot_name is ignored
        # If plot_name and plot_group are both None, then all plots will be displayed
        from .plotting import PlotData, plot_series

        df = self.framework.sheets['plots'][0]

        if plot_group is None and plot_name is None:
            for plot_name in df['name']:
                self.plot(plot_name, pops=pops, project=project)
            return
        elif plot_group is not None:
            for plot_name in df.loc[df['plot group'] == plot_group, 'name']:
                self.plot(plot_name=plot_name, pops=pops, project=project)
            return

        this_plot = df.loc[df['name'] == plot_name, :].iloc[0]  # A Series with the row of the 'Plots' sheet corresponding to the plot we want to render

        quantities = evaluate_plot_string(this_plot['quantities'])

        d = PlotData(self, outputs=quantities, pops=pops, project=project)
        h = plot_series(d, axis='pops', data=(project.data if project is not None else None))
        plt.title(this_plot['name'])
        return h

    def budget(self, year=None):
        """
        Return budget at a given year

        This will return the per-year spending rate taking into account
        any budget scenarios that are present.

        :param year: Optionally specify a time or array of times. Otherwise, use all times
        :returns: A ``dict`` keyed by program name containing arrays of spending values

        """

        if self.model.progset is None:
            return None
        else:
            if year is None:
                year = self.t
            return self.model.progset.get_alloc(year, self.model.program_instructions)


def export_results(results, filename=None, output_ordering=('output', 'result', 'pop'), cascade_ordering=('pop', 'result', 'stage'), program_ordering=('program', 'result', 'quantity')):
    """ Export Result outputs to a file

    This function writes an XLSX file with the data corresponding to any Cascades or Plots
    that are present. Note that results are exported for every year by selecting integer years.
    Flow rates are annualized instantaneously. So for example, the flow will have values from
    2014, 2015, 2016, but the 2015 flow rate is the actual flow at 2015.0 divided by dt, not the
    time-aggregated flow rate. Time-aggregation isn't appropriate here because many of the quantities
    plotted are probabilities. Selecting the annualized value at a particular year also means that the
    data being exported will match up with whatever plots are generated from within Atomica.

    Optionally can specify a list/set of names of the plots/cascades to include in the export
    Set to an empty list to omit that category e.g.

    >>> plot_names = None # export all plots in framework
    >>> plot_names = ['a','b'] # export only plots 'a' and 'b'
    >>> plot_names = [] # don't export any plots e.g. to only export cascades

    :param results: A :class:`Result`, or list of `Results`. Results must all have different names. Outputs are drawn from the first result, normally
                    all results would have the same framework and populations.
    :param filename: Write an excel file. If 'None', no file will be written (but dataframes will be returned)
    :param output_ordering: A tuple specifying the grouping of outputs, results, and pops for the Plots and targetable parameters sheet.
                            The first item in the tuple will split the dataframes into separate tables. Then within the tables, rows
                            will be grouped by the second item
    :param cascade_ordering: A similar tuple specifying the groupings for the cascade sheets. The cascade tables are always split by cascade first,
                             so the order in this tuple only affects the column ordering
    :param program_ordering: A similar tuple specifying the groupings for the program sheets
    :return: The name of the file that was written

    """

    # Check all results have unique names
    if isinstance(results, dict):
        results = list(results.values())
    else:
        results = sc.promotetolist(results)

    result_names = [x.name for x in results]
    if len(set(result_names)) != len(result_names):
        raise Exception('Results must have different names (in their result.name property)')

    # Check all results have the same time range
    for result in results:
        if result.t[0] != results[0].t[0] or result.t[-1] != results[0].t[-1]:
            raise Exception('All results must have the same start and finish years')

        if set(result.pop_names) != set(results[0].pop_names):
            raise Exception('All results must have the same populations')

    # Interpolate all outputs onto these years
    new_tvals = np.arange(np.ceil(results[0].t[0]), np.floor(results[0].t[-1]) + 1)

    # Open the output file
    output_fname = filename + '.xlsx' if not filename.endswith('.xlsx') else filename
    writer = pd.ExcelWriter(output_fname, engine='xlsxwriter')
    formats = standard_formats(writer.book)

    # Write the plots sheet if any plots are available
    if 'plots' in results[0].framework.sheets:
        plot_df = []
        plots_available = results[0].framework.sheets['plots'][0]
        for _, spec in plots_available.iterrows():
            if 'type' in spec and spec['type'] == 'bar':
                continue  # For now, don't do bars - not implemented yet
            plot_df.append(_output_to_df(results, output_name=spec['name'], output=evaluate_plot_string(spec['quantities']), tvals=new_tvals))
        _write_df(writer, formats, 'Plot data', pd.concat(plot_df), output_ordering)

    # Write cascades into separate sheets
    cascade_df = []
    for name in results[0].framework.cascades.keys():
        cascade_df.append(_cascade_to_df(results, name, new_tvals))
    if cascade_df:
        # always split tables by cascade, since different cascades can have different stages or the same stages with different definitions
        # it's thus potentially very confusing if the tables are split by something other than the cascade
        _write_df(writer, formats, 'Cascade', pd.concat(cascade_df), ('cascade',) + cascade_ordering)

    # If there are targetable parameters, output them
    targetable_code_names = list(results[0].framework.pars.index[results[0].framework.pars['targetable'] == 'y'])
    if targetable_code_names:
        par_df = []
        for par_name in targetable_code_names:
            par_df.append(_output_to_df(results, output_name=par_name, output=par_name, tvals=new_tvals))
        _write_df(writer, formats, 'Target parameters', pd.concat(par_df), output_ordering)

    # If any of the results used programs, output them
    if any([x.model.programs_active for x in results]):

        # Work out which programs are present
        prog_names = list()
        for result in results:
            if result.model.programs_active:
                prog_names += list(result.model.progset.programs.keys())
        prog_names = list(dict.fromkeys(prog_names))

        prog_df = []
        for prog_name in prog_names:
            prog_df.append(_programs_to_df(results, prog_name, new_tvals))
        _write_df(writer, formats, 'Programs', pd.concat(prog_df), program_ordering)

    writer.save()
    writer.close()

    return output_fname


def _programs_to_df(results, prog_name, tvals):
    """
    Return a DataFrame for program outputs for a group of results

    The dataframe will have a three-level MultiIndex for the program, result, and program quantity
    (e.g. spending, coverage fraction)

    :param results: List of Results
    :param prog_name: The name of a program
    :param tvals: Outputs will be interpolated onto the times in this array (typically would be annual)
    :return: A DataFrame

    """

    from .plotting import PlotData

    data = dict()

    for result in results:
        if result.model.programs_active and prog_name in result.model.progset.programs:
            programs_active = (result.model.program_instructions.start_year <= tvals) & (tvals <= result.model.program_instructions.stop_year)

            vals = PlotData.programs(result, outputs=prog_name, quantity='spending').interpolate(tvals)
            vals.series[0].vals[~programs_active] = np.nan
            data[(prog_name, result.name, 'Spending ($/year)')] = vals.series[0].vals

            vals = PlotData.programs(result, outputs=prog_name, quantity='coverage_number').interpolate(tvals)
            vals.series[0].vals[~programs_active] = np.nan
            data[(prog_name, result.name, 'People covered (people/year)')] = vals.series[0].vals

            vals = PlotData.programs(result, outputs=prog_name, quantity='coverage_eligible').interpolate(tvals)
            vals.series[0].vals[~programs_active] = np.nan
            data[(prog_name, result.name, 'People eligible')] = vals.series[0].vals

            vals = PlotData.programs(result, outputs=prog_name, quantity='coverage_fraction').interpolate(tvals)
            vals.series[0].vals[~programs_active] = np.nan
            data[(prog_name, result.name, 'Proportion covered')] = vals.series[0].vals


    df = pd.DataFrame(data, index=tvals)
    df = df.T
    df.index = df.index.set_names(['program', 'result', 'quantity'])  # Set the index names correctly so they can be reordered easily

    return df


def _cascade_to_df(results, cascade_name, tvals):
    """
    Return a DataFrame for a cascade for a group of results

    The dataframe will have a three-level MultiIndex for the result, population, and cascade stage
    :param results: List of Results
    :param cascade_name: The name or index of a cascade stage (interpretable by get_cascade_vals)
    :param tvals: Outputs will be interpolated onto the times in this array (typically would be annual)
    :return: A DataFrame

    """

    from .cascade import get_cascade_vals

    # Prepare the population names and time values
    pop_names = dict()
    pop_names['all'] = 'Entire population'
    for pop_name, pop_label in zip(results[0].pop_names, results[0].pop_labels):
        pop_names[pop_name] = pop_label

    cascade_df = []
    for pop, label in pop_names.items():
        data = sc.odict()
        for result in results:
            cascade_vals, _ = get_cascade_vals(result, cascade_name, pops=pop, year=tvals)
            for stage, vals in cascade_vals.items():
                data[(cascade_name, pop_names[pop], result.name, stage)] = vals
        df = pd.DataFrame(data, index=tvals)
        df = df.T
        df.index = df.index.set_names(['cascade', 'pop', 'result', 'stage'])  # Set the index names correctly so they can be reordered easily
        cascade_df.append(df)

    return pd.concat(cascade_df)


def _output_to_df(results, output_name:str, output, tvals) -> pd.DataFrame:
    """
    Convert an output to a DataFrame for a group of results

    This function takes in a list of results, and an output specification recognised by :class:`PlotData`.
    It extracts the outputs from all results and stores them in a 3-level MultiIndexed dataframe, which is
    returned. The index levels are the name of the output, the name of the results, and the populations.

    In addition, this function attempts to aggregate the outputs, if the units of the outputs matches
    known units. If the units lead to an obvious use of summation or weighted averating, it will be used.
    Otherwise, the output will contain NaNs for the population-aggregated results, which will appear as empty
    cells in the Excel spreadsheet so the user is able to fill them in themselves.

    :param results: List of Results
    :param output_name: The name to use for the output quantity
    :param output: An output specification/aggregation supported by :class:`PlotData`
    :param tvals: Outputs will be interpolated onto the times in this array (typically would be annual)
    :return: A DataFrame

    """

    from .plotting import PlotData

    pop_labels = {x: y for x, y in zip(results[0].pop_names, results[0].pop_labels)}
    data = dict()
    popdata = PlotData(results, outputs=output)
    assert len(popdata.outputs) == 1, 'Framework plot specification should evaluate to exactly one output series - there were %d' % (len(popdata.outputs))
    popdata.interpolate(tvals)
    for result in popdata.results:
        for pop_name in popdata.pops:
            data[(output_name, popdata.results[result], pop_labels[pop_name])] = popdata[result, pop_name, popdata.outputs[0]].vals

    # Now do a population total. Need to check the units after any aggregations
    # Check results[0].model.pops[0].comps[0].units just in case someone changes it later on
    if popdata.series[0].units in {FS.QUANTITY_TYPE_NUMBER, results[0].model.pops[0].comps[0].units}:
        # Number units, can use summation
        popdata = PlotData(results, outputs=output, pops='total', pop_aggregation='sum')
        popdata.interpolate(tvals)
        for result in popdata.results:
            data[(output_name, popdata.results[result], 'Total (sum)')] = popdata[result, popdata.pops[0], popdata.outputs[0]].vals
    elif popdata.series[0].units in {FS.QUANTITY_TYPE_FRACTION, FS.QUANTITY_TYPE_PROPORTION, FS.QUANTITY_TYPE_PROBABILITY}:
        popdata = PlotData(results, outputs=output, pops='total', pop_aggregation='weighted')
        popdata.interpolate(tvals)
        for result in popdata.results:
            data[(output_name, popdata.results[result], 'Total (weighted average)')] = popdata[result, popdata.pops[0], popdata.outputs[0]].vals
    else:
        for result in popdata.results:
            data[(output_name, popdata.results[result], 'Total (unknown units)')] = np.full(tvals.shape, np.nan)

    df = pd.DataFrame(data, index=tvals)
    df = df.T
    df.index = df.index.set_names(['output', 'result', 'pop'])  # Set the index names correctly so they can be reordered easily
    return df


def _write_df(writer, formats, sheet_name, df, level_ordering):
    """
    Write a list of DataFrames into a worksheet

    :param writer: A Pandas ExcelWriter instance specifying the file to write into
    :param formats: The output of `standard_formats(workbook)` specifying the styles embedded in the workbook
    :param sheet_name: The name of the sheet to create. It is assumed that this sheet will be generated entirely by
                       this function call (i.e. the sheet is not already present)
    :param df: A DataFrame that has a MultiIndex
    :param level_ordering: Tuple of index level names. Split the dataframe such that a separate table is
                           generated for the first level, and then the rows are reordered by the remaining levels and the
                           original sort order is preserved. The contents of this tuple need to match the levels
                           present in the dataframe
    :return: None

    """

    # Substitute full names for short names after re-ordering the levels but before
    # writing the dataframe
    level_substitutions = {'pop': 'Population', 'stage': 'Cascade stage', 'quantity':'Quantity (on Jan 1)'}

    # Remember the ordering of each index level
    order = {}
    for level in level_ordering:
        order[level] = list(dict.fromkeys(df.index.get_level_values(level)))

    required_width = [0] * (len(level_ordering) - 1)

    row = 0

    worksheet = writer.book.add_worksheet(sheet_name)
    writer.sheets[sheet_name] = worksheet  # Need to add it to the ExcelWriter for it to behave properly

    for title, table in df.groupby(level=level_ordering[0], sort=False):
        worksheet.write_string(row, 0, title, formats['center_bold'])
        row += 1

        table.reset_index(level=level_ordering[0], drop=True, inplace=True)  # Drop the title column
        table = table.reorder_levels(level_ordering[1:])
        for i in range(1, len(level_ordering)):
            table = table.reindex(order[level_ordering[i]], level=i - 1)
        table.index = table.index.set_names(
            [level_substitutions[x] if x in level_substitutions else x.title() for x in table.index.names])
        table.to_excel(writer, sheet_name, startcol=0, startrow=row)
        row += table.shape[0] + 2

        required_width[0] = max(required_width[0], len(title))
        for i in range(0, len(required_width)):
            required_width[i] = max(required_width[i], max(table.index.get_level_values(i).str.len()))

    for i in range(0, len(required_width)):
        if required_width[i] > 0:
            worksheet.set_column(i, i, required_width[i] * 1.1 + 1)


class Ensemble(NamedItem):
    """
    Class for working with sampled Results

    This class facilitates working with results and sampling.
    It manages the mapping of sets of results onto a scalar, which is
    then accumulated over samples. For example, we might sample from
    a ParameterSet and then run simulations with 2 different allocations to
    compare their expected difference. The Ensemble contains

    - A reduction function that maps from Results^N => R^M where typically M would
      index

    :param mapping_function: A function that takes in a Result, or a list/dict of Results, and returns a single PlotData instance
    :param name: Name for the Ensemble (will appear on plots)
    :param baseline: Optionally provide the non-sampled results at instantiation
    :param kwargs: Additional arguments to pass to the mapping function

    """

    def __init__(self, mapping_function, name: str = None, baseline=None, **kwargs):

        NamedItem.__init__(self, name)
        self.mapping_function = mapping_function  #: This function gets called by :meth:`Ensemble.add_sample`
        self.samples = []  #: A list of :class:`PlotData` instances, one for each sample
        self.baseline = None  #: A single PlotData instance with reference values (i.e. outcome without sampling)

        if baseline:
            self.set_baseline(baseline, **kwargs)

    @property
    def n_samples(self) -> int:
        """
        Return number of samples present

        :return: Number of samples contained in the :class:`Ensemble`

        """

        return len(self.samples)

    @property
    def outputs(self) -> list:
        """
        Return a list of outputs

        The outputs are retrieved from the first sample, or the baseline
        if no samples are present yet, or an empty list if no samples present.

        It is generally assumed that the baseline and all samples should have the
        same outputs and populations, because they should have all been generated
        with the same mapping function

        :return: A list of outputs (strings)

        """
        if self.samples:
            return list(self.samples[0].outputs.keys())
        elif self.baseline:
            return list(self.baseline.outputs.keys())
        else:
            return list()

    @property
    def pops(self) -> list:
        """
        Return a list of populations

        The pops are retrieved from the first sample, or the baseline
        if no samples are present yet, or an empty list if no samples present.

        It is generally assumed that the baseline and all samples should have the
        same outputs and populations, because they should have all been generated
        with the same mapping function

        :return: A list of population names (strings)

        """
        if self.samples:
            return list(self.samples[0].pops.keys())
        elif self.baseline:
            return list(self.baseline.pops.keys())
        else:
            return list()

    @property
    def results(self) -> list:
        """
        Return a list of result names

        The result names are retrieved from the first sample, or the baseline
        if no samples are present yet, or an empty list if no samples present.

        It is generally assumed that the results will all have the same name in the
        case that this Ensemble contains multiple PlotData samples. Otherwise, a key
        error may occur.

        :return: A list of population names (strings)

        """
        if self.samples:
            return list(self.samples[0].results.keys())
        elif self.baseline:
            return list(self.baseline.results.keys())
        else:
            return list()

    def _get_series(self) -> dict:
        """
        Flatten the series in samples

        :return: A dict keyed by result-pop-output containing lists of sampled Series

        """

        series_lookup = defaultdict(list)
        for sample in self.samples:
            for series in sample.series:
                series_lookup[(series.result, series.pop, series.output)].append(series)
        return dict(series_lookup)

    def set_baseline(self, results, **kwargs) -> None:
        """
        Add a baseline to the Ensemble

        This function assigns a special result corresponding to the unsampled case
        as a reference. This result can be rendered in a different way on plots - for
        example, as a vertical line on density estimates, or a solid line on a time series plot.

        :param results: A Result, or list/dict of Results, as supported by the mapping function
        :param kwargs: Any additional keyword arguments to pass to the mapping function

        """

        from .plotting import PlotData

        plotdata = self.mapping_function(results, **kwargs)
        assert isinstance(plotdata, PlotData)  # Make sure the mapping function returns the correct type
        # assert len(plotdata.results) == 1, 'The mapping function must return a PlotData instance with only one Result'
        self.baseline = plotdata.set_colors(pops=plotdata.pops, outputs=plotdata.outputs)

    def add(self, results, **kwargs) -> None:
        """
        Add a sample to the Ensemble

        This function takes in Results and optionally any other arguments needed
        by the Ensemble's mapping function. It calls the mapping function and adds
        the resulting PlotData instance to the list of samples.

        :param results: A Result, or list/dict of Results, as supported by the mapping function
        :param kwargs: Any additional keyword arguments to pass to the mapping function

        """

        from .plotting import PlotData

        plotdata = self.mapping_function(results, **kwargs)
        assert isinstance(plotdata, PlotData)  # Make sure the mapping function returns the correct type
        # assert len(plotdata.results) == 1, 'The mapping function must return a PlotData instance with only one Result'
        self.samples.append(plotdata.set_colors(pops=plotdata.pops, outputs=plotdata.outputs))

    def update(self, result_list, **kwargs) -> None:
        """
        Add multiple samples to the Ensemble

        The implementation of :meth:`add` vs :meth`update` parallels the behaviour of
        Python built-in sets, where :meth:`set.add` is used to add a single item, and
        :meth:`set.update` is used to add multiple items. This function is intended for
        cases where the user has stores multiple samples in memory and wants to dynamically
        construct Ensembles after the fact.

        The input list here is an iterable, and :meth:`Ensemble.add` gets called on every
        item in the list. It is up to the mapping function then to handle whether the items
        in `result_list` are single :class:`Result` instances or lists/tuples/dicts of Results.

        :param result_list: A list of samples, as supported by the mapping function (i.e.
                            the individual items would work with :meth:`Ensemble.add`)
        :param kwargs: Any additional keyword arguments to pass to the mapping function

        """

        for sample in result_list:
            self.add(sample, **kwargs)

    def plot_distribution(self, year: float = None, fig=None, results=None, outputs=None, pops=None):
        """
        Plot a kernel density distribution

        This method will plot kernel density estimates for all outputs and populations in
        the Ensemble.

        The :class:`PlotData` instances stored in the Ensemble could contain more than one
        output/population. To facilitate superimposing Ensembles, by default they will all be plotted
        into the figure. Specifying a string or list of strings for the outputs and pops will select
        a subset of the quantities to plot. Most of the time, an Ensemble would only have one output/pop,
        so it probably wouldn't matter.

        :param year: If ``None``, plots the first time index, otherwise, interpolate to the target year
        :param fig: Optionally specify a figure handle to plot into
        :param results: Optionally specify list of result names
        :param outputs: Optionally specify list of outputs
        :param pops: Optionally specify list of pops
        :return: A matplotlib figure (note that this method will only ever return a single figure)

        """

        if not self.samples:
            raise Exception('Cannot plot samples because no samples have been added yet')
        results = sc.promotetolist(results) if results is not None else self.results
        outputs = sc.promotetolist(outputs) if outputs is not None else self.outputs
        pops = sc.promotetolist(pops) if pops is not None else self.pops

        if fig is None:
            fig = plt.figure()
        ax = plt.gca()

        series_lookup = self._get_series()

        for result in results:
            for output in outputs:
                for pop in pops:
                    # Assemble the outputs
                    if year is None:
                        vals = np.array([x.vals[0] for x in series_lookup[result, pop, output]])
                    else:
                        vals = np.array([x.interpolate(year) for x in series_lookup[result, pop, output]])

                    # color = series_lookup[output,pop][0].color
                    value_range = (vals.min(), vals.max())

                    if value_range[0] == value_range[1]:
                        color = None
                        logger.warning(
                            'All values for %s-%s are the same, so no distribution will be visible' % (output, pop))
                    else:
                        kernel = stats.gaussian_kde(vals.ravel())
                        scale_up_range = 1.5  # Increase kernel density x range
                        span = np.average(value_range) + np.diff(value_range) * [-1, 1] / 2 * scale_up_range
                        x = np.linspace(*span, 100)
                        # TODO - expand this range a bit
                        h = plt.plot(x, kernel(x), label='%s: %s-%s-%s' % (self.name, result, pop, output))[0]
                        color = h.get_color()

                    if self.baseline:
                        series = self.baseline[result, pop, output]
                        val = series.vals[0] if year is None else series.interpolate(year)
                        plt.axvline(val, color=color, linestyle='dashed')

                    proposed_label = "%s (%s)" % (output, series_lookup[result, pop, output][0].unit_string)
                    if ax.xaxis.get_label().get_text():
                        assert proposed_label == ax.xaxis.get_label().get_text(), 'The outputs being superimposed have different units'
                    else:
                        plt.xlabel(proposed_label)

        plt.legend()
        plt.ylabel('Probability density')

        return fig

    def plot_series(self, fig=None, style='samples', results=None, outputs=None, pops=None):

        assert style in {'samples', 'quartile', 'ci', 'std'}

        if not self.samples:
            raise Exception('Cannot plot samples because no samples have been added yet')
        results = sc.promotetolist(results) if results is not None else self.results
        outputs = sc.promotetolist(outputs) if outputs is not None else self.outputs
        pops = sc.promotetolist(pops) if pops is not None else self.pops

        if fig is None:
            fig = plt.figure()
        ax = plt.gca()

        series_lookup = self._get_series()

        for result in results:
            for output in outputs:
                for pop in pops:

                    vals = np.vstack([x.vals.ravel() for x in series_lookup[result, pop, output]])  # Turn samples into a matrix

                    if self.baseline:
                        baseline_series = self.baseline[result, pop, output]
                        h = plt.plot(baseline_series.tvec, baseline_series.vals,
                                     label='%s: %s-%s-%s (baseline)' % (self.name, result, pop, output))[0]
                    else:
                        h = plt.plot(series.tvec, np.median(vals, axis=0), linestyle='dashed',label='%s: %s-%s-%s (median)' % (self.name, result, pop, output))[0]
                    color = h.get_color()

                    if style == 'samples':
                        for series in series_lookup[result, pop, output]:
                            h = plt.plot(series.tvec, series.vals, color=color, alpha=0.05)
                            if color is None:
                                color = h.get_color()
                    elif style == 'quartile':
                        ax.fill_between(self.samples[0].series[0].tvec, np.quantile(vals, 0.25, axis=0),np.quantile(vals, 0.75, axis=0), alpha=0.15, color=color)
                    elif style == 'ci':
                        ax.fill_between(self.samples[0].series[0].tvec, np.quantile(vals, 0.025, axis=0),np.quantile(vals, 0.975, axis=0), alpha=0.15, color=color)
                    elif style == 'std':
                        if self.baseline:
                            ax.fill_between(baseline_series.tvec, baseline_series.vals - np.std(vals, axis=0),baseline_series.vals + np.std(vals, axis=0), alpha=0.15, color=color)
                        else:
                            raise Exception('For consistency, standard deviation is added to the baseline result, but if no baseline is present, then the median is displayed, so not valid to add the std to the median')
                    else:
                        raise Exception('Unknown style')

            proposed_label = "%s (%s)" % (output, series_lookup[result, pop, output][0].unit_string)
            if ax.yaxis.get_label().get_text():
                assert proposed_label == ax.yaxis.get_label().get_text(), 'The outputs being superimposed have different units'
            else:
                plt.ylabel(proposed_label)

        plt.xlabel('Year')
        return fig

    def boxplot(self, fig=None, years=None, results=None, outputs=None, pops=None):
        """
        Render a box plot

        This is effectively an alternate approach to rendering the
        kernel density estimates for the distributions. The figure
        will have a box plot showing quantiles as whiskers for each
        quantity selected, filtered by the results, outputs, and pops
        arguments.

        :param fig: Optionally specify an existing figure to plot into
        :param years: Optionally specify years - otherwise, first time point will be used
        :param results: Optionally specify list of result names
        :param outputs: Optionally specify list of outputs
        :param pops: Optionally specify list of pops
        :return: A matplotlib figure (note that this method will only ever return a single figure)

        """

        if not self.samples:
            raise Exception('Cannot plot samples because no samples have been added yet')
        results = sc.promotetolist(results) if results is not None else self.results
        outputs = sc.promotetolist(outputs) if outputs is not None else self.outputs
        pops = sc.promotetolist(pops) if pops is not None else self.pops
        if years is None:
            years = [None]
        else:
            years = sc.promotetolist(years)

        if fig is None:
            fig, ax = plt.subplots()
            offset = 0
        else:
            ax = fig.axes[0]
            offset = len(ax.get_xticks())

        series_lookup = self._get_series()

        x = []
        baseline = []
        labels = []
        for year in years:
            for result in results:
                for output in outputs:
                    for pop in pops:

                        if self.baseline:
                            if year is None:
                                baseline.append(self.baseline[result, pop, output].vals[0])
                            else:
                                baseline.append(self.baseline[result, pop, output].interpolate(year)[0])

                        if year is None:
                            vals = np.array([x.vals[0] for x in series_lookup[result, pop, output]])
                        else:
                            vals = np.array([x.interpolate(year) for x in series_lookup[result, pop, output]])
                        x.append(vals.ravel())
                        labels.append('%s: %s-%s-%s (baseline, %g)' % (self.name, result, pop, output, year))
        locations = offset + np.arange(len(x))
        plt.boxplot(np.vstack(x).T, positions=locations, manage_xticks=False)
        ax.set_xlim(-0.5,locations[-1]+0.5)
        if offset == 0:
            ax.set_xticks(np.arange(locations[-1]+1))
            ax.set_xticklabels(labels)
        else:
            new_labels = [x.get_text() for x in ax.get_xticklabels()] + labels
            ax.set_xticks(np.arange(locations[-1]+1))
            ax.set_xticklabels(new_labels)


        proposed_label = "%s (%s)" % (output, series_lookup[result, pop, output][0].unit_string)
        if ax.yaxis.get_label().get_text():
            assert proposed_label == ax.yaxis.get_label().get_text(), 'The outputs being superimposed have different units'
        else:
            plt.ylabel(proposed_label)

        return fig

    def summary_statistics(self, years=None, results=None, outputs=None, pops=None):
        if not self.samples:
            raise Exception('Cannot plot samples because no samples have been added yet')
        results = sc.promotetolist(results) if results is not None else self.results
        outputs = sc.promotetolist(outputs) if outputs is not None else self.outputs
        pops = sc.promotetolist(pops) if pops is not None else self.pops
        if years is None:
            years = [None]
        else:
            years = sc.promotetolist(years)

        series_lookup = self._get_series()
        records = list()

        for year in years:
            for result in results:
                for output in outputs:
                    for pop in pops:

                        if self.baseline:
                            if year is None:
                                baseline = self.baseline[result, pop, output].vals[0]
                            else:
                                baseline = self.baseline[result, pop, output].interpolate(year)[0]
                            records.append((year, result, output, pop, 'baseline',baseline))

                        if year is None:
                            vals = np.array([x.vals[0] for x in series_lookup[result, pop, output]])
                        else:
                            vals = np.array([x.interpolate(year) for x in series_lookup[result, pop, output]])

                        records.append((year, result, output, pop, 'mean',np.mean(vals)))
                        records.append((year, result, output, pop, 'median',np.median(vals)))
                        records.append((year, result, output, pop, 'max',np.max(vals)))
                        records.append((year, result, output, pop, 'min',np.min(vals)))
                        records.append((year, result, output, pop, 'Q1',np.quantile(vals,0.25)))
                        records.append((year, result, output, pop, 'Q3',np.quantile(vals,0.75)))

                df = pd.DataFrame.from_records(records,columns=['year', 'result', 'output', 'pop', 'quantity', 'value'])
                df = df.set_index(['year','result','output','pop','quantity'])
                return df



    def pairplot(self, year=None, outputs=None, pops=None):
        # Paired plot for different outputs
        # See https://stackoverflow.com/questions/42592493/displaying-pair-plot-in-pandas-data-frame
        # General

        # Paired plot
        # One plot for each population
        # Different colours for each result

        if not self.samples:
            raise Exception('Cannot plot samples because no samples have been added yet')
        outputs = sc.promotetolist(outputs) if outputs is not None else self.outputs
        pops = sc.promotetolist(pops) if pops is not None else self.pops

        series_lookup = self._get_series()

        # Put all the values in a DataFrame
        for pop in self.pops:
            dfs = []
            for result in self.results:
                df_dict = dict()
                # Construct a dataframe with all of the outputs, with categorical results
                for output in self.outputs:
                    df_dict[output] = [x.vals[0] for x in series_lookup[result, pop, output]]
                df = pd.DataFrame.from_dict(df_dict)
                df['result'] = result
                dfs.append(df)
            df = pd.concat(dfs)

            colors = sc.gridcolors(len(self.results))
            colormap = {x: y for x, y in zip(self.results, colors)}
            pd.scatter_matrix(df, c=[colormap[x] for x in df['result'].values], diagonal='kde')
            plt.suptitle(pop)<|MERGE_RESOLUTION|>--- conflicted
+++ resolved
@@ -10,18 +10,12 @@
 import matplotlib.pyplot as plt
 import numpy as np
 import pandas as pd
-<<<<<<< HEAD
 from scipy import stats
-=======
->>>>>>> 4c24857f
 
 import sciris as sc
 from .excel import standard_formats
 from .system import FrameworkSettings as FS
-<<<<<<< HEAD
 from .system import logger
-=======
->>>>>>> 4c24857f
 from .utils import NamedItem
 from .utils import evaluate_plot_string
 
@@ -78,7 +72,7 @@
         else:
             return self.model.progset.get_alloc(self.t, self.model.program_instructions)
 
-    def get_coverage(self, quantity:str ='fraction') -> dict:
+    def get_coverage(self, quantity: str = 'fraction') -> dict:
         """
         Return program coverage
 
@@ -98,7 +92,7 @@
         if self.model.progset is None:
             return None
 
-        capacities = self.model.progset.get_capacities(tvec=self.t, dt=self.dt, instructions=self.model.program_instructions)
+        capacities = self.model.progset.get_capacities(tvec=self.t, dt=self.dt,instructions=self.model.program_instructions)
 
         if quantity == 'capacity':
             return capacities
@@ -112,18 +106,15 @@
                             num_eligible[prog.name] = self.get_variable(pop_name, comp_name)[0].vals.copy()
                         else:
                             num_eligible[prog.name] += self.get_variable(pop_name, comp_name)[0].vals
-<<<<<<< HEAD
-            prop_coverage = self.model.progset.get_prop_coverage(tvec=self.t, num_coverage=num_coverage, denominator=num_eligible, instructions=self.model.program_instructions)
-=======
-            prop_coverage = self.model.progset.get_prop_coverage(tvec=self.t, capacities=capacities, num_eligible=num_eligible, instructions=self.model.program_instructions, sample=False)
->>>>>>> 4c24857f
+
+            prop_coverage = self.model.progset.get_prop_coverage(tvec=self.t, capacities=capacities,num_eligible=num_eligible,instructions=self.model.program_instructions)
 
             if quantity == 'fraction':
                 return prop_coverage
             elif quantity == 'eligible':
                 return num_eligible
             elif quantity == 'number':
-                return {x: num_eligible[x]*prop_coverage[x] for x in prop_coverage.keys()}
+                return {x: num_eligible[x] * prop_coverage[x] for x in prop_coverage.keys()}
             else:
                 raise Exception('Unknown coverage type requested')
 
@@ -242,7 +233,8 @@
             return self.model.progset.get_alloc(year, self.model.program_instructions)
 
 
-def export_results(results, filename=None, output_ordering=('output', 'result', 'pop'), cascade_ordering=('pop', 'result', 'stage'), program_ordering=('program', 'result', 'quantity')):
+def export_results(results, filename=None, output_ordering=('output', 'result', 'pop'),
+                   cascade_ordering=('pop', 'result', 'stage'), program_ordering=('program', 'result', 'quantity')):
     """ Export Result outputs to a file
 
     This function writes an XLSX file with the data corresponding to any Cascades or Plots
@@ -306,7 +298,7 @@
         for _, spec in plots_available.iterrows():
             if 'type' in spec and spec['type'] == 'bar':
                 continue  # For now, don't do bars - not implemented yet
-            plot_df.append(_output_to_df(results, output_name=spec['name'], output=evaluate_plot_string(spec['quantities']), tvals=new_tvals))
+            plot_df.append(_output_to_df(results, output_name=spec['name'], output=evaluate_plot_string(spec['quantities']),tvals=new_tvals))
         _write_df(writer, formats, 'Plot data', pd.concat(plot_df), output_ordering)
 
     # Write cascades into separate sheets
@@ -384,7 +376,6 @@
             vals = PlotData.programs(result, outputs=prog_name, quantity='coverage_fraction').interpolate(tvals)
             vals.series[0].vals[~programs_active] = np.nan
             data[(prog_name, result.name, 'Proportion covered')] = vals.series[0].vals
-
 
     df = pd.DataFrame(data, index=tvals)
     df = df.T
@@ -428,7 +419,7 @@
     return pd.concat(cascade_df)
 
 
-def _output_to_df(results, output_name:str, output, tvals) -> pd.DataFrame:
+def _output_to_df(results, output_name: str, output, tvals) -> pd.DataFrame:
     """
     Convert an output to a DataFrame for a group of results
 
@@ -454,11 +445,14 @@
     pop_labels = {x: y for x, y in zip(results[0].pop_names, results[0].pop_labels)}
     data = dict()
     popdata = PlotData(results, outputs=output)
-    assert len(popdata.outputs) == 1, 'Framework plot specification should evaluate to exactly one output series - there were %d' % (len(popdata.outputs))
+    assert len(
+        popdata.outputs) == 1, 'Framework plot specification should evaluate to exactly one output series - there were %d' % (
+        len(popdata.outputs))
     popdata.interpolate(tvals)
     for result in popdata.results:
         for pop_name in popdata.pops:
-            data[(output_name, popdata.results[result], pop_labels[pop_name])] = popdata[result, pop_name, popdata.outputs[0]].vals
+            data[(output_name, popdata.results[result], pop_labels[pop_name])] = popdata[
+                result, pop_name, popdata.outputs[0]].vals
 
     # Now do a population total. Need to check the units after any aggregations
     # Check results[0].model.pops[0].comps[0].units just in case someone changes it later on
@@ -468,7 +462,7 @@
         popdata.interpolate(tvals)
         for result in popdata.results:
             data[(output_name, popdata.results[result], 'Total (sum)')] = popdata[result, popdata.pops[0], popdata.outputs[0]].vals
-    elif popdata.series[0].units in {FS.QUANTITY_TYPE_FRACTION, FS.QUANTITY_TYPE_PROPORTION, FS.QUANTITY_TYPE_PROBABILITY}:
+    elif popdata.series[0].units in {FS.QUANTITY_TYPE_FRACTION, FS.QUANTITY_TYPE_PROPORTION,FS.QUANTITY_TYPE_PROBABILITY}:
         popdata = PlotData(results, outputs=output, pops='total', pop_aggregation='weighted')
         popdata.interpolate(tvals)
         for result in popdata.results:
@@ -502,7 +496,7 @@
 
     # Substitute full names for short names after re-ordering the levels but before
     # writing the dataframe
-    level_substitutions = {'pop': 'Population', 'stage': 'Cascade stage', 'quantity':'Quantity (on Jan 1)'}
+    level_substitutions = {'pop': 'Population', 'stage': 'Cascade stage', 'quantity': 'Quantity (on Jan 1)'}
 
     # Remember the ordering of each index level
     order = {}
@@ -817,14 +811,16 @@
             for output in outputs:
                 for pop in pops:
 
-                    vals = np.vstack([x.vals.ravel() for x in series_lookup[result, pop, output]])  # Turn samples into a matrix
+                    vals = np.vstack(
+                        [x.vals.ravel() for x in series_lookup[result, pop, output]])  # Turn samples into a matrix
 
                     if self.baseline:
                         baseline_series = self.baseline[result, pop, output]
                         h = plt.plot(baseline_series.tvec, baseline_series.vals,
                                      label='%s: %s-%s-%s (baseline)' % (self.name, result, pop, output))[0]
                     else:
-                        h = plt.plot(series.tvec, np.median(vals, axis=0), linestyle='dashed',label='%s: %s-%s-%s (median)' % (self.name, result, pop, output))[0]
+                        h = plt.plot(series.tvec, np.median(vals, axis=0), linestyle='dashed',
+                                     label='%s: %s-%s-%s (median)' % (self.name, result, pop, output))[0]
                     color = h.get_color()
 
                     if style == 'samples':
@@ -833,14 +829,18 @@
                             if color is None:
                                 color = h.get_color()
                     elif style == 'quartile':
-                        ax.fill_between(self.samples[0].series[0].tvec, np.quantile(vals, 0.25, axis=0),np.quantile(vals, 0.75, axis=0), alpha=0.15, color=color)
+                        ax.fill_between(self.samples[0].series[0].tvec, np.quantile(vals, 0.25, axis=0),
+                                        np.quantile(vals, 0.75, axis=0), alpha=0.15, color=color)
                     elif style == 'ci':
-                        ax.fill_between(self.samples[0].series[0].tvec, np.quantile(vals, 0.025, axis=0),np.quantile(vals, 0.975, axis=0), alpha=0.15, color=color)
+                        ax.fill_between(self.samples[0].series[0].tvec, np.quantile(vals, 0.025, axis=0),
+                                        np.quantile(vals, 0.975, axis=0), alpha=0.15, color=color)
                     elif style == 'std':
                         if self.baseline:
-                            ax.fill_between(baseline_series.tvec, baseline_series.vals - np.std(vals, axis=0),baseline_series.vals + np.std(vals, axis=0), alpha=0.15, color=color)
+                            ax.fill_between(baseline_series.tvec, baseline_series.vals - np.std(vals, axis=0),
+                                            baseline_series.vals + np.std(vals, axis=0), alpha=0.15, color=color)
                         else:
-                            raise Exception('For consistency, standard deviation is added to the baseline result, but if no baseline is present, then the median is displayed, so not valid to add the std to the median')
+                            raise Exception(
+                                'For consistency, standard deviation is added to the baseline result, but if no baseline is present, then the median is displayed, so not valid to add the std to the median')
                     else:
                         raise Exception('Unknown style')
 
@@ -913,15 +913,14 @@
                         labels.append('%s: %s-%s-%s (baseline, %g)' % (self.name, result, pop, output, year))
         locations = offset + np.arange(len(x))
         plt.boxplot(np.vstack(x).T, positions=locations, manage_xticks=False)
-        ax.set_xlim(-0.5,locations[-1]+0.5)
+        ax.set_xlim(-0.5, locations[-1] + 0.5)
         if offset == 0:
-            ax.set_xticks(np.arange(locations[-1]+1))
+            ax.set_xticks(np.arange(locations[-1] + 1))
             ax.set_xticklabels(labels)
         else:
             new_labels = [x.get_text() for x in ax.get_xticklabels()] + labels
-            ax.set_xticks(np.arange(locations[-1]+1))
+            ax.set_xticks(np.arange(locations[-1] + 1))
             ax.set_xticklabels(new_labels)
-
 
         proposed_label = "%s (%s)" % (output, series_lookup[result, pop, output][0].unit_string)
         if ax.yaxis.get_label().get_text():
@@ -955,25 +954,23 @@
                                 baseline = self.baseline[result, pop, output].vals[0]
                             else:
                                 baseline = self.baseline[result, pop, output].interpolate(year)[0]
-                            records.append((year, result, output, pop, 'baseline',baseline))
+                            records.append((year, result, output, pop, 'baseline', baseline))
 
                         if year is None:
                             vals = np.array([x.vals[0] for x in series_lookup[result, pop, output]])
                         else:
                             vals = np.array([x.interpolate(year) for x in series_lookup[result, pop, output]])
 
-                        records.append((year, result, output, pop, 'mean',np.mean(vals)))
-                        records.append((year, result, output, pop, 'median',np.median(vals)))
-                        records.append((year, result, output, pop, 'max',np.max(vals)))
-                        records.append((year, result, output, pop, 'min',np.min(vals)))
-                        records.append((year, result, output, pop, 'Q1',np.quantile(vals,0.25)))
-                        records.append((year, result, output, pop, 'Q3',np.quantile(vals,0.75)))
+                        records.append((year, result, output, pop, 'mean', np.mean(vals)))
+                        records.append((year, result, output, pop, 'median', np.median(vals)))
+                        records.append((year, result, output, pop, 'max', np.max(vals)))
+                        records.append((year, result, output, pop, 'min', np.min(vals)))
+                        records.append((year, result, output, pop, 'Q1', np.quantile(vals, 0.25)))
+                        records.append((year, result, output, pop, 'Q3', np.quantile(vals, 0.75)))
 
                 df = pd.DataFrame.from_records(records,columns=['year', 'result', 'output', 'pop', 'quantity', 'value'])
-                df = df.set_index(['year','result','output','pop','quantity'])
+                df = df.set_index(['year', 'result', 'output', 'pop', 'quantity'])
                 return df
-
-
 
     def pairplot(self, year=None, outputs=None, pops=None):
         # Paired plot for different outputs
