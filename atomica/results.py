"""
Implements interface for working with model outputs

The :class:`Result` class is a wrapper for a :class:`Model` instance,
providing methods to conveniently access, plot, and export model outputs.

"""

from collections import defaultdict

import matplotlib.pyplot as plt
import numpy as np
import pandas as pd
from scipy import stats
import tqdm
import logging
from pathlib import Path

import sciris as sc
from .excel import standard_formats
from .system import FrameworkSettings as FS
from .system import logger, NotFoundError
from .utils import NamedItem, evaluate_plot_string, nested_loop
from .function_parser import parse_function
from .version import version, gitinfo

__all__ = ["Result", "export_results", "Ensemble"]


class Result(NamedItem):
    """
    Storage for single simulation result

    A Result object (similar to the ``raw_result`` in Optima HIV) stores a complete simulation run.
    In Atomica, a Result is a lightweight wrapper around a :class:`Model` object. During a simulation,
    the :class:`Model` object contains integration objects like compartments, links, and parameters, which
    store values for each quantity at every time step. The methods in the :class:`Model` class are oriented
    at performing the calculations required to simulate the model. A :class:`Result` object contains within
    it a single :class:`Model` object, which in turn contains all of the integration objects together with
    the data they contain and the relationships between them, as well as the :class:`programs.ProgramSet` and
    :class:`programs.ProgramInstructions` that were used to perform the simulation. The methods of the :class:`Result`
    class are oriented at plotting and exporting.

    :param model: A single :class:`model.Model` instance (after integration
    :param parset: A :class:`parameters.ParameterSet` instance
    :param name: The name to use for the new :class:`Result` object

    """

    # A Result stores a single model run
    def __init__(self, model, parset=None, name=None):
        if name is None:
            if parset is None:
                name = None
            else:
                name = parset.name
        NamedItem.__init__(self, name)

        self.uid = sc.uuid()
        self.version = version  # Track versioning information for the result. This might change due to migration (whereas by convention, the model version does not)
        self.gitinfo = gitinfo

        # The Result constructor is called in model.run_model and the Model is no longer returned.
        # The following should be the only reference to that instance so no need to dcp.
        self.model = model  # : A completed model run that serves as primary storage for the underlying values
        self.parset_name = parset.name if parset is not None else None  # : The name of the ParameterSet that was used for the simulation
        self.pop_names = [x.name for x in self.model.pops]  # : A list of the population names present. This gets frequently used, so it is saved as an actual output

    def __setstate__(self, d):
        from .migration import migrate

        self.__dict__ = d
        result = migrate(self)
        self.__dict__ = result.__dict__

    @property
    def used_programs(self) -> bool:
        """
        Flag whether programs were used or not

        :return: ``True`` if a progset and program instructions were present. Note that programs will be considered active even if the
               start/stop years in the instructions don't overlap the simulation years (so no overwrite actually took place).
        """

        return self.model.programs_active

    @property
    def framework(self):
        """
        Return framework from Result

        :return: A :class:`ProjectFramework` instance

        """

        return self.model.framework

    @property
    def t(self) -> np.array:
        """
        Return simulation time vector

        :return: Array of all time points available in the result

        """
        return self.model.t

    @property
    def dt(self) -> float:
        """
        Return simulation timestep

        :return: The simulation timestep (scalar)
        """
        return self.model.dt

    @property
    def pop_labels(self):
        """
        Return all population full names

        The full names/labels are returned in the same order as the names
        in ``Result.pop_names``

        :return: List of population full names

        """

        return [x.label for x in self.model.pops]

    def check_for_nans(self, verbose=True) -> bool:
        """
        Check if any NaNs/Infs are present

        :param verbose: Print NaN/Inf quantities
        :return: True if any quantities contain NaNs/Infs
        """

        nans_present = False

        for pop in self.model.pops:
            for var in pop.pars + pop.comps + pop.characs + pop.links:
                if not np.all(np.isfinite(var.vals)):
                    nans_present = True
                    if verbose:
                        print(f"NaNs detected in {var.name} ({pop.name})")
        return nans_present

    def get_alloc(self, year=None) -> dict:
        """
        Return spending allocation

        If the result was generated using programs, this method will return the spending
        on all programs in the requested years.

        :param year: Optionally specify a scalar or list/array of years to return budget values
                     for. Otherwise, uses all simulation times
        :return: Dictionary keyed by program name with arrays of spending values
        """

        if self.model.progset is None:
            return None

        if year is None:
            year = self.t

        return self.model.progset.get_alloc(year, self.model.program_instructions)

    def get_equivalent_alloc(self, year=None) -> dict:
        """
        Return minimal spending allocation for a given year based on the coverage

        If the result was generated using programs, this method will return the spending
        on all programs in the requested years.

        :param year: Optionally specify a scalar or list/array of years to return budget values
                     for. Otherwise, uses all simulation times
        :return: Dictionary keyed by program name with arrays of spending values
        """

        if self.model.progset is None:
            return None

        if year is None:
            year = self.t

        prop_coverage = self.get_coverage(quantity="fraction", year=year)
        num_eligible = self.get_coverage(quantity="eligible", year=year)

        equivalent_alloc = sc.odict()
        for prog in prop_coverage.keys():
            uc = self.model.progset.programs[prog].unit_cost.interpolate(year)
            pc = sc.dcp(prop_coverage[prog])

            if self.model.progset.programs[prog].saturation.has_data:
                sat = self.model.progset.programs[prog].saturation.interpolate(year)

                # If prop_covered is higher than the saturation then set it to nan (without the error that would happen from np.log)
                pc[pc >= sat] = np.nan

                # invert the calculation on the proportional coverage to determine the necessary "costed" coverage
                pc = -sat * np.log((sat - pc) / (sat + pc)) / 2.0

            # Calculating the program coverage, capacity constraint is applied first, then saturation, so it needs to happen second when reversing the calculation
            if self.model.progset.programs[prog].capacity_constraint.has_data:
                cap = self.model.progset.programs[prog].capacity_constraint.interpolate(year)
                # If prop_covered is higher than the capacity constraint then set it to nan as it wouldn't be possible to reach that coverage
                pc[(pc * num_eligible[prog] - cap) > 1e-6] = np.nan

            # multiply the proportion of naively costed coverage by the number of actually eligible people (catching the case where number covered would be higher than the number eligible)
            num_costed_coverage = pc * num_eligible[prog]

            equivalent_alloc[prog] = uc * num_costed_coverage

            if "/year" in self.model.progset.programs[prog].coverage.units:  # it's a one-off program, need to multiply by the time step to annualize spending
                equivalent_alloc[prog] /= self.dt

        return equivalent_alloc

    def get_coverage(self, quantity: str = "fraction", year=None) -> dict:
        """
        Return program coverage

        This function is the primary function to use when wanting to query coverage
        values. All coverage quantities are accessible via the :class:`Result` object
        because the compartment sizes and thus eligible people are known.

        **Caution** - capacity and number covered are returned in units of 'people/year'. They need to be
        accumulated by integration rather than summation.

        :param quantity: One of
            - 'capacity' - Program capacity in units of 'people/year' (for all types of programs)
            - 'eligible' - The number of people eligible for the program (coverage denominator) in units of 'people'
            - 'fraction' - ``capacity/eligible``, the fraction coverage (maximum value is 1.0) - this quantity is dimensionless
            - 'number' - The number of people covered (``fraction*eligible``) returned in units of 'people/year'

        :param year: Optionally specify a scalar or list/array of years to return budget values
                     for. Otherwise, uses all simulation times
        :return: Requested values in dictionary ``{prog_name:value}`` in requested years

        """

        from .model import JunctionCompartment

        if self.model.progset is None:
            return None

        capacities = self.model.progset.get_capacities(tvec=self.t, dt=self.dt, instructions=self.model.program_instructions)

        if quantity == "capacity":
            output = capacities
        else:
            # Get the program coverage denominator
            num_eligible = defaultdict(float)  # This is the coverage denominator, number of people covered by the program
            # It is a defaultdict because if a virtual product doesn't target a population (due to a population type mismatch) then it won't have an
            # entry in the dictionary. Setting it to zero here means the number covered will come out as zero rather than a key error
            for prog in self.model.progset.programs.values():  # For each program
                for pop_name in prog.target_pops:
                    for comp_name in prog.target_comps:
                        comp = self.get_variable(comp_name, pop_name)[0]

                        if isinstance(comp, JunctionCompartment):
                            vals = comp.outflow
                        else:
                            vals = comp.vals

                        if prog.name not in num_eligible:
                            num_eligible[prog.name] = vals.copy()
                        else:
                            num_eligible[prog.name] += vals

            # Note that `ProgramSet.get_prop_coverage()` takes in capacity in units of 'people' which matches
            # the units of 'num_eligible' so we therefore use the returned value from `ProgramSet.get_capacities()`
            # as-is without doing any annualization
            prop_coverage = self.model.progset.get_prop_coverage(tvec=self.t, dt=self.dt, capacities=capacities, num_eligible=num_eligible, instructions=self.model.program_instructions)

            if quantity in {"fraction", "annual_fraction"}:
                output = prop_coverage
            elif quantity == "eligible":
                output = num_eligible
            elif quantity == "number":
                output = {x: num_eligible[x] * prop_coverage[x] for x in prop_coverage.keys()}
            else:
                raise Exception("Unknown coverage type requested")

        if quantity in {"capacity", "number", "annual_fraction"}:
            # Return capacity and number coverage as 'people/year' rather than 'people'
            for prog in output.keys():
                if self.model.progset.programs[prog].is_one_off:
                    output[prog] /= self.dt

        if year is not None:
            for k in output.keys():
                output[k] = np.interp(sc.promotetoarray(year), self.t, output[k], left=np.nan, right=np.nan)  # Linear output interpolation

        return output

    # Convenience methods to list available comps, characs, pars, and links
    # The population name is required because different populations could have
    # different contents
    def comp_names(self, pop_name: str) -> list:
        """
        Return compartment names within a population

        :param pop_name: The code name of one of the populations
        :return: List of code names of all compartments within that population

        """

        return sorted(self.model.get_pop(pop_name).comp_lookup.keys())

    def charac_names(self, pop_name: str) -> list:
        """
        Return list of characteristic names

        This method returns all of the characteristic names available within a specified
        population

        :param pop_name: The name of one of the populations in the :class:`Result`
        :return: List of characteristic code names

        """

        return sorted(self.model.get_pop(pop_name).charac_lookup.keys())

    def par_names(self, pop_name: str) -> list:
        """
        Return list of parameter names

        This method returns all of the parameter names available within a specified
        population

        :param pop_name: The name of one of the populations in the :class:`Result`
        :return: List of parameter code names

        """

        return sorted(self.model.get_pop(pop_name).par_lookup.keys())

    def link_names(self, pop_name: str) -> list:
        """
        Return list of link names

        This method returns all of the link names available within a specified
        population. The names will be unique (so duplicate links will only appear
        once in the list of names)

        :param pop_name: The name of one of the populations in the :class:`Result`
        :return: List of link code names

        """

        names = set()
        pop = self.model.get_pop(pop_name)
        for link in pop.links:
            names.add(link.name)
        return sorted(names)

    def __repr__(self):
        output = sc.prepr(self)
        return output

    def get_variable(self, name: str, pops: str = None) -> list:
        """
        Retrieve integration objects

        This method retrieves an integration object from the model for a given
        population. It serves as a shortcut for ``model.Population.get_variable()`
        by incorporating the population lookup in the same step.

        :param pops: The name of a population
        :param name: The name of a variable
        :return: A list of matching variables (integration objects)

        """

        if pops is not None:
            return self.model.get_pop(pops).get_variable(name)
        else:
            vars = []
            for pop in self.model.pops:
                try:
                    vars += pop.get_variable(name)
                except NotFoundError:
                    pass
            if not vars:
                raise NotFoundError(f"Variable '{name}' was not found in any populations")
            return vars

    def export_raw(self, filename=None) -> pd.DataFrame:
        """
        Save raw outputs

        This method produces a single Pandas DataFrame with all of the raw model
        values, and then optionally saves it to an Excel file.

        :param filename: The file name of the Excel file to write. If not provided, no file will be written
        :return: A DataFrame with all model outputs

        """

        # Assemble the outputs into a dict
        d = dict()

        def gl(name):
            # Local helper to get name and gracefully deal with transfer parameters that don't appear in the framework
            try:
                return self.framework.get_label(name)
            except NotFoundError:
                return "-"

        for pop in self.model.pops:
            for comp in pop.comps:
                d[("Compartments", pop.name, comp.name, gl(comp.name))] = comp.vals
            for charac in pop.characs:
                d[("Characteristics", pop.name, charac.name, gl(charac.name))] = charac.vals
            for par in pop.pars:
                if par.vals is not None:
                    d[("Parameters", pop.name, par.name, gl(par.name))] = par.vals
            for link in pop.links:
                # Sum over duplicate links and annualize flow rate
                if link.parameter is None:
                    link_name = "-"
                    link_label = f"{link.source.name} to {link.dest.name} (flow, no parameter)"
                else:
                    link_name = link.name
                    link_label = gl(link.parameter.name)
                    if link_label == "-" and link.source.pop is not link.dest.pop:
                        link_label = f"Transfer {link.source.pop.name} to {link.dest.pop.name} (flow)"
                    else:
                        link_label += " (flow)"

                key = ("Flow rates", pop.name, link_name, link_label)
                if key not in d:
                    d[key] = np.zeros(self.t.shape)
                d[key] += link.vals / self.dt

        # Create DataFrame from dict
        df = pd.DataFrame(d, index=self.t)
        df.index.name = "Time"

        # Optionally save it
        if filename is not None:
            output_fname = Path(filename).with_suffix(".xlsx").resolve()
            df.T.to_excel(output_fname, merge_cells=False)

        return df

    def plot(self, plot_name=None, plot_group=None, pops=None, project=None):
        """
        Produce framework-defined plot

        This method plots a single Result instance using the plots defined in the framework.

        If plot_group is not None, then plot_name is ignored
        If plot_name and plot_group are both None, then all plots will be displayed

        :param plot_name: The name of a single plot in the Framework
        :param plot_group: The name of a plot group
        :param pops: A population aggregation supposed by PlotData (e.g. 'all')
        :param project: A Project instance used to plot data and full names
        :return: List of figure objects

        """

        from .plotting import PlotData, plot_series

        assert not (plot_name and plot_group), "When plotting a Result, you can specify the plot name or plot group, but not both"

        df = self.framework.sheets["plots"][0]
        df = df.dropna(subset=["name", "quantities"])  # Remove any plots that are missing names or quantities

        if plot_group is None and plot_name is None:
            for plot_name in df["name"]:
                self.plot(plot_name, pops=pops, project=project)
            return
        elif plot_group is not None:
            for plot_name in df.loc[df["plot group"] == plot_group, "name"]:
                self.plot(plot_name=plot_name, pops=pops, project=project)
            return

        this_plot = df.loc[df["name"] == plot_name, :].iloc[0]  # A Series with the row of the 'Plots' sheet corresponding to the plot we want to render

        quantities = evaluate_plot_string(this_plot["quantities"])

        # Work out which populations these are defined in
        # Going via Result.get_variable() means that it will automatically
        # work correctly for flow rate syntax as well
        if not pops:
            pops = _filter_pops_by_output(self, quantities)

        d = PlotData(self, outputs=quantities, pops=pops, project=project)
        h = plot_series(d, axis="pops", data=(project.data if project is not None else None))
        plt.title(this_plot["name"])
        return h


def _filter_pops_by_output(result, output) -> list:
    """
    Helper function for plotting quantities

    With population types, a given output/output aggregation may only be defined
    in a subset of populations. To deal with this when plotting Result objects,
    it's necessary to work out which population the requested output aggregation can be
    plotted in. This function takes in an output definition and returns a list of populations
    matching this.

    :param output: An output aggregation string e.g. 'alive' or ':ddis' or {['lt_inf','lteu']} (supported by PlotData/get_variable)
    :return: A list of population code names

    """

    if sc.isstring(output):
        vars = result.get_variable(output)
    elif isinstance(output, list):
        vars = result.get_variable(output[0])
    elif isinstance(output, dict):
        v = list(output.values())[0]
        if isinstance(v, list):
            vars = result.get_variable(v[0])
        elif sc.isstring(v):
            # It could be a function aggregation or it could be a single one
            _, deps = parse_function(v)
            vars = result.get_variable(deps[0])
    else:
        raise Exception("Could not determine population type")

    matching_pops = {x.pop.name for x in vars}
    return [x for x in result.pop_names if x in matching_pops]  # Maintain original population order


def export_results(results, filename=None, output_ordering=("output", "result", "pop"), cascade_ordering=("pop", "result", "stage"), program_ordering=("program", "result", "quantity")):
    """Export Result outputs to a file

    This function writes an XLSX file with the data corresponding to any Cascades or Plots
    that are present. Note that results are exported for every year by selecting integer years.
    Flow rates are annualized instantaneously. So for example, the flow will have values from
    2014, 2015, 2016, but the 2015 flow rate is the actual flow at 2015.0 divided by dt, not the
    time-aggregated flow rate. Time-aggregation isn't appropriate here because many of the quantities
    plotted are probabilities. Selecting the annualized value at a particular year also means that the
    data being exported will match up with whatever plots are generated from within Atomica.

    Optionally can specify a list/set of names of the plots/cascades to include in the export
    Set to an empty list to omit that category e.g.

    >>> plot_names = None # export all plots in framework
    >>> plot_names = ['a','b'] # export only plots 'a' and 'b'
    >>> plot_names = [] # don't export any plots e.g. to only export cascades

    :param results: A :class:`Result`, or list of `Results`. Results must all have different names. Outputs are drawn from the first result, normally
                    all results would have the same framework and populations.
    :param filename: Write an excel file. If 'None', no file will be written (but dataframes will be returned)
    :param output_ordering: A tuple specifying the grouping of outputs, results, and pops for the Plots and targetable parameters sheet.
                            The first item in the tuple will split the dataframes into separate tables. Then within the tables, rows
                            will be grouped by the second item
    :param cascade_ordering: A similar tuple specifying the groupings for the cascade sheets. The cascade tables are always split by cascade first,
                             so the order in this tuple only affects the column ordering
    :param program_ordering: A similar tuple specifying the groupings for the program sheets
    :return: The name of the file that was written

    """

    # Check all results have unique names
    if isinstance(results, dict):
        results = list(results.values())
    else:
        results = sc.promotetolist(results)

    result_names = [x.name for x in results]
    if len(set(result_names)) != len(result_names):
        raise Exception("Results must have different names (in their result.name property)")

    # Check all results have the same time range
    for result in results:
        if result.t[0] != results[0].t[0] or result.t[-1] != results[0].t[-1]:
            raise Exception("All results must have the same start and finish years")

        if set(result.pop_names) != set(results[0].pop_names):
            raise Exception("All results must have the same populations")

    # Interpolate all outputs onto these years
    new_tvals = np.arange(np.ceil(results[0].t[0]), np.floor(results[0].t[-1]) + 1)

    # Open the output file
    output_fname = Path(filename).with_suffix(".xlsx").resolve()
    writer = pd.ExcelWriter(output_fname, engine="xlsxwriter")
    formats = standard_formats(writer.book)

    # Write the plots sheet if any plots are available
    if "plots" in results[0].framework.sheets:
        plots_available = results[0].framework.sheets["plots"][0]

        if not plots_available.empty:
            plot_df = []
            for _, spec in plots_available.iterrows():
                if "type" in spec and spec["type"] == "bar":
                    continue  # For now, don't do bars - not implemented yet
                plot_df.append(_output_to_df(results, output_name=spec["name"], output=evaluate_plot_string(spec["quantities"]), tvals=new_tvals, time_aggregate=False))
            _write_df(writer, formats, "Plot data annualized", pd.concat(plot_df), output_ordering)

            plot_df = []
            for _, spec in plots_available.iterrows():
                if "type" in spec and spec["type"] == "bar":
                    continue  # For now, don't do bars - not implemented yet
                plot_df.append(_output_to_df(results, output_name=spec["name"], output=evaluate_plot_string(spec["quantities"]), tvals=new_tvals, time_aggregate=True))
            _write_df(writer, formats, "Plot data annual aggregated", pd.concat(plot_df), output_ordering)

    # Write cascades into separate sheets
    cascade_df = []
    for name in results[0].framework.cascades.keys():
        cascade_df.append(_cascade_to_df(results, name, new_tvals))
    if cascade_df:
        # always split tables by cascade, since different cascades can have different stages or the same stages with different definitions
        # it's thus potentially very confusing if the tables are split by something other than the cascade
        _write_df(writer, formats, "Cascade", pd.concat(cascade_df), ("cascade",) + cascade_ordering)

    # If there are targetable parameters, output them
    targetable_code_names = list(results[0].framework.pars.index[results[0].framework.pars["targetable"] == "y"])
    if targetable_code_names:
        par_df = []
        for par_name in targetable_code_names:
            par_df.append(_output_to_df(results, output_name=par_name, output=par_name, tvals=new_tvals))
        _write_df(writer, formats, "Target parameters annualized", pd.concat(par_df), output_ordering)

    # If any of the results used programs, output them
    if any([x.used_programs for x in results]):

        # Work out which programs are present
        prog_names = list()
        for result in results:
            if result.used_programs:
                prog_names += list(result.model.progset.programs.keys())
        prog_names = list(dict.fromkeys(prog_names))

        prog_df = []
        for prog_name in prog_names:
            prog_df.append(_programs_to_df(results, prog_name, new_tvals, time_aggregate=False))
        _write_df(writer, formats, "Programs annualized", pd.concat(prog_df), program_ordering)

        prog_df = []
        for prog_name in prog_names:
            prog_df.append(_programs_to_df(results, prog_name, new_tvals, time_aggregate=True))
        _write_df(writer, formats, "Programs annual aggregated", pd.concat(prog_df), program_ordering)

    writer.close()

    return output_fname


def _programs_to_df(results, prog_name, tvals, time_aggregate=False):
    """
    Return a DataFrame for program outputs for a group of results

    The dataframe will have a three-level MultiIndex for the program, result, and program quantity
    (e.g. spending, coverage fraction)

    :param results: List of Results
    :param prog_name: The name of a program
    :param tvals: Outputs will be interpolated onto the times in this array (typically would be annual)
    :param time_aggregate: False means output annualized Jan 1 values, True means use time_aggregation to sum or average the timestep values over the year for each parameter.
    :return: A DataFrame

    """

    from .plotting import PlotData

    data = dict()

    for result in results:
        if result.used_programs and prog_name in result.model.progset.programs:
            programs_active = (result.model.program_instructions.start_year <= tvals) & (tvals <= result.model.program_instructions.stop_year)

            out_quantities = {
                "spending": "Spending ($)" if time_aggregate else "Spending ($/year)",
                "equivalent_spending": "Equivalent spending ($)" if time_aggregate else "Equivalent spending ($/year)",
                "coverage_number": "People covered" if time_aggregate else "People covered (people/year)",
                "coverage_eligible": "People eligible",
                "coverage_fraction": "Proportion covered",
            }

            for quantity, label in out_quantities.items():
                plot_data = PlotData.programs(result, outputs=prog_name, quantity=quantity)
                vals = plot_data.time_aggregate(_extend_tvals(tvals)) if time_aggregate else plot_data.interpolate(tvals)
                vals.series[0].vals[~programs_active] = np.nan
                data[(prog_name, result.name, label)] = vals.series[0].vals

    df = pd.DataFrame(data, index=tvals)
    df = df.T
    df.index = df.index.set_names(["program", "result", "quantity"])  # Set the index names correctly so they can be reordered easily

    return df


def _extend_tvals(tvals):
    """
    Given a list of time values, add an extra time value to the end to allow these time values to be used with time_integration instead of interpolate
    :param tvals: array or list of time values (ints)
    """
    assert isinstance(tvals, (list, np.ndarray)), "Time values must be an array or list "
    if len(tvals) == 0:
        return tvals  # no time values to add to, return as is (empty list or array)
    else:
        for tv in range(1, len(tvals)):
            assert tvals[tv] == tvals[tv - 1] + 1, "Time values should be one year apart, otherwise time integration may produce inconsistent results, use interpolation instead"

        return np.append(tvals, [tvals[-1] + 1])  # return the list or array with one more year added on to the end


def _cascade_to_df(results, cascade_name, tvals):
    """
    Return a DataFrame for a cascade for a group of results

    The dataframe will have a three-level MultiIndex for the result, population, and cascade stage
    :param results: List of Results
    :param cascade_name: The name or index of a cascade stage (interpretable by get_cascade_vals)
    :param tvals: Outputs will be interpolated onto the times in this array (typically would be annual)
    :return: A DataFrame

    """

    from .cascade import get_cascade_vals, sanitize_cascade

    # Find the cascade pop type
    _, cascade_dict, pop_type = sanitize_cascade(results[0].framework, cascade_name)

    # Prepare the population names and time values
    pop_names = dict()
    pop_names["all"] = "Entire population"
    for pop in results[0].model.pops:
        if pop.type == pop_type:
            pop_names[pop.name] = pop.label

    cascade_df = []
    for pop, label in pop_names.items():
        data = sc.odict()
        for result in results:
            cascade_vals, _ = get_cascade_vals(result, cascade_name, pops=pop, year=tvals)
            for stage, vals in cascade_vals.items():
                data[(cascade_name, pop_names[pop], result.name, stage)] = vals
        df = pd.DataFrame(data, index=tvals)
        df = df.T
        df.index = df.index.set_names(["cascade", "pop", "result", "stage"])  # Set the index names correctly so they can be reordered easily
        cascade_df.append(df)

    return pd.concat(cascade_df)


def _output_to_df(results, output_name: str, output, tvals, time_aggregate=False) -> pd.DataFrame:
    """
    Convert an output to a DataFrame for a group of results

    This function takes in a list of results, and an output specification recognised by :class:`PlotData`.
    It extracts the outputs from all results and stores them in a 3-level MultiIndexed dataframe, which is
    returned. The index levels are the name of the output, the name of the results, and the populations.

    In addition, this function attempts to aggregate the outputs, if the units of the outputs matches
    known units. If the units lead to anver obvious use of summation or weighted averating, it will be used.
    Otherwise, the output will contain NaNs for the population-aggregated results, which will appear as empty
    cells in the Excel spreadsheet so the user is able to fill them in themselves.

    :param results: List of Results
    :param output_name: The name to use for the output quantity
    :param output: An output specification/aggregation supported by :class:`PlotData`
    :param tvals: Outputs will be interpolated onto the times in this array (typically would be annual)
    :param time_aggregate: False means output annualized Jan 1 values, True means use time_aggregation to sum or average the timestep values over the year for each parameter.
    :return: A DataFrame

    """

    from .plotting import PlotData

    pops = _filter_pops_by_output(results[0], output)
    pop_labels = {x: y for x, y in zip(results[0].pop_names, results[0].pop_labels) if x in pops}
    data = dict()

    popdata = PlotData(results, pops=pops, outputs=output)
    assert len(popdata.outputs) == 1, "Framework plot specification should evaluate to exactly one output series - there were %d" % (len(popdata.outputs))
    if time_aggregate:
        popdata.time_aggregate(_extend_tvals(tvals))
    else:
        popdata.interpolate(tvals)
    for result in popdata.results:
        for pop_name in popdata.pops:
            data[(output_name, popdata.results[result], pop_labels[pop_name])] = popdata[result, pop_name, popdata.outputs[0]].vals

    # Now do a population total. Need to check the units after any aggregations
    # Check results[0].model.pops[0].comps[0].units just in case someone changes it later on
    if popdata.series[0].units in {FS.QUANTITY_TYPE_NUMBER, results[0].model.pops[0].comps[0].units}:
        # Number units, can use summation
        popdata = PlotData(results, outputs=output, pops={"total": pops}, pop_aggregation="sum")
        if time_aggregate:
            popdata.time_aggregate(_extend_tvals(tvals))
        else:
            popdata.interpolate(tvals)
        for result in popdata.results:
            data[(output_name, popdata.results[result], "Total (sum)")] = popdata[result, popdata.pops[0], popdata.outputs[0]].vals
    elif popdata.series[0].units in {FS.QUANTITY_TYPE_FRACTION, FS.QUANTITY_TYPE_PROPORTION, FS.QUANTITY_TYPE_PROBABILITY}:
        popdata = PlotData(results, outputs=output, pops={"total": pops}, pop_aggregation="weighted")
        if time_aggregate:
            popdata.time_aggregate(_extend_tvals(tvals))
        else:
            popdata.interpolate(tvals)
        for result in popdata.results:
            data[(output_name, popdata.results[result], "Total (weighted average)")] = popdata[result, popdata.pops[0], popdata.outputs[0]].vals
    else:
        for result in popdata.results:
            data[(output_name, popdata.results[result], "Total (unknown units)")] = np.full(tvals.shape, np.nan)

    df = pd.DataFrame(data, index=tvals)
    df = df.T
    df.index = df.index.set_names(["output", "result", "pop"])  # Set the index names correctly so they can be reordered easily
    return df


def _write_df(writer, formats, sheet_name, df, level_ordering):
    """
    Write a list of DataFrames into a worksheet

    :param writer: A Pandas ExcelWriter instance specifying the file to write into
    :param formats: The output of `standard_formats(workbook)` specifying the styles embedded in the workbook
    :param sheet_name: The name of the sheet to create. It is assumed that this sheet will be generated entirely by
                       this function call (i.e. the sheet is not already present)
    :param df: A DataFrame that has a MultiIndex
    :param level_ordering: Tuple of index level names. Split the dataframe such that a separate table is
                           generated for the first level, and then the rows are reordered by the remaining levels and the
                           original sort order is preserved. The contents of this tuple need to match the levels
                           present in the dataframe
    :return: None

    """

    # Substitute full names for short names after re-ordering the levels but before
    # writing the dataframe
    level_substitutions = {"pop": "Population", "stage": "Cascade stage", "quantity": "Quantity (on Jan 1)"}

    # Remember the ordering of each index level
    order = {}
    for level in level_ordering:
        order[level] = list(dict.fromkeys(df.index.get_level_values(level)))

    df = df.reorder_levels(level_ordering)
    for i in range(len(level_ordering)):
        df = df.reindex(order[level_ordering[i]], level=i)

    worksheet = writer.book.add_worksheet(sheet_name)
    writer.sheets[sheet_name] = worksheet  # Need to add it to the ExcelWriter for it to behave properly

    df.index = df.index.set_names([level_substitutions[x] if x in level_substitutions else x.title() for x in df.index.names])

<<<<<<< HEAD
    row = 0
    df.to_excel(writer, sheet_name, startcol=0, startrow=row, merge_cells=False)
=======
        table.reset_index(level=level_ordering[0], drop=True, inplace=True)  # Drop the title column
        table = table.reorder_levels(level_ordering[1:])
        for i in range(1, len(level_ordering)):
            table = table.reindex(order[level_ordering[i]], level=i - 1)
        table.index = table.index.set_names([level_substitutions[x] if x in level_substitutions else x.title() for x in table.index.names])
        table.to_excel(writer, sheet_name=sheet_name, startcol=0, startrow=row, merge_cells=False)
        row += table.shape[0] + 2
>>>>>>> 8ca425c5

    required_width = [len(name) for name in df.index.names]
    for i in range(len(required_width)):
        required_width[i] = max(len(val) for val in order[level_ordering[i]])

    for i in range(len(required_width)):
        if required_width[i] > 0:
            worksheet.set_column(i, i, required_width[i] * 1.1 + 1)


class Ensemble(NamedItem):
    """
    Class for working with sampled Results

    This class facilitates working with results and sampling.
    It manages the mapping of sets of results onto a scalar, which is
    then accumulated over samples. For example, we might sample from
    a ParameterSet and then run simulations with 2 different allocations to
    compare their expected difference. The Ensemble contains

    - A reduction function that maps from Results^N => R^M where typically M would
      index

    :param mapping_function: A function that takes in a Result, or a list/dict of Results, and returns a single PlotData instance
    :param name: Name for the Ensemble (will appear on plots)
    :param baseline: Optionally provide the non-sampled results at instantiation
    :param kwargs: Additional arguments to pass to the mapping function

    """

    def __init__(self, mapping_function=None, name: str = None, baseline_results=None, **kwargs):

        NamedItem.__init__(self, name)
        self.mapping_function = mapping_function  #: This function gets called by :meth:`Ensemble.add_sample`
        self.samples = []  #: A list of :class:`PlotData` instances, one for each sample
        self.baseline = None  #: A single PlotData instance with reference values (i.e. outcome without sampling)

        if baseline_results:
            self.set_baseline(baseline_results, **kwargs)

    def run_sims(self, proj, parset, progset=None, progset_instructions=None, result_names=None, n_samples: int = 1, parallel=False, max_attempts=None) -> None:
        """
        Run and store sampled simulations

        Use this method to perform sampling if there is insufficient memory available to store
        all simulations prior to inserting into the Ensemble. This method adds Results to the
        Ensemble one at a time, so the memory required is never more than the number of Results
        taken in by the mapping function (typically this would either be 1, or the number of
        budget scenarios being compared).

        Note that a separate function, `_sample_and_map` is used, which does the conversion to
        ``PlotData``. This is so that the data reduction is performed on the parallel workers
        so that ``Multiprocessing`` only accumulates ``PlotData`` rather than ``Result`` instances.

        :param proj: A :class:`Project` instance
        :param n_samples: An integer number of samples
        :param parset: A :class:`ParameterSet` instance
        :param progset: Optionally a :class:`ProgramSet` instance
        :param progset_instructions: This can be a list of instructions
        :param result_names: Optionally specify names for each result. The most common usage would be when passing in a list of program instructions
                             corresponding to different budget scenarios. The result names should be a list the same length as the instructions, or
                             containing a single element if not using programs.
        :param parallel: If True, run simulations in parallel (on Windows, must have ``if __name__ == '__main__'`` gating the calling code)
        :param max_attempts: Number of retry attempts for bad initializations

        """

        self.samples = []  # Drop the old samples

        if parallel:
            # NB. The calling code must be wrapped in a 'if __name__ == '__main__'
            # Currently not passing in any extra kwargs but that should be easy to add if/when required
            # (main reason for deferring implementation is so as to have suitable test code when developing)
            self.samples = sc.parallelize(_sample_and_map, iterarg=n_samples, kwargs={"mapping_function": self.mapping_function, "max_attempts": max_attempts, "proj": proj, "parset": parset, "progset": progset, "progset_instructions": progset_instructions, "result_names": result_names})
        else:
            original_level = logger.getEffectiveLevel()
            logger.setLevel(logging.WARNING)  # Never print debug messages inside the sampling loop - note that depending on the platform, this may apply within `sc.parallelize`

            if original_level <= logging.INFO:
                range_iterator = tqdm.trange(n_samples)
            else:
                range_iterator = range(n_samples)

            for _ in range_iterator:
                sample = _sample_and_map(mapping_function=self.mapping_function, proj=proj, parset=parset, progset=progset, progset_instructions=progset_instructions, result_names=result_names, max_attempts=max_attempts)
                self.samples.append(sample)

            logger.setLevel(original_level)  # Reset the logger

        # Finally, set the colours for the first sample
        self.samples[0].set_colors(pops=self.samples[0].pops, outputs=self.samples[0].outputs)

    @property
    def n_samples(self) -> int:
        """
        Return number of samples present

        :return: Number of samples contained in the :class:`Ensemble`

        """

        return len(self.samples)

    @property
    def outputs(self) -> list:
        """
        Return a list of outputs

        The outputs are retrieved from the first sample, or the baseline
        if no samples are present yet, or an empty list if no samples present.

        It is generally assumed that the baseline and all samples should have the
        same outputs and populations, because they should have all been generated
        with the same mapping function

        :return: A list of outputs (strings)

        """
        if self.samples:
            return list(self.samples[0].outputs.keys())
        elif self.baseline:
            return list(self.baseline.outputs.keys())
        else:
            return list()

    @property
    def tvec(self) -> np.array:
        """
        Return time vector

        The time vector are retrieved from the first sample, or the baseline
        if no samples are present yet, or an empty list if no samples present.

        :return: A time array from one of the stores :class:`PlotData` instances

        """

        if self.samples:
            return self.samples[0].series[0].tvec
        elif self.baseline:
            return self.baseline[0].series[0].tvec
        else:
            return np.empty(0)

    @property
    def pops(self) -> list:
        """
        Return a list of populations

        The pops are retrieved from the first sample, or the baseline
        if no samples are present yet, or an empty list if no samples present.

        It is generally assumed that the baseline and all samples should have the
        same outputs and populations, because they should have all been generated
        with the same mapping function

        :return: A list of population names (strings)

        """
        if self.samples:
            return list(self.samples[0].pops.keys())
        elif self.baseline:
            return list(self.baseline.pops.keys())
        else:
            return list()

    @property
    def results(self) -> list:
        """
        Return a list of result names

        The result names are retrieved from the first sample, or the baseline
        if no samples are present yet, or an empty list if no samples present.

        It is generally assumed that the results will all have the same name in the
        case that this Ensemble contains multiple PlotData samples. Otherwise, a key
        error may occur.

        :return: A list of population names (strings)

        """
        if self.samples:
            return list(self.samples[0].results.keys())
        elif self.baseline:
            return list(self.baseline.results.keys())
        else:
            return list()

    def _get_series(self) -> dict:
        """
        Flatten the series in samples

        The Ensemble contains a list of `PlotData` containing a list of `Series`. Computing
        uncertainty requires iterating over the Series for a a particular result, pop, and output.
        This function returns a dict keyed by a ``(result,pop,output)`` tuple with a list of
        references to the underlying series. Thus, the series are organized either by `self.samples`
        which facilitates adding new samples, and `self._get_series` which facilitates computing
        uncertainties after the fact.

        :return: A dict keyed by result-pop-output containing lists of sampled Series

        """

        series_lookup = defaultdict(list)
        for sample in self.samples:
            for series in sample.series:
                series_lookup[(series.result, series.pop, series.output)].append(series)
        return sc.odict(series_lookup)

    def set_baseline(self, results, **kwargs) -> None:
        """
        Add a baseline to the Ensemble

        This function assigns a special result corresponding to the unsampled case
        as a reference. This result can be rendered in a different way on plots - for
        example, as a vertical line on density estimates, or a solid line on a time series plot.

        :param results: A Result, or list/dict of Results, as supported by the mapping function
        :param kwargs: Any additional keyword arguments to pass to the mapping function

        """

        from .plotting import PlotData

        plotdata = self.mapping_function(results, **kwargs)
        assert isinstance(plotdata, PlotData)  # Make sure the mapping function returns the correct type
        # assert len(plotdata.results) == 1, 'The mapping function must return a PlotData instance with only one Result'
        self.baseline = plotdata.set_colors(pops=plotdata.pops, outputs=plotdata.outputs)

    def add(self, results, **kwargs) -> None:
        """
        Add a sample to the Ensemble

        This function takes in Results and optionally any other arguments needed
        by the Ensemble's mapping function. It calls the mapping function and adds
        the resulting PlotData instance to the list of samples.

        :param results: A Result, or list/dict of Results, as supported by the mapping function
        :param kwargs: Any additional keyword arguments to pass to the mapping function

        """

        from .plotting import PlotData

        plotdata = self.mapping_function(results, **kwargs)
        assert isinstance(plotdata, PlotData)  # Make sure the mapping function returns the correct type
        # assert len(plotdata.results) == 1, 'The mapping function must return a PlotData instance with only one Result'
        if not self.samples:
            # Set the colors on the first PlotData to be added - for performance, only do this for the first sample
            plotdata.set_colors(pops=plotdata.pops, outputs=plotdata.outputs)
        self.samples.append(plotdata)

    def update(self, result_list, **kwargs) -> None:
        """
        Add multiple samples to the Ensemble

        The implementation of :meth:`add` vs :meth`update` parallels the behaviour of
        Python built-in sets, where :meth:`set.add` is used to add a single item, and
        :meth:`set.update` is used to add multiple items. This function is intended for
        cases where the user has stores multiple samples in memory and wants to dynamically
        construct Ensembles after the fact.

        The input list here is an iterable, and :meth:`Ensemble.add` gets called on every
        item in the list. It is up to the mapping function then to handle whether the items
        in `result_list` are single :class:`Result` instances or lists/tuples/dicts of Results.

        :param result_list: A list of samples, as supported by the mapping function (i.e.
                            the individual items would work with :meth:`Ensemble.add`)
        :param kwargs: Any additional keyword arguments to pass to the mapping function

        """

        for sample in result_list:
            self.add(sample, **kwargs)

    def plot_distribution(self, year: float = None, fig=None, results=None, outputs=None, pops=None):
        """
        Plot a kernel density distribution

        This method will plot kernel density estimates for all outputs and populations in
        the Ensemble.

        The :class:`PlotData` instances stored in the Ensemble could contain more than one
        output/population. To facilitate superimposing Ensembles, by default they will all be plotted
        into the figure. Specifying a string or list of strings for the outputs and pops will select
        a subset of the quantities to plot. Most of the time, an Ensemble would only have one output/pop,
        so it probably wouldn't matter.

        :param year: If ``None``, plots the first time index, otherwise, interpolate to the target year
        :param fig: Optionally specify a figure handle to plot into
        :param results: Optionally specify list of result names
        :param outputs: Optionally specify list of outputs
        :param pops: Optionally specify list of pops
        :return: A matplotlib figure (note that this method will only ever return a single figure)

        """

        if not self.samples:
            raise Exception("Cannot plot samples because no samples have been added yet")
        results = sc.promotetolist(results) if results is not None else self.results
        outputs = sc.promotetolist(outputs) if outputs is not None else self.outputs
        pops = sc.promotetolist(pops) if pops is not None else self.pops

        if fig is None:
            fig = plt.figure()
        ax = plt.gca()

        series_lookup = self._get_series()

        for result in results:
            for output in outputs:
                for pop in pops:
                    # Assemble the outputs
                    if year is None:
                        vals = np.array([x.vals[0] for x in series_lookup[result, pop, output]])
                    else:
                        vals = np.array([x.interpolate(year) for x in series_lookup[result, pop, output]])

                    # color = series_lookup[output,pop][0].color
                    value_range = (vals.min(), vals.max())

                    if value_range[0] == value_range[1]:
                        color = None
                        logger.warning("All values for %s-%s are the same, so no distribution will be visible" % (output, pop))
                    else:
                        kernel = stats.gaussian_kde(vals.ravel())
                        scale_up_range = 1.5  # Increase kernel density x range
                        span = np.average(value_range) + np.diff(value_range) * [-1, 1] / 2 * scale_up_range
                        x = np.linspace(*span, 100)
                        # TODO - expand this range a bit
                        h = plt.plot(x, kernel(x), label="%s: %s-%s-%s" % (self.name, result, pop, output))[0]
                        color = h.get_color()

                    if self.baseline:
                        series = self.baseline[result, pop, output]
                        val = series.vals[0] if year is None else series.interpolate(year)
                        plt.axvline(val, color=color, linestyle="dashed")

                    proposed_label = "%s (%s)" % (output, series_lookup[result, pop, output][0].unit_string)
                    if ax.xaxis.get_label().get_text():
                        assert proposed_label == ax.xaxis.get_label().get_text(), "The outputs being superimposed have different units"
                    else:
                        plt.xlabel(proposed_label)

        plt.legend()
        plt.ylabel("Probability density")

        return fig

    def plot_series(self, fig=None, style="quartile", results=None, outputs=None, pops=None, legend=True):
        """
        Plot a time series with uncertainty

        :param fig: Optionally specify the figure to render into
        :param style: Specify whether to plot transparent lines ('samples'), or shaded areas for uncertainty. For shaded areas,
                      the style can be 'std', 'ci', or 'quartile' depending on how the size of the area should be computed
        :param results: Select specific results to display
        :param outputs: Select specific outputs to display
        :param pops: Select specific populations to display
        :return: The figure object that was rendered into

        """

        assert style in {"samples", "quartile", "ci", "std"}

        if not self.samples:
            raise Exception("Cannot plot samples because no samples have been added yet")
        results = sc.promotetolist(results) if results is not None else self.results
        outputs = sc.promotetolist(outputs) if outputs is not None else self.outputs
        pops = sc.promotetolist(pops) if pops is not None else self.pops

        if fig is None:
            fig = plt.figure()
        ax = fig.gca()

        series_lookup = self._get_series()

        for result in results:
            for output in outputs:
                for pop in pops:

                    these_series = series_lookup[result, pop, output]
                    vals = np.vstack([x.vals.ravel() for x in these_series])  # Turn samples into a matrix

                    if self.baseline:
                        baseline_series = self.baseline[result, pop, output]
                        plt.plot(baseline_series.tvec, baseline_series.vals, color=baseline_series.color, label="%s: %s-%s-%s (baseline)" % (self.name, result, pop, output))[0]
                    else:
                        plt.plot(these_series[0].tvec, np.mean(vals, axis=0), color=these_series[0].color, linestyle="dashed", label="%s: %s-%s-%s (mean)" % (self.name, result, pop, output))[0]

                    if style == "samples":
                        for series in these_series:
                            plt.plot(series.tvec, series.vals, color=series.color, alpha=0.05)

                    elif style == "quartile":
                        ax.fill_between(these_series[0].tvec, np.quantile(vals, 0.25, axis=0), np.quantile(vals, 0.75, axis=0), alpha=0.15, color=these_series[0].color)
                    elif style == "ci":
                        ax.fill_between(these_series[0].tvec, np.quantile(vals, 0.025, axis=0), np.quantile(vals, 0.975, axis=0), alpha=0.15, color=these_series[0].color)
                    elif style == "std":
                        if self.baseline:
                            ax.fill_between(baseline_series.tvec, baseline_series.vals - np.std(vals, axis=0), baseline_series.vals + np.std(vals, axis=0), alpha=0.15, color=baseline_series.color)
                        else:
                            ax.fill_between(these_series[0].tvec, np.mean(vals, axis=0) - np.std(vals, axis=0), np.mean(vals, axis=0) + np.std(vals, axis=0), alpha=0.15, color=these_series[0].color)
                    else:
                        raise Exception("Unknown style")

            proposed_label = "%s (%s)" % (output, these_series[0].unit_string)
            if ax.yaxis.get_label().get_text():
                assert proposed_label == ax.yaxis.get_label().get_text(), f"The outputs being superimposed have different units: {proposed_label} vs {ax.yaxis.get_label().get_text()}"
            else:
                ax.set_ylabel(proposed_label)

        ax.set_xlabel("Year")
        if legend:
            ax.legend()
        return fig

    def plot_bars(self, fig=None, years=None, results=None, outputs=None, pops=None, order=("years", "results", "outputs", "pops"), horizontal=False, offset: float = None):
        """
        Render a bar plot

        Very similar to a boxplot, the bar plot with error bars doesn't support stacking
        (because it can be misleading when stacking bars with errors, since the errors
        apply cumulatively within the bar).

        If an existing figure is provided, this function will attempt to add to the existing
        figure by offsetting the new bars relative to the current axis limits. This is intended
        to facilitate comparing bar plots across multiple Ensembles.

        :param fig: Optionally specify an existing figure to plot into
        :param years: Optionally specify years - otherwise, first time point will be used. Data is interpolated onto this year
        :param results: Optionally specify list of result names
        :param outputs: Optionally specify list of outputs
        :param pops: Optionally specify list of pops
        :param order: An iterable specifying the order in which bars appear - should be a permutation of ``('years','results','outputs','pops')``
        :param horizontal: If True, bar plot will be horizontal
        :param offset: Offset value to apply to the position of the bar. If ``None``, will be automatically determined based
                       on existing plot contents.
        :return: A matplotlib figure (note that this method will only ever return a single figure)

        """

        if not self.samples:
            raise Exception("Cannot plot samples because no samples have been added yet")
        results = sc.promotetolist(results) if results is not None else self.results
        outputs = sc.promotetolist(outputs) if outputs is not None else self.outputs
        pops = sc.promotetolist(pops) if pops is not None else self.pops
        if years is None:
            years = [None]
        else:
            years = sc.promotetolist(years)

        if fig is None:
            fig, ax = plt.subplots()
            offset = 0
        else:
            ax = fig.axes[0]
            if horizontal:
                offset = np.floor(max(ax.get_ylim())) + 1
            else:
                offset = np.floor(max(ax.get_xlim())) + 1

        series_lookup = self._get_series()

        x = []
        baselines = []
        labels = []

        base_order = ("years", "results", "outputs", "pops")
        for year, result, output, pop in nested_loop([years, results, outputs, pops], map(base_order.index, order)):

            if year is None:
                vals = np.array([x.vals[0] for x in series_lookup[result, pop, output]])
                year_val = series_lookup[result, pop, output][0].tvec[0]
                labels.append("%s: %s-%s-%s (%g)" % (self.name, result, pop, output, year_val))
            else:
                vals = np.array([x.interpolate(year) for x in series_lookup[result, pop, output]])
                labels.append("%s: %s-%s-%s (%g)" % (self.name, result, pop, output, year))

            if self.baseline:
                if year is None:
                    baselines.append(self.baseline[result, pop, output].vals[0])
                else:
                    baselines.append(self.baseline[result, pop, output].interpolate(year)[0])
            else:
                baselines.append(np.mean(vals))

            x.append(vals.ravel())

        locations = offset + np.arange(len(x))
        sample_array = np.vstack(x).T
        sample_errors = np.std(sample_array, axis=0)

        for location, baseline, error, label in zip(locations, baselines, sample_errors, labels):
            if horizontal:
                ax.barh(location, baseline, xerr=error, capsize=10, label=label, height=0.5)
            else:
                ax.bar(location, baseline, yerr=error, capsize=10, label=label, width=0.5)

        ax.legend()

        proposed_label = "%s (%s)" % (output, series_lookup[result, pop, output][0].unit_string)

        if horizontal:
            ax.set_ylim(-0.5, locations[-1] + 0.5)
            if ax.xaxis.get_label().get_text():
                assert proposed_label == ax.xaxis.get_label().get_text(), "The outputs being superimposed have different units"
            else:
                plt.xlabel(proposed_label)
            ax.set_yticks([])
        else:
            ax.set_xlim(-0.5, locations[-1] + 0.5)
            if ax.yaxis.get_label().get_text():
                assert proposed_label == ax.yaxis.get_label().get_text(), "The outputs being superimposed have different units"
            else:
                plt.ylabel(proposed_label)
            ax.set_xticks([])

        return fig

    def boxplot(self, fig=None, years=None, results=None, outputs=None, pops=None):
        """
        Render a box plot

        This is effectively an alternate approach to rendering the
        kernel density estimates for the distributions. The figure
        will have a box plot showing quantiles as whiskers for each
        quantity selected, filtered by the results, outputs, and pops
        arguments.

        :param fig: Optionally specify an existing figure to plot into
        :param years: Optionally specify years - otherwise, first time point will be used
        :param results: Optionally specify list of result names
        :param outputs: Optionally specify list of outputs
        :param pops: Optionally specify list of pops
        :return: A matplotlib figure (note that this method will only ever return a single figure)

        """

        if not self.samples:
            raise Exception("Cannot plot samples because no samples have been added yet")
        results = sc.promotetolist(results) if results is not None else self.results
        outputs = sc.promotetolist(outputs) if outputs is not None else self.outputs
        pops = sc.promotetolist(pops) if pops is not None else self.pops
        if years is None:
            years = [None]
        else:
            years = sc.promotetolist(years)

        if fig is None:
            fig, ax = plt.subplots()
            offset = 0
        else:
            ax = fig.axes[0]
            offset = len(ax.get_xticks())

        series_lookup = self._get_series()

        x = []
        baseline = []
        labels = []
        for year in years:
            for result in results:
                for output in outputs:
                    for pop in pops:

                        if self.baseline:
                            if year is None:
                                baseline.append(self.baseline[result, pop, output].vals[0])
                            else:
                                baseline.append(self.baseline[result, pop, output].interpolate(year)[0])

                        if year is None:
                            vals = np.array([x.vals[0] for x in series_lookup[result, pop, output]])
                            year_val = series_lookup[result, pop, output][0].tvec[0]
                            labels.append("%s: %s-%s-%s (%g)" % (self.name, result, pop, output, year_val))
                        else:
                            vals = np.array([x.interpolate(year) for x in series_lookup[result, pop, output]])
                            labels.append("%s: %s-%s-%s (%g)" % (self.name, result, pop, output, year))
                        x.append(vals.ravel())

        locations = offset + np.arange(len(x))

        # TODO - force matplotlib>=3.1 to address this
        import matplotlib

        if sc.compareversions(matplotlib.__version__, "3.1") < 0:
            plt.boxplot(np.vstack(x).T, positions=locations, manage_xticks=False)
        else:
            plt.boxplot(np.vstack(x).T, positions=locations, manage_ticks=False)

        ax.set_xlim(-0.5, locations[-1] + 0.5)
        if offset == 0:
            ax.set_xticks(np.arange(locations[-1] + 1))
            ax.set_xticklabels(labels)
        else:
            new_labels = [x.get_text() for x in ax.get_xticklabels()] + labels
            ax.set_xticks(np.arange(locations[-1] + 1))
            ax.set_xticklabels(new_labels)

        proposed_label = "%s (%s)" % (output, series_lookup[result, pop, output][0].unit_string)
        if ax.yaxis.get_label().get_text():
            assert proposed_label == ax.yaxis.get_label().get_text(), "The outputs being superimposed have different units"
        else:
            plt.ylabel(proposed_label)

        return fig

    def summary_statistics(self, years=None, results=None, outputs=None, pops=None):
        if not self.samples:
            raise Exception("Cannot plot samples because no samples have been added yet")
        results = sc.promotetolist(results) if results is not None else self.results
        outputs = sc.promotetolist(outputs) if outputs is not None else self.outputs
        pops = sc.promotetolist(pops) if pops is not None else self.pops
        if years is None:
            years = [None]
        else:
            years = sc.promotetolist(years)

        series_lookup = self._get_series()
        records = list()

        for year in years:
            for result in results:
                for output in outputs:
                    for pop in pops:

                        if self.baseline:
                            if year is None:
                                baseline = self.baseline[result, pop, output].vals[0]
                            else:
                                baseline = self.baseline[result, pop, output].interpolate(year)[0]
                            records.append((year, result, output, pop, "baseline", baseline))

                        if year is None:
                            vals = np.array([x.vals[0] for x in series_lookup[result, pop, output]])
                        else:
                            vals = np.array([x.interpolate(year) for x in series_lookup[result, pop, output]])

                        records.append((year, result, output, pop, "mean", np.mean(vals)))
                        records.append((year, result, output, pop, "median", np.median(vals)))
                        records.append((year, result, output, pop, "max", np.max(vals)))
                        records.append((year, result, output, pop, "min", np.min(vals)))
                        records.append((year, result, output, pop, "Q1", np.quantile(vals, 0.25)))
                        records.append((year, result, output, pop, "Q3", np.quantile(vals, 0.75)))

                df = pd.DataFrame.from_records(records, columns=["year", "result", "output", "pop", "quantity", "value"])
                df = df.set_index(["year", "result", "output", "pop", "quantity"])
                return df

    def pairplot(self, year=None, outputs=None, pops=None):
        # Paired plot for different outputs
        # See https://stackoverflow.com/questions/42592493/displaying-pair-plot-in-pandas-data-frame
        # General

        # Paired plot
        # One plot for each population
        # Different colours for each result

        if not self.samples:
            raise Exception("Cannot plot samples because no samples have been added yet")
        outputs = sc.promotetolist(outputs) if outputs is not None else self.outputs
        pops = sc.promotetolist(pops) if pops is not None else self.pops

        series_lookup = self._get_series()

        figs = []

        # Put all the values in a DataFrame
        for pop in self.pops:
            dfs = []
            for result in self.results:
                df_dict = dict()
                # Construct a dataframe with all of the outputs, with categorical results
                for output in self.outputs:
                    df_dict[output] = [x.vals[0] for x in series_lookup[result, pop, output]]
                df = pd.DataFrame.from_dict(df_dict)
                df["result"] = result
                dfs.append(df)
            df = pd.concat(dfs)

            colors = sc.gridcolors(len(self.results))
            colormap = {x: y for x, y in zip(self.results, colors)}
            fig = plt.figure()
            ax = plt.gca()
            pd.plotting.scatter_matrix(df, ax=ax, c=[colormap[x] for x in df["result"].values], diagonal="kde")
            plt.suptitle(pop)

            figs.append(fig)
        return figs


def _sample_and_map(proj, parset, progset, progset_instructions, result_names, mapping_function, max_attempts, **kwargs):
    """
    Helper function to sample

    This function runs a sampled simulation and also calls an Ensemble's mapping
    function prior to returning. This means that the Result goes out of scope and
    is discarded. Used when performing parallel simulations via `Ensemble.run_sims()`
    (which is used for memory-constrained simulations)

    """

    # First, get a single sample (could have multiple results if multiple instructions)
    results = proj.run_sampled_sims(n_samples=1, parset=parset, progset=progset, progset_instructions=progset_instructions, result_names=result_names, max_attempts=max_attempts)

    # Then convert it to a plotdata via the mapping function
    plotdata = mapping_function(results[0], **kwargs)

    # Finally, return the plotdata instead of the result
    return plotdata<|MERGE_RESOLUTION|>--- conflicted
+++ resolved
@@ -846,19 +846,7 @@
     writer.sheets[sheet_name] = worksheet  # Need to add it to the ExcelWriter for it to behave properly
 
     df.index = df.index.set_names([level_substitutions[x] if x in level_substitutions else x.title() for x in df.index.names])
-
-<<<<<<< HEAD
-    row = 0
-    df.to_excel(writer, sheet_name, startcol=0, startrow=row, merge_cells=False)
-=======
-        table.reset_index(level=level_ordering[0], drop=True, inplace=True)  # Drop the title column
-        table = table.reorder_levels(level_ordering[1:])
-        for i in range(1, len(level_ordering)):
-            table = table.reindex(order[level_ordering[i]], level=i - 1)
-        table.index = table.index.set_names([level_substitutions[x] if x in level_substitutions else x.title() for x in table.index.names])
-        table.to_excel(writer, sheet_name=sheet_name, startcol=0, startrow=row, merge_cells=False)
-        row += table.shape[0] + 2
->>>>>>> 8ca425c5
+    df.to_excel(writer, sheet_name, startcol=0, startrow=0, merge_cells=False)
 
     required_width = [len(name) for name in df.index.names]
     for i in range(len(required_width)):
