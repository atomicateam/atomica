--- conflicted
+++ resolved
@@ -399,17 +399,6 @@
         return h
 
 
-<<<<<<< HEAD
-        if self.model.progset is None:
-            return None
-        else:
-            if year is None:
-                year = self.t
-            return self.model.progset.get_alloc(year, self.model.program_instructions)
-
-
-=======
->>>>>>> 9df065f0
 def _filter_pops_by_output(result, output) -> list:
     """
     Helper function for plotting quantities
