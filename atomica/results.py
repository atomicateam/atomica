"""
Implements interface for working with model outputs

The :class:`Result` class is a wrapper for a :class:`Model` instance,
providing methods to conveniently access, plot, and export model outputs.

"""
from collections import defaultdict

import matplotlib.pyplot as plt
import numpy as np
import pandas as pd
import sciris as sc
from scipy import stats

from .excel import standard_formats
from .system import FrameworkSettings as FS
<<<<<<< HEAD
from .system import logger
from .utils import NamedItem, evaluate_plot_string, nested_loop
=======
from .utils import NamedItem, evaluate_plot_string, interpolate

>>>>>>> 7dd11a95

class Result(NamedItem):
    """
    Storage for single simulation result

    A Result object (similar to the ``raw_result`` in Optima HIV) stores a complete simulation run.
    In Atomica, a Result is a lightweight wrapper around a :class:`Model` object. During a simulation,
    the :class:`Model` object contains integration objects like compartments, links, and parameters, which
    store values for each quantity at every time step. The methods in the :class:`Model` class are oriented
    at performing the calculations required to simulate the model. A :class:`Result` object contains within
    it a single :class:`Model` object, which in turn contains all of the integration objects together with
    the data they contain and the relationships between them, as well as the :class:`programs.ProgramSet` and
    :class:`programs.ProgramInstructions` that were used to perform the simulation. The methods of the :class:`Result`
    class are oriented at plotting and exporting.

    :param model: A single :class:`model.Model` instance (after integration
    :param parset: A :class:`parameters.ParameterSet` instance
    :param name: The name to use for the new :class:`Result` object

    """

    # A Result stores a single model run
    def __init__(self, model, parset=None, name=None):
        if name is None:
            if parset is None:
                name = None
            else:
                name = parset.name
        NamedItem.__init__(self, name)

        self.uid = sc.uuid()

        # The Result constructor is called in model.run_model and the Model is no longer returned.
        # The following should be the only reference to that instance so no need to dcp.
        self.model = model #: A completed model run that serves as primary storage for the underlying values
        self.parset_name = parset.name if parset is not None else None #: The name of the ParameterSet that was used for the simulation
        self.pop_names = [x.name for x in self.model.pops] #: A list of the population names present. This gets frequently used, so it is saved as an actual output

    @property
    def framework(self):
        """
        Return framework from Result

        :return: A :class:`ProjectFramework` instance

        """

        return self.model.framework

    @property
    def t(self) -> np.array:
        """
        Return simulation time vector

        :return: Array of all time points available in the result

        """
        return self.model.t

    @property
    def dt(self) -> float:
        """
        Return simulation timestep

        :return: The simulation timestep (scalar)
        """
        return self.model.dt

    @property
    def pop_labels(self):
        """
        Return all population full names

        The full names/labels are returned in the same order as the names
        in ``Result.pop_names``

        :return: List of population full names

        """

        return [x.label for x in self.model.pops]

<<<<<<< HEAD
    def get_alloc(self):
        """
        Retrieve budget allocation

        This helper method returns the full time-varying budget that was
        used for any simulation that was run with programs active. The budget
        allocation is returned accounting for any budget scenarios that are present.

        :return: A standard allocation dict of the form ``{prog_name:TimeSeries()}``
=======
    def get_alloc(self,year=None) -> dict:
        """
        Return spending allocation

        If the result was generated using programs, this method
        :param year: Optionally specify a scalar or list/array of years to return budget values
                     for. Otherwise, uses all simulation times
        :return: Dictionary keyed by program name with arrays of spending values
>>>>>>> 7dd11a95

        """

        if self.model.progset is None:
            return None

<<<<<<< HEAD
    def get_coverage(self, quantity: str = 'fraction') -> dict:
=======
        if year is None:
            year = self.t

        return self.model.progset.get_alloc(year, self.model.program_instructions)

    def get_coverage(self, quantity:str ='fraction', year=None) -> dict:
>>>>>>> 7dd11a95
        """
        Return program coverage

        This function is the primary function to use when wanting to query coverage
        values. All coverage quantities are accessible via the :class:`Result` object
        because the compartment sizes and thus eligible people are known.

        :param quantity: One of
            - 'capacity' - Program capacity in units of 'people/year' (for all types of programs)
            - 'eligible' - The number of people eligible for the program (coverage denominator) in units of 'people'
            - 'fraction' - ``capacity/eligible``, the fraction coverage (maximum value is 1.0) - this quantity is dimensionless
            - 'number' - The number of people covered (``fraction*eligible``) returned in units of 'people/year'
        :param year: Optionally specify a scalar or list/array of years to return budget values
                     for. Otherwise, uses all simulation times
        :return: Requested values in dictionary ``{prog_name:value}`` in requested years

        """

        if self.model.progset is None:
            return None

        capacities = self.model.progset.get_capacities(tvec=self.t, dt=self.dt,instructions=self.model.program_instructions)

        if quantity == 'capacity':
            output = capacities
        else:
            # Get the program coverage denominator
            num_eligible = dict()  # This is the coverage denominator, number of people covered by the program
            for prog in self.model.progset.programs.values():  # For each program
                for pop_name in prog.target_pops:
                    for comp_name in prog.target_comps:
                        if prog.name not in num_eligible:
                            num_eligible[prog.name] = self.get_variable(pop_name, comp_name)[0].vals.copy()
                        else:
                            num_eligible[prog.name] += self.get_variable(pop_name, comp_name)[0].vals

<<<<<<< HEAD
            prop_coverage = self.model.progset.get_prop_coverage(tvec=self.t, capacities=capacities,num_eligible=num_eligible,instructions=self.model.program_instructions)
=======
            # Note that `ProgramSet.get_prop_coverage()` takes in capacity in units of 'people' which matches
            # the units of 'num_eligible' so we therefore use the returned value from `ProgramSet.get_capacities()`
            # as-is without doing any annualization
            prop_coverage = self.model.progset.get_prop_coverage(tvec=self.t, capacities=capacities, num_eligible=num_eligible, instructions=self.model.program_instructions, sample=False)
>>>>>>> 7dd11a95

            if quantity == 'fraction':
                output = prop_coverage
            elif quantity == 'eligible':
                output = num_eligible
            elif quantity == 'number':
<<<<<<< HEAD
                return {x: num_eligible[x] * prop_coverage[x] for x in prop_coverage.keys()}
            else:
                raise Exception('Unknown coverage type requested')

    # Methods to list available comps, characs, pars, and links
    # pop_name is required because different populations are permitted to have
    # different computational graphs

    def comp_names(self, pop_name:str) -> list:
        """
        Return list of compartment names

        This method returns all of the compartment names available within a specified
        population

        :param pop_name: The name of one of the populations in the :class:`Result`
        :return: List of compartment code names
=======
                output = {x: num_eligible[x]*prop_coverage[x] for x in prop_coverage.keys()}
            else:
                raise Exception('Unknown coverage type requested')

        if quantity in {'capacity','number'}:
            # Return capacity and number coverage as 'people/year' rather than 'people'
            for prog in output.keys():
                if '/year' not in self.model.progset.programs[prog].unit_cost.units:
                    output[prog] /= self.dt

        if year is not None:
            for k in output.keys():
                output[k] = interpolate(self.t,output[k],sc.promotetoarray(year),extrapolate=False)

        return output

    # Convenience methods to list available comps, characs, pars, and links
    # The population name is required because different populations could have
    # different contents
    def comp_names(self, pop_name:str) -> list:
        """
        Return compartment names within a population

        :param pop_name: The code name of one of the populations
        :return: List of code names of all compartments within that population

>>>>>>> 7dd11a95
        """

        return sorted(self.model.get_pop(pop_name).comp_lookup.keys())

    def charac_names(self, pop_name:str) -> list:
        """
<<<<<<< HEAD
        Return list of characteristic names

        This method returns all of the characteristic names available within a specified
        population

        :param pop_name: The name of one of the populations in the :class:`Result`
        :return: List of characteristic code names
        """
=======
        Return characteristic names within a population

        :param pop_name: The code name of one of the populations
        :return: List of code names of all characteristics within that population

        """

>>>>>>> 7dd11a95
        return sorted(self.model.get_pop(pop_name).charac_lookup.keys())

    def par_names(self, pop_name:str) -> list:
        """
<<<<<<< HEAD
        Return list of parameter names

        This method returns all of the parameter names available within a specified
        population

        :param pop_name: The name of one of the populations in the :class:`Result`
        :return: List of parameter code names
        """
=======
        Return parameter names within a population

        :param pop_name: The code name of one of the populations
        :return: List of code names of all parameters within that population

        """

>>>>>>> 7dd11a95
        return sorted(self.model.get_pop(pop_name).par_lookup.keys())

    def link_names(self, pop_name:str) -> list:
        """
<<<<<<< HEAD
        Return list of link names

        This method returns all of the link names available within a specified
        population. The names will be unique (so duplicate links will only appear
        once in the list of names)

        :param pop_name: The name of one of the populations in the :class:`Result`
        :return: List of link code names
=======
        Return link names within a population

        :param pop_name: The code name of one of the populations
        :return: List of code names of all links within that population (without duplicates)

>>>>>>> 7dd11a95
        """

        names = set()
        pop = self.model.get_pop(pop_name)
        for link in pop.links:
            names.add(link.name)
        return sorted(names)

    def __repr__(self):
        output = sc.prepr(self)
        return output

    def get_variable(self, pops: str, name: str) -> list:
        """
        Retrieve integration objects

        This method retrieves an integration object from the model for a given
        population. It serves as a shortcut for ``model.Population.get_variable()`
        by incorporating the population lookup in the same step.

        :param pops: The name of a population
        :param name: The name of a variable
        :return: A list of matching variables (integration objects)

        """

        return self.model.get_pop(pops).get_variable(name)

    def export_raw(self, filename=None) -> pd.DataFrame:
        """
        Save raw outputs

        This method produces a single Pandas DataFrame with all of the raw model
        values, and then optionally saves it to an Excel file.

        :param filename: The file name of the Excel file to write. If not provided, no file will be written
        :return: A DataFrame with all model outputs

        """

        # Assemble the outputs into a dict
        d = dict()

        for pop in self.model.pops:
            for comp in pop.comps:
                d[('Compartments', pop.name, comp.name)] = comp.vals
            for charac in pop.characs:
                d[('Characteristics', pop.name, charac.name)] = charac.vals
            for par in pop.pars:
                if par.vals is not None:
                    d[('Parameters', pop.name, par.name)] = par.vals
            for link in pop.links:
                # Sum over duplicate links and annualize flow rate
                key = ('Flow rates', pop.name, link.name)
                if key not in d:
                    d[key] = np.zeros(self.t.shape)
                d[key] += link.vals / self.dt

        # Create DataFrame from dict
        df = pd.DataFrame(d, index=self.t)
        df.index.name = 'Time'

        # Optionally save it
        if filename is not None:
            df.T.to_excel(filename + '.xlsx' if not filename.endswith('.xlsx') else filename)

        return df

    def plot(self, plot_name=None, plot_group=None, pops=None, project=None):
        """
        Produce framework-defined plot

        This method plots a single Result instance using the plots defined in the framework.

        If plot_group is not None, then plot_name is ignored
        If plot_name and plot_group are both None, then all plots will be displayed

        :param plot_name: The name of a single plot in the Framework
        :param plot_group: The name of a plot group
        :param pops: A population aggregation supposed by PlotData (e.g. 'all')
        :param project: A Project instance used to plot data and full names
        :return: List of figure objects

        """

        from .plotting import PlotData, plot_series

        df = self.framework.sheets['plots'][0]

        if plot_group is None and plot_name is None:
            for plot_name in df['name']:
                self.plot(plot_name, pops=pops, project=project)
            return
        elif plot_group is not None:
            for plot_name in df.loc[df['plot group'] == plot_group, 'name']:
                self.plot(plot_name=plot_name, pops=pops, project=project)
            return

        this_plot = df.loc[df['name'] == plot_name, :].iloc[0]  # A Series with the row of the 'Plots' sheet corresponding to the plot we want to render

        quantities = evaluate_plot_string(this_plot['quantities'])

        d = PlotData(self, outputs=quantities, pops=pops, project=project)
        h = plot_series(d, axis='pops', data=(project.data if project is not None else None))
        plt.title(this_plot['name'])
        return h

    def budget(self, year=None):
        """
        Return budget at a given year

        This will return the per-year spending rate taking into account
        any budget scenarios that are present.

        :param year: Optionally specify a time or array of times. Otherwise, use all times
        :returns: A ``dict`` keyed by program name containing arrays of spending values

        """

        if self.model.progset is None:
            return None
        else:
            if year is None:
                year = self.t
            return self.model.progset.get_alloc(year, self.model.program_instructions)


def export_results(results, filename=None, output_ordering=('output', 'result', 'pop'),
                   cascade_ordering=('pop', 'result', 'stage'), program_ordering=('program', 'result', 'quantity')):
    """ Export Result outputs to a file

    This function writes an XLSX file with the data corresponding to any Cascades or Plots
    that are present. Note that results are exported for every year by selecting integer years.
    Flow rates are annualized instantaneously. So for example, the flow will have values from
    2014, 2015, 2016, but the 2015 flow rate is the actual flow at 2015.0 divided by dt, not the
    time-aggregated flow rate. Time-aggregation isn't appropriate here because many of the quantities
    plotted are probabilities. Selecting the annualized value at a particular year also means that the
    data being exported will match up with whatever plots are generated from within Atomica.

    Optionally can specify a list/set of names of the plots/cascades to include in the export
    Set to an empty list to omit that category e.g.

    >>> plot_names = None # export all plots in framework
    >>> plot_names = ['a','b'] # export only plots 'a' and 'b'
    >>> plot_names = [] # don't export any plots e.g. to only export cascades

    :param results: A :class:`Result`, or list of `Results`. Results must all have different names. Outputs are drawn from the first result, normally
                    all results would have the same framework and populations.
    :param filename: Write an excel file. If 'None', no file will be written (but dataframes will be returned)
    :param output_ordering: A tuple specifying the grouping of outputs, results, and pops for the Plots and targetable parameters sheet.
                            The first item in the tuple will split the dataframes into separate tables. Then within the tables, rows
                            will be grouped by the second item
    :param cascade_ordering: A similar tuple specifying the groupings for the cascade sheets. The cascade tables are always split by cascade first,
                             so the order in this tuple only affects the column ordering
    :param program_ordering: A similar tuple specifying the groupings for the program sheets
    :return: The name of the file that was written

    """

    # Check all results have unique names
    if isinstance(results, dict):
        results = list(results.values())
    else:
        results = sc.promotetolist(results)

    result_names = [x.name for x in results]
    if len(set(result_names)) != len(result_names):
        raise Exception('Results must have different names (in their result.name property)')

    # Check all results have the same time range
    for result in results:
        if result.t[0] != results[0].t[0] or result.t[-1] != results[0].t[-1]:
            raise Exception('All results must have the same start and finish years')

        if set(result.pop_names) != set(results[0].pop_names):
            raise Exception('All results must have the same populations')

    # Interpolate all outputs onto these years
    new_tvals = np.arange(np.ceil(results[0].t[0]), np.floor(results[0].t[-1]) + 1)

    # Open the output file
    output_fname = filename + '.xlsx' if not filename.endswith('.xlsx') else filename
    writer = pd.ExcelWriter(output_fname, engine='xlsxwriter')
    formats = standard_formats(writer.book)

    # Write the plots sheet if any plots are available
    if 'plots' in results[0].framework.sheets:
        plot_df = []
        plots_available = results[0].framework.sheets['plots'][0]
        for _, spec in plots_available.iterrows():
            if 'type' in spec and spec['type'] == 'bar':
                continue  # For now, don't do bars - not implemented yet
            plot_df.append(_output_to_df(results, output_name=spec['name'], output=evaluate_plot_string(spec['quantities']),tvals=new_tvals))
        _write_df(writer, formats, 'Plot data', pd.concat(plot_df), output_ordering)

    # Write cascades into separate sheets
    cascade_df = []
    for name in results[0].framework.cascades.keys():
        cascade_df.append(_cascade_to_df(results, name, new_tvals))
    if cascade_df:
        # always split tables by cascade, since different cascades can have different stages or the same stages with different definitions
        # it's thus potentially very confusing if the tables are split by something other than the cascade
        _write_df(writer, formats, 'Cascade', pd.concat(cascade_df), ('cascade',) + cascade_ordering)

    # If there are targetable parameters, output them
    targetable_code_names = list(results[0].framework.pars.index[results[0].framework.pars['targetable'] == 'y'])
    if targetable_code_names:
        par_df = []
        for par_name in targetable_code_names:
            par_df.append(_output_to_df(results, output_name=par_name, output=par_name, tvals=new_tvals))
        _write_df(writer, formats, 'Target parameters', pd.concat(par_df), output_ordering)

    # If any of the results used programs, output them
    if any([x.model.programs_active for x in results]):

        # Work out which programs are present
        prog_names = list()
        for result in results:
            if result.model.programs_active:
                prog_names += list(result.model.progset.programs.keys())
        prog_names = list(dict.fromkeys(prog_names))

        prog_df = []
        for prog_name in prog_names:
            prog_df.append(_programs_to_df(results, prog_name, new_tvals))
        _write_df(writer, formats, 'Programs', pd.concat(prog_df), program_ordering)

    writer.save()
    writer.close()

    return output_fname


def _programs_to_df(results, prog_name, tvals):
    """
    Return a DataFrame for program outputs for a group of results

    The dataframe will have a three-level MultiIndex for the program, result, and program quantity
    (e.g. spending, coverage fraction)

    :param results: List of Results
    :param prog_name: The name of a program
    :param tvals: Outputs will be interpolated onto the times in this array (typically would be annual)
    :return: A DataFrame

    """

    from .plotting import PlotData

    data = dict()

    for result in results:
        if result.model.programs_active and prog_name in result.model.progset.programs:
            programs_active = (result.model.program_instructions.start_year <= tvals) & (tvals <= result.model.program_instructions.stop_year)

            vals = PlotData.programs(result, outputs=prog_name, quantity='spending').interpolate(tvals)
            vals.series[0].vals[~programs_active] = np.nan
            data[(prog_name, result.name, 'Spending ($/year)')] = vals.series[0].vals

            vals = PlotData.programs(result, outputs=prog_name, quantity='coverage_number').interpolate(tvals)
            vals.series[0].vals[~programs_active] = np.nan
            data[(prog_name, result.name, 'People covered (people/year)')] = vals.series[0].vals

            vals = PlotData.programs(result, outputs=prog_name, quantity='coverage_eligible').interpolate(tvals)
            vals.series[0].vals[~programs_active] = np.nan
            data[(prog_name, result.name, 'People eligible')] = vals.series[0].vals

            vals = PlotData.programs(result, outputs=prog_name, quantity='coverage_fraction').interpolate(tvals)
            vals.series[0].vals[~programs_active] = np.nan
            data[(prog_name, result.name, 'Proportion covered')] = vals.series[0].vals

    df = pd.DataFrame(data, index=tvals)
    df = df.T
    df.index = df.index.set_names(['program', 'result', 'quantity'])  # Set the index names correctly so they can be reordered easily

    return df


def _cascade_to_df(results, cascade_name, tvals):
    """
    Return a DataFrame for a cascade for a group of results

    The dataframe will have a three-level MultiIndex for the result, population, and cascade stage
    :param results: List of Results
    :param cascade_name: The name or index of a cascade stage (interpretable by get_cascade_vals)
    :param tvals: Outputs will be interpolated onto the times in this array (typically would be annual)
    :return: A DataFrame

    """

    from .cascade import get_cascade_vals

    # Prepare the population names and time values
    pop_names = dict()
    pop_names['all'] = 'Entire population'
    for pop_name, pop_label in zip(results[0].pop_names, results[0].pop_labels):
        pop_names[pop_name] = pop_label

    cascade_df = []
    for pop, label in pop_names.items():
        data = sc.odict()
        for result in results:
            cascade_vals, _ = get_cascade_vals(result, cascade_name, pops=pop, year=tvals)
            for stage, vals in cascade_vals.items():
                data[(cascade_name, pop_names[pop], result.name, stage)] = vals
        df = pd.DataFrame(data, index=tvals)
        df = df.T
        df.index = df.index.set_names(['cascade', 'pop', 'result', 'stage'])  # Set the index names correctly so they can be reordered easily
        cascade_df.append(df)

    return pd.concat(cascade_df)


def _output_to_df(results, output_name: str, output, tvals) -> pd.DataFrame:
    """
    Convert an output to a DataFrame for a group of results

    This function takes in a list of results, and an output specification recognised by :class:`PlotData`.
    It extracts the outputs from all results and stores them in a 3-level MultiIndexed dataframe, which is
    returned. The index levels are the name of the output, the name of the results, and the populations.

    In addition, this function attempts to aggregate the outputs, if the units of the outputs matches
    known units. If the units lead to an obvious use of summation or weighted averating, it will be used.
    Otherwise, the output will contain NaNs for the population-aggregated results, which will appear as empty
    cells in the Excel spreadsheet so the user is able to fill them in themselves.

    :param results: List of Results
    :param output_name: The name to use for the output quantity
    :param output: An output specification/aggregation supported by :class:`PlotData`
    :param tvals: Outputs will be interpolated onto the times in this array (typically would be annual)
    :return: A DataFrame

    """

    from .plotting import PlotData

    pop_labels = {x: y for x, y in zip(results[0].pop_names, results[0].pop_labels)}
    data = dict()
    popdata = PlotData(results, outputs=output)
    assert len(
        popdata.outputs) == 1, 'Framework plot specification should evaluate to exactly one output series - there were %d' % (
        len(popdata.outputs))
    popdata.interpolate(tvals)
    for result in popdata.results:
        for pop_name in popdata.pops:
            data[(output_name, popdata.results[result], pop_labels[pop_name])] = popdata[
                result, pop_name, popdata.outputs[0]].vals

    # Now do a population total. Need to check the units after any aggregations
    # Check results[0].model.pops[0].comps[0].units just in case someone changes it later on
    if popdata.series[0].units in {FS.QUANTITY_TYPE_NUMBER, results[0].model.pops[0].comps[0].units}:
        # Number units, can use summation
        popdata = PlotData(results, outputs=output, pops='total', pop_aggregation='sum')
        popdata.interpolate(tvals)
        for result in popdata.results:
            data[(output_name, popdata.results[result], 'Total (sum)')] = popdata[result, popdata.pops[0], popdata.outputs[0]].vals
    elif popdata.series[0].units in {FS.QUANTITY_TYPE_FRACTION, FS.QUANTITY_TYPE_PROPORTION,FS.QUANTITY_TYPE_PROBABILITY}:
        popdata = PlotData(results, outputs=output, pops='total', pop_aggregation='weighted')
        popdata.interpolate(tvals)
        for result in popdata.results:
            data[(output_name, popdata.results[result], 'Total (weighted average)')] = popdata[result, popdata.pops[0], popdata.outputs[0]].vals
    else:
        for result in popdata.results:
            data[(output_name, popdata.results[result], 'Total (unknown units)')] = np.full(tvals.shape, np.nan)

    df = pd.DataFrame(data, index=tvals)
    df = df.T
    df.index = df.index.set_names(['output', 'result', 'pop'])  # Set the index names correctly so they can be reordered easily
    return df


def _write_df(writer, formats, sheet_name, df, level_ordering):
    """
    Write a list of DataFrames into a worksheet

    :param writer: A Pandas ExcelWriter instance specifying the file to write into
    :param formats: The output of `standard_formats(workbook)` specifying the styles embedded in the workbook
    :param sheet_name: The name of the sheet to create. It is assumed that this sheet will be generated entirely by
                       this function call (i.e. the sheet is not already present)
    :param df: A DataFrame that has a MultiIndex
    :param level_ordering: Tuple of index level names. Split the dataframe such that a separate table is
                           generated for the first level, and then the rows are reordered by the remaining levels and the
                           original sort order is preserved. The contents of this tuple need to match the levels
                           present in the dataframe
    :return: None

    """

    # Substitute full names for short names after re-ordering the levels but before
    # writing the dataframe
    level_substitutions = {'pop': 'Population', 'stage': 'Cascade stage', 'quantity': 'Quantity (on Jan 1)'}

    # Remember the ordering of each index level
    order = {}
    for level in level_ordering:
        order[level] = list(dict.fromkeys(df.index.get_level_values(level)))

    required_width = [0] * (len(level_ordering) - 1)

    row = 0

    worksheet = writer.book.add_worksheet(sheet_name)
    writer.sheets[sheet_name] = worksheet  # Need to add it to the ExcelWriter for it to behave properly

    for title, table in df.groupby(level=level_ordering[0], sort=False):
        worksheet.write_string(row, 0, title, formats['center_bold'])
        row += 1

        table.reset_index(level=level_ordering[0], drop=True, inplace=True)  # Drop the title column
        table = table.reorder_levels(level_ordering[1:])
        for i in range(1, len(level_ordering)):
            table = table.reindex(order[level_ordering[i]], level=i - 1)
        table.index = table.index.set_names(
            [level_substitutions[x] if x in level_substitutions else x.title() for x in table.index.names])
        table.to_excel(writer, sheet_name, startcol=0, startrow=row)
        row += table.shape[0] + 2

        required_width[0] = max(required_width[0], len(title))
        for i in range(0, len(required_width)):
            required_width[i] = max(required_width[i], max(table.index.get_level_values(i).str.len()))

    for i in range(0, len(required_width)):
        if required_width[i] > 0:
            worksheet.set_column(i, i, required_width[i] * 1.1 + 1)


class Ensemble(NamedItem):
    """
    Class for working with sampled Results

    This class facilitates working with results and sampling.
    It manages the mapping of sets of results onto a scalar, which is
    then accumulated over samples. For example, we might sample from
    a ParameterSet and then run simulations with 2 different allocations to
    compare their expected difference. The Ensemble contains

    - A reduction function that maps from Results^N => R^M where typically M would
      index

    :param mapping_function: A function that takes in a Result, or a list/dict of Results, and returns a single PlotData instance
    :param name: Name for the Ensemble (will appear on plots)
    :param baseline: Optionally provide the non-sampled results at instantiation
    :param kwargs: Additional arguments to pass to the mapping function

    """


    def __init__(self, mapping_function, name:str=None, baseline_results=None,**kwargs):

        NamedItem.__init__(self, name)
        self.mapping_function = mapping_function  #: This function gets called by :meth:`Ensemble.add_sample`
        self.samples = []  #: A list of :class:`PlotData` instances, one for each sample
        self.baseline = None  #: A single PlotData instance with reference values (i.e. outcome without sampling)

        if baseline_results:
            self.set_baseline(baseline_results,**kwargs)

    def run_sims(self,proj,n_samples:int,parset,progset=None,progset_instructions=None, result_names=None) -> None:
        """
        Run and store sampled simulations

        This method samples from the parset (and progset if provided). This is a simple method
        for the most common usage case where the Ensemble is being used for single results.

        The other common scenario is having multiple results

        :param n_samples:
        :param parset:
        :param progset:
        :param progset_instructions: This can be a list of instructions

        """

        from .model import BadInitialization # avoid circular import

        assert (progset is None)==(progset_instructions is None), "If running with programs, both a progset and instructions must be provided"

        if sc.isstring(parset):
            parset = proj.parsets[parset]
        if sc.isstring(progset):
            progset = proj.progsets[progset]

        progset_instructions = sc.promotetolist(progset_instructions)
        if not result_names:
            if len(progset_instructions) > 1:
                result_names = ['instructions_%d' % (i) for i in range(len(progset_instructions))]
            else:
                result_names = ['default']
        else:
            assert(len(result_names) == 1 and not progset_instructions) or (len(progset_instructions) == len(result_names)), "Number of result names must match number of instructions"

        if progset:
            results = [proj.run_sim(parset=parset,progset=progset,progset_instructions=x,result_name=y) for x,y in zip(progset_instructions,result_names)]
        else:
            results = [proj.run_sim(parset=parset,result_name=y) for y in result_names]

        self.set_baseline(results)

        n = 0
        failed = 0
        self.samples = [] # Drop the old samples

        while n < n_samples:

            if failed > n_samples*10:
                # This would probably happen if the ICs are very sensitive and any small perturbation
                # causes them to become invalid
                raise Exception('Failed 10x the number of requested simulations - something might have gone wrong')

            try:
                if progset:
                    sampled_parset = parset.sample()
                    sampled_progset = progset.sample()
                    results = [proj.run_sim(parset=sampled_parset, progset=sampled_progset, progset_instructions=x, result_name=y) for x, y in zip(progset_instructions, result_names)]
                else:
                    sampled_parset = parset.sample()
                    results = [proj.run_sim(parset=sampled_parset,result_name=y) for y in result_names]
                self.add(results)
                n += 1
            except BadInitialization:
                failed += 1
                continue

    @property
    def n_samples(self) -> int:
        """
        Return number of samples present

        :return: Number of samples contained in the :class:`Ensemble`

        """

        return len(self.samples)

    @property
    def outputs(self) -> list:
        """
        Return a list of outputs

        The outputs are retrieved from the first sample, or the baseline
        if no samples are present yet, or an empty list if no samples present.

        It is generally assumed that the baseline and all samples should have the
        same outputs and populations, because they should have all been generated
        with the same mapping function

        :return: A list of outputs (strings)

        """
        if self.samples:
            return list(self.samples[0].outputs.keys())
        elif self.baseline:
            return list(self.baseline.outputs.keys())
        else:
            return list()

    @property
    def tvec(self) -> np.array:
        """
        Return time vector

        The time vector are retrieved from the first sample, or the baseline
        if no samples are present yet, or an empty list if no samples present.

        :return: A time array from one of the stores :class:`PlotData` instances

        """

        if self.samples:
            return self.samples[0].series[0].tvec
        elif self.baseline:
            return self.baseline[0].series[0].tvec
        else:
            return np.empty(0)

    @property
    def pops(self) -> list:
        """
        Return a list of populations

        The pops are retrieved from the first sample, or the baseline
        if no samples are present yet, or an empty list if no samples present.

        It is generally assumed that the baseline and all samples should have the
        same outputs and populations, because they should have all been generated
        with the same mapping function

        :return: A list of population names (strings)

        """
        if self.samples:
            return list(self.samples[0].pops.keys())
        elif self.baseline:
            return list(self.baseline.pops.keys())
        else:
            return list()

    @property
    def results(self) -> list:
        """
        Return a list of result names

        The result names are retrieved from the first sample, or the baseline
        if no samples are present yet, or an empty list if no samples present.

        It is generally assumed that the results will all have the same name in the
        case that this Ensemble contains multiple PlotData samples. Otherwise, a key
        error may occur.

        :return: A list of population names (strings)

        """
        if self.samples:
            return list(self.samples[0].results.keys())
        elif self.baseline:
            return list(self.baseline.results.keys())
        else:
            return list()

    def _get_series(self) -> dict:
        """
        Flatten the series in samples

        :return: A dict keyed by result-pop-output containing lists of sampled Series

        """

        series_lookup = defaultdict(list)
        for sample in self.samples:
            for series in sample.series:
                series_lookup[(series.result, series.pop, series.output)].append(series)
        return dict(series_lookup)

    def set_baseline(self, results, **kwargs) -> None:
        """
        Add a baseline to the Ensemble

        This function assigns a special result corresponding to the unsampled case
        as a reference. This result can be rendered in a different way on plots - for
        example, as a vertical line on density estimates, or a solid line on a time series plot.

        :param results: A Result, or list/dict of Results, as supported by the mapping function
        :param kwargs: Any additional keyword arguments to pass to the mapping function

        """

        from .plotting import PlotData

        plotdata = self.mapping_function(results, **kwargs)
        assert isinstance(plotdata, PlotData)  # Make sure the mapping function returns the correct type
        # assert len(plotdata.results) == 1, 'The mapping function must return a PlotData instance with only one Result'
        self.baseline = plotdata.set_colors(pops=plotdata.pops, outputs=plotdata.outputs)

    def add(self, results, **kwargs) -> None:
        """
        Add a sample to the Ensemble

        This function takes in Results and optionally any other arguments needed
        by the Ensemble's mapping function. It calls the mapping function and adds
        the resulting PlotData instance to the list of samples.

        :param results: A Result, or list/dict of Results, as supported by the mapping function
        :param kwargs: Any additional keyword arguments to pass to the mapping function

        """

        from .plotting import PlotData

        plotdata = self.mapping_function(results, **kwargs)
        assert isinstance(plotdata, PlotData)  # Make sure the mapping function returns the correct type
        # assert len(plotdata.results) == 1, 'The mapping function must return a PlotData instance with only one Result'
        self.samples.append(plotdata.set_colors(pops=plotdata.pops, outputs=plotdata.outputs))

    def update(self, result_list, **kwargs) -> None:
        """
        Add multiple samples to the Ensemble

        The implementation of :meth:`add` vs :meth`update` parallels the behaviour of
        Python built-in sets, where :meth:`set.add` is used to add a single item, and
        :meth:`set.update` is used to add multiple items. This function is intended for
        cases where the user has stores multiple samples in memory and wants to dynamically
        construct Ensembles after the fact.

        The input list here is an iterable, and :meth:`Ensemble.add` gets called on every
        item in the list. It is up to the mapping function then to handle whether the items
        in `result_list` are single :class:`Result` instances or lists/tuples/dicts of Results.

        :param result_list: A list of samples, as supported by the mapping function (i.e.
                            the individual items would work with :meth:`Ensemble.add`)
        :param kwargs: Any additional keyword arguments to pass to the mapping function

        """

        for sample in result_list:
            self.add(sample, **kwargs)

    def plot_distribution(self, year: float = None, fig=None, results=None, outputs=None, pops=None):
        """
        Plot a kernel density distribution

        This method will plot kernel density estimates for all outputs and populations in
        the Ensemble.

        The :class:`PlotData` instances stored in the Ensemble could contain more than one
        output/population. To facilitate superimposing Ensembles, by default they will all be plotted
        into the figure. Specifying a string or list of strings for the outputs and pops will select
        a subset of the quantities to plot. Most of the time, an Ensemble would only have one output/pop,
        so it probably wouldn't matter.

        :param year: If ``None``, plots the first time index, otherwise, interpolate to the target year
        :param fig: Optionally specify a figure handle to plot into
        :param results: Optionally specify list of result names
        :param outputs: Optionally specify list of outputs
        :param pops: Optionally specify list of pops
        :return: A matplotlib figure (note that this method will only ever return a single figure)

        """

        if not self.samples:
            raise Exception('Cannot plot samples because no samples have been added yet')
        results = sc.promotetolist(results) if results is not None else self.results
        outputs = sc.promotetolist(outputs) if outputs is not None else self.outputs
        pops = sc.promotetolist(pops) if pops is not None else self.pops

        if fig is None:
            fig = plt.figure()
        ax = plt.gca()

        series_lookup = self._get_series()

        for result in results:
            for output in outputs:
                for pop in pops:
                    # Assemble the outputs
                    if year is None:
                        vals = np.array([x.vals[0] for x in series_lookup[result, pop, output]])
                    else:
                        vals = np.array([x.interpolate(year) for x in series_lookup[result, pop, output]])

                    # color = series_lookup[output,pop][0].color
                    value_range = (vals.min(), vals.max())

                    if value_range[0] == value_range[1]:
                        color = None
                        logger.warning(
                            'All values for %s-%s are the same, so no distribution will be visible' % (output, pop))
                    else:
                        kernel = stats.gaussian_kde(vals.ravel())
                        scale_up_range = 1.5  # Increase kernel density x range
                        span = np.average(value_range) + np.diff(value_range) * [-1, 1] / 2 * scale_up_range
                        x = np.linspace(*span, 100)
                        # TODO - expand this range a bit
                        h = plt.plot(x, kernel(x), label='%s: %s-%s-%s' % (self.name, result, pop, output))[0]
                        color = h.get_color()

                    if self.baseline:
                        series = self.baseline[result, pop, output]
                        val = series.vals[0] if year is None else series.interpolate(year)
                        plt.axvline(val, color=color, linestyle='dashed')

                    proposed_label = "%s (%s)" % (output, series_lookup[result, pop, output][0].unit_string)
                    if ax.xaxis.get_label().get_text():
                        assert proposed_label == ax.xaxis.get_label().get_text(), 'The outputs being superimposed have different units'
                    else:
                        plt.xlabel(proposed_label)

        plt.legend()
        plt.ylabel('Probability density')

        return fig

    def plot_series(self, fig=None, style='samples', results=None, outputs=None, pops=None):
        """
        Plot a time series with uncertainty

        :param fig: Optionally specify the figure to render into
        :param style: Specify whether to plot transparent lines ('samples'), or shaded areas for uncertainty. For shaded areas,
                      the style can be 'std', 'ci', or 'quartile' depending on how the size of the area should be computed
        :param results: Select specific results to display
        :param outputs: Select specific outputs to display
        :param pops: Select specific populations to display
        :return: The figure object that was rendered into

        """

        assert style in {'samples', 'quartile', 'ci', 'std'}

        if not self.samples:
            raise Exception('Cannot plot samples because no samples have been added yet')
        results = sc.promotetolist(results) if results is not None else self.results
        outputs = sc.promotetolist(outputs) if outputs is not None else self.outputs
        pops = sc.promotetolist(pops) if pops is not None else self.pops

        if fig is None:
            fig = plt.figure()
        ax = plt.gca()

        series_lookup = self._get_series()

        for result in results:
            for output in outputs:
                for pop in pops:

                    vals = np.vstack(
                        [x.vals.ravel() for x in series_lookup[result, pop, output]])  # Turn samples into a matrix

                    if self.baseline:
                        baseline_series = self.baseline[result, pop, output]
                        h = plt.plot(baseline_series.tvec, baseline_series.vals,
                                     label='%s: %s-%s-%s (baseline)' % (self.name, result, pop, output))[0]
                    else:
                        h = plt.plot(series.tvec, np.median(vals, axis=0), linestyle='dashed',
                                     label='%s: %s-%s-%s (median)' % (self.name, result, pop, output))[0]
                    color = h.get_color()

                    if style == 'samples':
                        for series in series_lookup[result, pop, output]:
                            h = plt.plot(series.tvec, series.vals, color=color, alpha=0.05)
                            if color is None:
                                color = h.get_color()
                    elif style == 'quartile':
                        ax.fill_between(self.samples[0].series[0].tvec, np.quantile(vals, 0.25, axis=0),
                                        np.quantile(vals, 0.75, axis=0), alpha=0.15, color=color)
                    elif style == 'ci':
                        ax.fill_between(self.samples[0].series[0].tvec, np.quantile(vals, 0.025, axis=0),
                                        np.quantile(vals, 0.975, axis=0), alpha=0.15, color=color)
                    elif style == 'std':
                        if self.baseline:
                            ax.fill_between(baseline_series.tvec, baseline_series.vals - np.std(vals, axis=0),
                                            baseline_series.vals + np.std(vals, axis=0), alpha=0.15, color=color)
                        else:
                            raise Exception('For consistency, standard deviation is added to the baseline result, but if no baseline is present, then the median is displayed, so not valid to add the std to the median')
                    else:
                        raise Exception('Unknown style')

            proposed_label = "%s (%s)" % (output, series_lookup[result, pop, output][0].unit_string)
            if ax.yaxis.get_label().get_text():
                assert proposed_label == ax.yaxis.get_label().get_text(), 'The outputs being superimposed have different units'
            else:
                plt.ylabel(proposed_label)

        plt.xlabel('Year')
        return fig

    def plot_bars(self, fig=None, years=None, results=None, outputs=None, pops=None, order=('years','results','outputs','pops'), horizontal=False, offset:float =None):
        """
        Render a bar plot

        Very similar to a boxplot, the bar plot with error bars doesn't support stacking
        (because it can be misleading when stacking bars with errors, since the errors
        apply cumulatively within the bar).

        If an existing figure is provided, this function will attempt to add to the existing
        figure by offsetting the new bars relative to the current axis limits. This is intended
        to facilitate comparing bar plots across multiple Ensembles.

        :param fig: Optionally specify an existing figure to plot into
        :param years: Optionally specify years - otherwise, first time point will be used. Data is interpolated onto this year
        :param results: Optionally specify list of result names
        :param outputs: Optionally specify list of outputs
        :param pops: Optionally specify list of pops
        :param order: An iterable specifying the order in which bars appear - should be a permutation of ``('years','results','outputs','pops')``
        :param horizontal: If True, bar plot will be horizontal
        :param offset: Offset value to apply to the position of the bar. If ``None``, will be automatically determined based
                       on existing plot contents.
        :return: A matplotlib figure (note that this method will only ever return a single figure)

        """

        if not self.samples:
            raise Exception('Cannot plot samples because no samples have been added yet')
        results = sc.promotetolist(results) if results is not None else self.results
        outputs = sc.promotetolist(outputs) if outputs is not None else self.outputs
        pops = sc.promotetolist(pops) if pops is not None else self.pops
        if years is None:
            years = [None]
        else:
            years = sc.promotetolist(years)

        if fig is None:
            fig, ax = plt.subplots()
            offset = 0
        else:
            ax = fig.axes[0]
            if horizontal:
                offset = np.floor(max(ax.get_ylim()))+1
            else:
                offset = np.floor(max(ax.get_xlim()))+1

        series_lookup = self._get_series()

        x = []
        baselines = []
        labels = []

        base_order = ('years','results','outputs','pops')
        for year, result, output, pop in nested_loop([years,results,outputs,pops],map(base_order.index,order)):
            if self.baseline:
                if year is None:
                    baselines.append(self.baseline[result, pop, output].vals[0])
                else:
                    baselines.append(self.baseline[result, pop, output].interpolate(year)[0])

            if year is None:
                vals = np.array([x.vals[0] for x in series_lookup[result, pop, output]])
            else:
                vals = np.array([x.interpolate(year) for x in series_lookup[result, pop, output]])
            x.append(vals.ravel())
            labels.append('%s: %s-%s-%s (baseline, %g)' % (self.name, result, pop, output, year))
        locations = offset + np.arange(len(x))
        sample_array = np.vstack(x).T
        if not baselines:
            baseline = np.mean(sample_array,axis=0)
        sample_errors = np.std(sample_array,axis=0)

        for location,baseline, error,label in zip(locations, baselines, sample_errors,labels):
            if horizontal:
                ax.barh(location, baseline, xerr=error, capsize=10,label=label, height=0.5)
            else:
                ax.bar(location, baseline, yerr=error, capsize=10,label=label, width=0.5)

        ax.legend()

        proposed_label = "%s (%s)" % (output, series_lookup[result, pop, output][0].unit_string)

        if horizontal:
            ax.set_ylim(-0.5, locations[-1] + 0.5)
            if ax.xaxis.get_label().get_text():
                assert proposed_label == ax.xaxis.get_label().get_text(), 'The outputs being superimposed have different units'
            else:
                plt.xlabel(proposed_label)
            ax.set_yticks([])
        else:
            ax.set_xlim(-0.5, locations[-1] + 0.5)
            if ax.yaxis.get_label().get_text():
                assert proposed_label == ax.yaxis.get_label().get_text(), 'The outputs being superimposed have different units'
            else:
                plt.ylabel(proposed_label)
            ax.set_xticks([])

        return fig


    def boxplot(self, fig=None, years=None, results=None, outputs=None, pops=None):
        """
        Render a box plot

        This is effectively an alternate approach to rendering the
        kernel density estimates for the distributions. The figure
        will have a box plot showing quantiles as whiskers for each
        quantity selected, filtered by the results, outputs, and pops
        arguments.

        :param fig: Optionally specify an existing figure to plot into
        :param years: Optionally specify years - otherwise, first time point will be used
        :param results: Optionally specify list of result names
        :param outputs: Optionally specify list of outputs
        :param pops: Optionally specify list of pops
        :return: A matplotlib figure (note that this method will only ever return a single figure)

        """

        if not self.samples:
            raise Exception('Cannot plot samples because no samples have been added yet')
        results = sc.promotetolist(results) if results is not None else self.results
        outputs = sc.promotetolist(outputs) if outputs is not None else self.outputs
        pops = sc.promotetolist(pops) if pops is not None else self.pops
        if years is None:
            years = [None]
        else:
            years = sc.promotetolist(years)

        if fig is None:
            fig, ax = plt.subplots()
            offset = 0
        else:
            ax = fig.axes[0]
            offset = len(ax.get_xticks())

        series_lookup = self._get_series()

        x = []
        baseline = []
        labels = []
        for year in years:
            for result in results:
                for output in outputs:
                    for pop in pops:

                        if self.baseline:
                            if year is None:
                                baseline.append(self.baseline[result, pop, output].vals[0])
                            else:
                                baseline.append(self.baseline[result, pop, output].interpolate(year)[0])

                        if year is None:
                            vals = np.array([x.vals[0] for x in series_lookup[result, pop, output]])
                        else:
                            vals = np.array([x.interpolate(year) for x in series_lookup[result, pop, output]])
                        x.append(vals.ravel())
                        labels.append('%s: %s-%s-%s (baseline, %g)' % (self.name, result, pop, output, year))
        locations = offset + np.arange(len(x))
        plt.boxplot(np.vstack(x).T, positions=locations, manage_xticks=False)
        ax.set_xlim(-0.5, locations[-1] + 0.5)
        if offset == 0:
            ax.set_xticks(np.arange(locations[-1] + 1))
            ax.set_xticklabels(labels)
        else:
            new_labels = [x.get_text() for x in ax.get_xticklabels()] + labels
            ax.set_xticks(np.arange(locations[-1] + 1))
            ax.set_xticklabels(new_labels)

        proposed_label = "%s (%s)" % (output, series_lookup[result, pop, output][0].unit_string)
        if ax.yaxis.get_label().get_text():
            assert proposed_label == ax.yaxis.get_label().get_text(), 'The outputs being superimposed have different units'
        else:
            plt.ylabel(proposed_label)

        return fig

    def summary_statistics(self, years=None, results=None, outputs=None, pops=None):
        if not self.samples:
            raise Exception('Cannot plot samples because no samples have been added yet')
        results = sc.promotetolist(results) if results is not None else self.results
        outputs = sc.promotetolist(outputs) if outputs is not None else self.outputs
        pops = sc.promotetolist(pops) if pops is not None else self.pops
        if years is None:
            years = [None]
        else:
            years = sc.promotetolist(years)

        series_lookup = self._get_series()
        records = list()

        for year in years:
            for result in results:
                for output in outputs:
                    for pop in pops:

                        if self.baseline:
                            if year is None:
                                baseline = self.baseline[result, pop, output].vals[0]
                            else:
                                baseline = self.baseline[result, pop, output].interpolate(year)[0]
                            records.append((year, result, output, pop, 'baseline', baseline))

                        if year is None:
                            vals = np.array([x.vals[0] for x in series_lookup[result, pop, output]])
                        else:
                            vals = np.array([x.interpolate(year) for x in series_lookup[result, pop, output]])

                        records.append((year, result, output, pop, 'mean', np.mean(vals)))
                        records.append((year, result, output, pop, 'median', np.median(vals)))
                        records.append((year, result, output, pop, 'max', np.max(vals)))
                        records.append((year, result, output, pop, 'min', np.min(vals)))
                        records.append((year, result, output, pop, 'Q1', np.quantile(vals, 0.25)))
                        records.append((year, result, output, pop, 'Q3', np.quantile(vals, 0.75)))

                df = pd.DataFrame.from_records(records,columns=['year', 'result', 'output', 'pop', 'quantity', 'value'])
                df = df.set_index(['year', 'result', 'output', 'pop', 'quantity'])
                return df

    def pairplot(self, year=None, outputs=None, pops=None):
        # Paired plot for different outputs
        # See https://stackoverflow.com/questions/42592493/displaying-pair-plot-in-pandas-data-frame
        # General

        # Paired plot
        # One plot for each population
        # Different colours for each result

        if not self.samples:
            raise Exception('Cannot plot samples because no samples have been added yet')
        outputs = sc.promotetolist(outputs) if outputs is not None else self.outputs
        pops = sc.promotetolist(pops) if pops is not None else self.pops

        series_lookup = self._get_series()

        # Put all the values in a DataFrame
        for pop in self.pops:
            dfs = []
            for result in self.results:
                df_dict = dict()
                # Construct a dataframe with all of the outputs, with categorical results
                for output in self.outputs:
                    df_dict[output] = [x.vals[0] for x in series_lookup[result, pop, output]]
                df = pd.DataFrame.from_dict(df_dict)
                df['result'] = result
                dfs.append(df)
            df = pd.concat(dfs)

            colors = sc.gridcolors(len(self.results))
            colormap = {x: y for x, y in zip(self.results, colors)}
            pd.scatter_matrix(df, c=[colormap[x] for x in df['result'].values], diagonal='kde')
            plt.suptitle(pop)<|MERGE_RESOLUTION|>--- conflicted
+++ resolved
@@ -15,13 +15,9 @@
 
 from .excel import standard_formats
 from .system import FrameworkSettings as FS
-<<<<<<< HEAD
 from .system import logger
-from .utils import NamedItem, evaluate_plot_string, nested_loop
-=======
-from .utils import NamedItem, evaluate_plot_string, interpolate
-
->>>>>>> 7dd11a95
+from .utils import NamedItem, evaluate_plot_string, nested_loop, interpolate
+
 
 class Result(NamedItem):
     """
@@ -104,49 +100,30 @@
 
         return [x.label for x in self.model.pops]
 
-<<<<<<< HEAD
-    def get_alloc(self):
-        """
-        Retrieve budget allocation
-
-        This helper method returns the full time-varying budget that was
-        used for any simulation that was run with programs active. The budget
-        allocation is returned accounting for any budget scenarios that are present.
-
-        :return: A standard allocation dict of the form ``{prog_name:TimeSeries()}``
-=======
     def get_alloc(self,year=None) -> dict:
         """
         Return spending allocation
-
         If the result was generated using programs, this method
         :param year: Optionally specify a scalar or list/array of years to return budget values
                      for. Otherwise, uses all simulation times
         :return: Dictionary keyed by program name with arrays of spending values
->>>>>>> 7dd11a95
-
         """
 
         if self.model.progset is None:
             return None
 
-<<<<<<< HEAD
-    def get_coverage(self, quantity: str = 'fraction') -> dict:
-=======
         if year is None:
             year = self.t
 
         return self.model.progset.get_alloc(year, self.model.program_instructions)
 
-    def get_coverage(self, quantity:str ='fraction', year=None) -> dict:
->>>>>>> 7dd11a95
-        """
-        Return program coverage
+    def get_coverage(self, quantity: str = 'fraction', year=None) -> dict:
+        """
+        Return program
 
         This function is the primary function to use when wanting to query coverage
         values. All coverage quantities are accessible via the :class:`Result` object
         because the compartment sizes and thus eligible people are known.
-
         :param quantity: One of
             - 'capacity' - Program capacity in units of 'people/year' (for all types of programs)
             - 'eligible' - The number of people eligible for the program (coverage denominator) in units of 'people'
@@ -161,7 +138,7 @@
         if self.model.progset is None:
             return None
 
-        capacities = self.model.progset.get_capacities(tvec=self.t, dt=self.dt,instructions=self.model.program_instructions)
+        capacities = self.model.progset.get_capacities(tvec=self.t, dt=self.dt, instructions=self.model.program_instructions)
 
         if quantity == 'capacity':
             output = capacities
@@ -176,44 +153,21 @@
                         else:
                             num_eligible[prog.name] += self.get_variable(pop_name, comp_name)[0].vals
 
-<<<<<<< HEAD
-            prop_coverage = self.model.progset.get_prop_coverage(tvec=self.t, capacities=capacities,num_eligible=num_eligible,instructions=self.model.program_instructions)
-=======
             # Note that `ProgramSet.get_prop_coverage()` takes in capacity in units of 'people' which matches
             # the units of 'num_eligible' so we therefore use the returned value from `ProgramSet.get_capacities()`
             # as-is without doing any annualization
-            prop_coverage = self.model.progset.get_prop_coverage(tvec=self.t, capacities=capacities, num_eligible=num_eligible, instructions=self.model.program_instructions, sample=False)
->>>>>>> 7dd11a95
+            prop_coverage = self.model.progset.get_prop_coverage(tvec=self.t, capacities=capacities, num_eligible=num_eligible, instructions=self.model.program_instructions)
 
             if quantity == 'fraction':
                 output = prop_coverage
             elif quantity == 'eligible':
                 output = num_eligible
             elif quantity == 'number':
-<<<<<<< HEAD
-                return {x: num_eligible[x] * prop_coverage[x] for x in prop_coverage.keys()}
+                output = {x: num_eligible[x] * prop_coverage[x] for x in prop_coverage.keys()}
             else:
                 raise Exception('Unknown coverage type requested')
 
-    # Methods to list available comps, characs, pars, and links
-    # pop_name is required because different populations are permitted to have
-    # different computational graphs
-
-    def comp_names(self, pop_name:str) -> list:
-        """
-        Return list of compartment names
-
-        This method returns all of the compartment names available within a specified
-        population
-
-        :param pop_name: The name of one of the populations in the :class:`Result`
-        :return: List of compartment code names
-=======
-                output = {x: num_eligible[x]*prop_coverage[x] for x in prop_coverage.keys()}
-            else:
-                raise Exception('Unknown coverage type requested')
-
-        if quantity in {'capacity','number'}:
+        if quantity in {'capacity', 'number'}:
             # Return capacity and number coverage as 'people/year' rather than 'people'
             for prog in output.keys():
                 if '/year' not in self.model.progset.programs[prog].unit_cost.units:
@@ -221,7 +175,7 @@
 
         if year is not None:
             for k in output.keys():
-                output[k] = interpolate(self.t,output[k],sc.promotetoarray(year),extrapolate=False)
+                output[k] = interpolate(self.t, output[k], sc.promotetoarray(year), extrapolate=False)
 
         return output
 
@@ -235,14 +189,12 @@
         :param pop_name: The code name of one of the populations
         :return: List of code names of all compartments within that population
 
->>>>>>> 7dd11a95
         """
 
         return sorted(self.model.get_pop(pop_name).comp_lookup.keys())
 
     def charac_names(self, pop_name:str) -> list:
         """
-<<<<<<< HEAD
         Return list of characteristic names
 
         This method returns all of the characteristic names available within a specified
@@ -250,21 +202,13 @@
 
         :param pop_name: The name of one of the populations in the :class:`Result`
         :return: List of characteristic code names
-        """
-=======
-        Return characteristic names within a population
-
-        :param pop_name: The code name of one of the populations
-        :return: List of code names of all characteristics within that population
-
-        """
-
->>>>>>> 7dd11a95
+
+        """
+
         return sorted(self.model.get_pop(pop_name).charac_lookup.keys())
 
     def par_names(self, pop_name:str) -> list:
         """
-<<<<<<< HEAD
         Return list of parameter names
 
         This method returns all of the parameter names available within a specified
@@ -272,21 +216,13 @@
 
         :param pop_name: The name of one of the populations in the :class:`Result`
         :return: List of parameter code names
-        """
-=======
-        Return parameter names within a population
-
-        :param pop_name: The code name of one of the populations
-        :return: List of code names of all parameters within that population
-
-        """
-
->>>>>>> 7dd11a95
+
+        """
+
         return sorted(self.model.get_pop(pop_name).par_lookup.keys())
 
     def link_names(self, pop_name:str) -> list:
         """
-<<<<<<< HEAD
         Return list of link names
 
         This method returns all of the link names available within a specified
@@ -295,13 +231,7 @@
 
         :param pop_name: The name of one of the populations in the :class:`Result`
         :return: List of link code names
-=======
-        Return link names within a population
-
-        :param pop_name: The code name of one of the populations
-        :return: List of code names of all links within that population (without duplicates)
-
->>>>>>> 7dd11a95
+
         """
 
         names = set()
