[tox]
envlist = py36, py37

[testenv]
description = Run basic usage tests

# Change directory so that we make sure we are using the package-installed version
changedir = {envtmpdir}
deps = -rrequirements.txt

commands =
    pytest --nbsmoke-run {toxinidir} {posargs}

<<<<<<< HEAD
# Enable headless testing of code that calls plotting functions
setenv = MPLBACKEND = agg
         PYTHONWARNINGS = ignore::DeprecationWarning
=======

>>>>>>> 7dd11a95

;[testenv:docs]
;description = Use sphinx-build to build the HTML docs
;deps = sphinx
;    nbsphinx
;    -rrequirements.txt
;commands = sphinx-build "{toxinidir}/docs" "{toxinidir}/docs/_build"

[pytest]
addopts = -ra -v -n 2
console_output_style = count
testpaths = tests docs/examples
python_files = test_tox_*.py
norecursedirs = atomica_apps .ipynb_checkpoints
# Enable headless matplotlib testing and suppress deprecation warnings
env =
    MPLBACKEND = agg
    PYTHONWARNINGS = ignore::DeprecationWarning<|MERGE_RESOLUTION|>--- conflicted
+++ resolved
@@ -10,14 +10,6 @@
 
 commands =
     pytest --nbsmoke-run {toxinidir} {posargs}
-
-<<<<<<< HEAD
-# Enable headless testing of code that calls plotting functions
-setenv = MPLBACKEND = agg
-         PYTHONWARNINGS = ignore::DeprecationWarning
-=======
-
->>>>>>> 7dd11a95
 
 ;[testenv:docs]
 ;description = Use sphinx-build to build the HTML docs
