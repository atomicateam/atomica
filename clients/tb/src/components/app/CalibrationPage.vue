--- conflicted
+++ resolved
@@ -398,19 +398,11 @@
             try {
               console.log(response.data.graphs[index]);
               mpld3.draw_figure(divlabel, response.data.graphs[index], function(fig, element) {
-<<<<<<< HEAD
-                fig.setYTicks(3, function(d) {
-                  return d3.format('.2s')(d);
-                });
-                fig.setXTicks(10, function(d) {
-                  return d3.format('.4i')(d);
-=======
                 fig.setXTicks(null, function(d) {
                     return d3.timeFormat('%y')(d3.utcParse('%Y')(d));
                 });
                 fig.setYTicks(null, function(d) {
                     return d3.format('.2s')(d);
->>>>>>> 6d77fac6
                 });
               });
               this.haveDrawnGraphs = true
