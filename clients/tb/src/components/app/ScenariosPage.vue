--- conflicted
+++ resolved
@@ -284,29 +284,18 @@
         })
       },
 
-<<<<<<< HEAD
-      getDefaultScen() {
-        console.log('getDefaultScen() called') 
-        rpcservice.rpcCall('get_default_scen', [this.projectID()])
-        .then(response => {
-          this.defaultScen = response.data // Set the scenario to what we received.
-          console.log('This is the default:')
-          console.log(this.defaultScen);
-        })
-        .catch(error => {
-          // Failure popup.
-          progressIndicator.failurePopup(this, 'Could not get default scenario')
-        })         
-=======
       getDefaultBudgetScen() {
         console.log('getDefaultBudgetScen() called')
         rpcservice.rpcCall('get_default_budget_scen', [this.projectID()])
-          .then(response => {
-            this.defaultBudgetScen = response.data // Set the scenario to what we received.
-            console.log('This is the default:')
-            console.log(this.defaultBudgetScen);
-          });
->>>>>>> e695e6a1
+        .then(response => {
+          this.defaultBudgetScen = response.data // Set the scenario to what we received.
+          console.log('This is the default:')
+          console.log(this.defaultBudgetScen);
+        })
+        .catch(error => {
+          // Failure popup.
+          progressIndicator.failurePopup(this, 'Could not get default budget scenario')
+        })         
       },
 
       getScenSummaries() {
@@ -317,87 +306,65 @@
         
         // Get the current project's scenario summaries from the server.
         rpcservice.rpcCall('get_scen_info', [this.projectID()])
-<<<<<<< HEAD
-        .then(response => {         
+        .then(response => {
           this.scenSummaries = response.data // Set the scenarios to what we received.
+          console.log('Scenario summaries:')
+          console.log(this.scenSummaries)
           
           // Indicate success.
           progressIndicator.succeed(this, 'Scenarios loaded')
         })
         .catch(error => {
+          this.serverresponse = 'There was an error: ' + error.message // Pull out the error message.
+          this.servererror = error.message // Set the server error.
+          
           // Indicate failure.
-          progressIndicator.fail(this, 'Could not load scenarios')
-        })        
-=======
-          .then(response => {
-            this.scenSummaries = response.data // Set the scenarios to what we received.
-            console.log('Scenario summaries:')
-            console.log(this.scenSummaries)
-            this.$notifications.notify({
-              message: 'Scenarios loaded',
-              icon: 'ti-check',
-              type: 'success',
-              verticalAlign: 'top',
-              horizontalAlign: 'center',
-            });
-          })
-          .catch(error => {
-            this.serverresponse = 'There was an error: ' + error.message // Pull out the error message.
-            this.servererror = error.message // Set the server error.
-            this.$modal.hide('popup-spinner') // Dispel the spinner.
-            this.$Progress.fail() // Fail the loading bar.
-            this.$notifications.notify({ // Failure popup.
-              message: 'Could not get scenarios: ' + error.message,
-              icon: 'ti-face-sad',
-              type: 'warning',
-              verticalAlign: 'top',
-              horizontalAlign: 'center',
-            })
-          })
->>>>>>> e695e6a1
+          progressIndicator.fail(this, 'Could not get scenarios: ' + error.message)
+        })
       },
 
       setScenSummaries() {
         console.log('setScenSummaries() called')
+        
+        // Start indicating progress.
+        progressIndicator.start(this)
+        
         rpcservice.rpcCall('set_scen_info', [this.projectID(), this.scenSummaries])
-          .then( response => {
-            this.$notifications.notify({
-              message: 'scenarios saved',
-              icon: 'ti-check',
-              type: 'success',
-              verticalAlign: 'top',
-              horizontalAlign: 'center',
-            });
-          })
+        .then( response => {
+          // Indicate success.
+          progressIndicator.succeed(this, 'Scenarios saved')
+        })
+        .catch(error => {
+          // Indicate failure.
+          progressIndicator.fail(this, 'Could not save scenarios') 
+        })        
       },
 
       addBudgetScenModal() {
         // Open a model dialog for creating a new project
         console.log('addBudgetScenModal() called');
         rpcservice.rpcCall('get_default_budget_scen', [this.projectID()])
-          .then(response => {
-            this.defaultBudgetScen = response.data // Set the scenario to what we received.
-            this.$modal.show('add-budget-scen');
-            console.log(this.defaultBudgetScen)
-          })
-          .catch(error => {
-            this.serverresponse = 'There was an error: ' + error.message // Pull out the error message.
-            this.servererror = error.message // Set the server error.
-            this.$modal.hide('popup-spinner') // Dispel the spinner.
-            this.$Progress.fail() // Fail the loading bar.
-            this.$notifications.notify({ // Failure popup.
-              message: 'Could not open add scenario modal: '  + error.message,
-              icon: 'ti-face-sad',
-              type: 'warning',
-              verticalAlign: 'top',
-              horizontalAlign: 'center',
-            })
-          });
+        .then(response => {
+          this.defaultBudgetScen = response.data // Set the scenario to what we received.
+          this.$modal.show('add-budget-scen');
+          console.log(this.defaultBudgetScen)
+        })
+        .catch(error => {
+          this.serverresponse = 'There was an error: ' + error.message // Pull out the error message.
+          this.servererror = error.message // Set the server error.
+          
+           // Failure popup.
+          progressIndicator.failurePopup(this, 'Could not open add scenario modal: '  + error.message)
+        })
       },
 
       addBudgetScen() {
         console.log('addBudgetScen() called')
         this.$modal.hide('add-budget-scen')
+        
+        // Start indicating progress.
+        progressIndicator.start(this)
+        
         let newScen = this.dcp(this.defaultBudgetScen); // You've got to be kidding me, buster
         let otherNames = []
         this.scenSummaries.forEach(scenSum => {
@@ -414,28 +381,16 @@
         }
         console.log(newScen)
         rpcservice.rpcCall('set_scen_info', [this.projectID(), this.scenSummaries])
-          .then( response => {
-            this.$notifications.notify({
-              message: 'scenario added',
-              icon: 'ti-check',
-              type: 'success',
-              verticalAlign: 'top',
-              horizontalAlign: 'center',
-            });
-          })
-      },
-
-      openScen(scenSummary) {
-        // Open a model dialog for creating a new project
-        console.log('openScen() called');
-        this.currentScen = scenSummary.name
-        this.$notifications.notify({
-          message: 'scenario "'+scenSummary.name+'" opened',
-          icon: 'ti-check',
-          type: 'success',
-          verticalAlign: 'top',
-          horizontalAlign: 'center',
-        });
+        .then( response => {
+          // Indicate success.
+          progressIndicator.succeed(this, 'Scenario added')
+        })
+        .catch(error => {
+          // Indicate failure.
+          progressIndicator.fail(this, 'Could not add scenario') 
+          
+          // TODO: Should probably fix the corrupted this.scenSummaries.
+        })         
       },
 
       editScen(scenSummary) {
@@ -449,6 +404,10 @@
 
       copyScen(scenSummary) {
         console.log('copyScen() called')
+        
+        // Start indicating progress.
+        progressIndicator.start(this)
+        
         var newScen = this.dcp(scenSummary); // You've got to be kidding me, buster
         var otherNames = []
         this.scenSummaries.forEach(scenSum => {
@@ -457,88 +416,94 @@
         newScen.name = this.getUniqueName(newScen.name, otherNames)
         this.scenSummaries.push(newScen)
         rpcservice.rpcCall('set_scen_info', [this.projectID(), this.scenSummaries])
-          .then( response => {
-            this.$notifications.notify({
-              message: 'Opimization copied',
-              icon: 'ti-check',
-              type: 'success',
-              verticalAlign: 'top',
-              horizontalAlign: 'center',
-            });
-          })
+        .then( response => {
+          // Indicate success.
+          progressIndicator.succeed(this, 'Scenario copied')
+        })
+        .catch(error => {
+          // Indicate failure.
+          progressIndicator.fail(this, 'Could not copy scenario') 
+          
+          // TODO: Should probably fix the corrupted this.scenSummaries.
+        })        
       },
 
       deleteScen(scenSummary) {
         console.log('deleteScen() called')
+        
+        // Start indicating progress.
+        progressIndicator.start(this)
+        
         for(var i = 0; i< this.scenSummaries.length; i++) {
           if(this.scenSummaries[i].name === scenSummary.name) {
             this.scenSummaries.splice(i, 1);
           }
         }
         rpcservice.rpcCall('set_scen_info', [this.projectID(), this.scenSummaries])
-          .then( response => {
-            this.$notifications.notify({
-              message: 'scenario deleted',
-              icon: 'ti-check',
-              type: 'success',
-              verticalAlign: 'top',
-              horizontalAlign: 'center',
-            });
-          })
+        .then( response => {
+          // Indicate success.
+          progressIndicator.succeed(this, 'Scenario deleted')
+        })
+        .catch(error => {
+          // Indicate failure.
+          progressIndicator.fail(this, 'Could not delete scenario') 
+          
+          // TODO: Should probably fix the corrupted this.scenSummaries.
+        })        
       },
 
       runScens() {
         console.log('runScens() called')
         // Make sure they're saved first
-        this.$modal.show('popup-spinner') // SHow the spinner.
         rpcservice.rpcCall('set_scen_info', [this.projectID(), this.scenSummaries])
+        .then(response => {
+          // Start indicating progress.
+          progressIndicator.start(this)
+          
+          // Go to the server to get the results from the package set.
+          rpcservice.rpcCall('run_scenarios', [this.projectID()])
           .then(response => {
-            // Go to the server to get the results from the package set.
-            rpcservice.rpcCall('run_scenarios', [this.projectID()])
-              .then(response => {
-                this.serverresponse = response.data // Pull out the response data.
-                var n_plots = response.data.graphs.length
-                console.log('Rendering ' + n_plots + ' graphs')
-                for (var index = 0; index <= n_plots; index++) {
-                  console.log('Rendering plot ' + index)
-                  var divlabel = 'fig' + index
-                  var div = document.getElementById(divlabel); // CK: Not sure if this is necessary? To ensure the div is clear first
-                  while (div.firstChild) {
-                    div.removeChild(div.firstChild);
-                  }
-                  try {
-                    console.log(response.data.graphs[index]);
-                    mpld3.draw_figure(divlabel, response.data.graphs[index]); // Draw the figure.
-                    this.haveDrawnGraphs = true
-                  }
-                  catch (err) {
-                    console.log('failled:' + err.message);
-                  }
-                }
-                this.$modal.hide('popup-spinner') // Dispel the spinner.
-                this.$Progress.finish() // Finish the loading bar.
-                this.$notifications.notify({ // Success popup.
-                  message: 'Graphs created',
-                  icon: 'ti-check',
-                  type: 'success',
-                  verticalAlign: 'top',
-                  horizontalAlign: 'center',
-                })
-              })
-              .catch(error => {
-                this.serverresponse = 'There was an error: ' + error.message // Pull out the error message.
-                this.servererror = error.message // Set the server error.
-                this.$modal.hide('popup-spinner') // Dispel the spinner.
-                this.$Progress.fail() // Fail the loading bar.
-                this.$notifications.notify({ // Failure popup.
-                  message: 'Could not make graphs',
-                  icon: 'ti-face-sad',
-                  type: 'warning',
-                  verticalAlign: 'top',
-                  horizontalAlign: 'center',
-                })
-              })
+            this.serverresponse = response.data // Pull out the response data.
+            var n_plots = response.data.graphs.length
+            console.log('Rendering ' + n_plots + ' graphs')
+            for (var index = 0; index <= n_plots; index++) {
+              console.log('Rendering plot ' + index)
+              var divlabel = 'fig' + index
+              var div = document.getElementById(divlabel); // CK: Not sure if this is necessary? To ensure the div is clear first
+              while (div.firstChild) {
+                div.removeChild(div.firstChild);
+              }
+              try {
+                console.log(response.data.graphs[index]);
+                mpld3.draw_figure(divlabel, response.data.graphs[index]); // Draw the figure.
+                this.haveDrawnGraphs = true
+              }
+              catch (err) {
+                console.log('failled:' + err.message);
+              }
+            }
+            
+            // Indicate success.
+            progressIndicator.succeed(this, 'Graphs created')
           })
+          .catch(error => {
+            this.serverresponse = 'There was an error: ' + error.message // Pull out the error message.
+            this.servererror = error.message // Set the server error.
+            
+            // Indicate failure.
+            progressIndicator.fail(this, 'Could not make graphs')
+          })
+        })
+        .catch(error => {
+          // Pull out the error message.
+          this.serverresponse = 'There was an error: ' + error.message
+
+          // Set the server error.
+          this.servererror = error.message
+          
+          // Put up a failure notification.
+          progressIndicator.failurePopup(this, 'Could not make graphs')      
+        })        
       },
 
       reloadGraphs() {
