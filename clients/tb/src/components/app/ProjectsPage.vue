--- conflicted
+++ resolved
@@ -1,11 +1,7 @@
 <!--
 Manage projects page
 
-<<<<<<< HEAD
-Last update: 2018-07-13
-=======
-Last update: 2018-07-21
->>>>>>> 1f651c0d
+Last update: 2018-07-23
 -->
 
 <template>
@@ -286,6 +282,16 @@
           }
         }        
       })
+      .catch(error => {
+        // Failure popup.
+        this.$notifications.notify({
+          message: 'Could not load projects',
+          icon: 'ti-face-sad',
+          type: 'warning',
+          verticalAlign: 'top',
+          horizontalAlign: 'center',
+        })      
+      })     
     },
 
     addDemoProject() {
@@ -298,17 +304,12 @@
       rpcservice.rpcCall('add_demo_project', [this.$store.state.currentUser.UID])
       .then(response => {
         // Update the project summaries so the new project shows up on the list.
-<<<<<<< HEAD
-        this.updateProjectSummaries()
+        this.updateProjectSummaries(response.data.projectId)
         
         // Finish the loading bar.
         this.$Progress.finish()
 
         // Success popup.
-=======
-        this.updateProjectSummaries(response.data.projectId)
-
->>>>>>> 1f651c0d
         this.$notifications.notify({
           message: 'Demo project added',
           icon: 'ti-check',
@@ -317,7 +318,6 @@
           horizontalAlign: 'center',
         })
       })
-<<<<<<< HEAD
       .catch(error => {
         // Fail the loading bar.
         this.$Progress.fail()
@@ -331,8 +331,6 @@
           horizontalAlign: 'center',
         })      
       })
-=======
->>>>>>> 1f651c0d
     },
 
     createNewProjectModal() {
@@ -353,17 +351,15 @@
       rpcservice.rpcDownloadCall('create_new_project', [this.$store.state.currentUser.UID, this.proj_name, this.num_pops, this.data_start, this.data_end])
       .then(response => {
         // Update the project summaries so the new project shows up on the list.
-<<<<<<< HEAD
-        this.updateProjectSummaries()
+        // Note: There's no easy way to get the new project UID to tell the 
+        // project update to choose the new project because the RPC cannot pass 
+        // it back.
+        this.updateProjectSummaries(null)        
         
         // Finish the loading bar.
         this.$Progress.finish()
         
         // Success popup.
-=======
-        this.updateProjectSummaries(null)
-
->>>>>>> 1f651c0d
         this.$notifications.notify({
           message: 'New project "'+this.proj_name+'" created',
           icon: 'ti-check',
@@ -398,8 +394,7 @@
         this.$Progress.start()
       
         // Update the project summaries so the new project shows up on the list.
-<<<<<<< HEAD
-        this.updateProjectSummaries()
+        this.updateProjectSummaries(response.data.projectId)
         
         // Finish the loading bar.
         this.$Progress.finish()
@@ -419,26 +414,13 @@
         
         // Failure popup.
         this.$notifications.notify({
-          message: 'Could not upload project',
-          icon: 'ti-face-sad',
-          type: 'warning',
-          verticalAlign: 'top',
-          horizontalAlign: 'center',
-        })      
-      })            
-=======
-        this.updateProjectSummaries(response.data.projectId)
-      })
-      .catch(error => {
-        this.$notifications.notify({
           message: 'Could not upload file',
           icon: 'ti-face-sad',
           type: 'warning',
           verticalAlign: 'top',
-          horizontalAlign: 'center'
-        })        
-      })       
->>>>>>> 1f651c0d
+          horizontalAlign: 'center',
+        })      
+      })
     },
 
     projectIsActive(uid) {
@@ -550,8 +532,7 @@
       rpcservice.rpcCall('copy_project', [uid])
       .then(response => {
         // Update the project summaries so the copied program shows up on the list.
-<<<<<<< HEAD
-        this.updateProjectSummaries()
+        this.updateProjectSummaries(response.data.projectId)
         
         // Finish the loading bar.
         this.$Progress.finish()
@@ -576,10 +557,7 @@
           type: 'warning',
           verticalAlign: 'top',
           horizontalAlign: 'center',
-        })      
-=======
-        this.updateProjectSummaries(response.data.projectId)
->>>>>>> 1f651c0d
+        })
       })
     },
 
@@ -747,13 +725,6 @@
       
         rpcservice.rpcCall('delete_projects', [selectProjectsUIDs])
         .then(response => {
-<<<<<<< HEAD
-          // Update the project summaries so the deletions show up on the list.
-          this.updateProjectSummaries()
-          
-          // Finish the loading bar.
-          this.$Progress.finish()           
-=======
           // Get the active project ID.
           let activeProjectId = this.$store.state.activeProject.project.id
           if (activeProjectId === undefined) {
@@ -771,8 +742,10 @@
           
           // Update the project summaries so the deletions show up on the list. 
           // Make sure it tries to set the project that was active (if any).
-          this.updateProjectSummaries(activeProjectId)          
->>>>>>> 1f651c0d
+          this.updateProjectSummaries(activeProjectId)  
+
+          // Finish the loading bar.
+          this.$Progress.finish()
         })
         .catch(error => {
           // Fail the loading bar.
