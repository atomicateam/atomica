<!--
Optimizations Page

Last update: 2018-09-08
-->

<template>
  <div class="SitePage">

    <div v-if="projectID ==''">
      <div style="font-style:italic">
        <p>No project is loaded.</p>
      </div>
    </div>

    <div v-else-if="!hasData">
      <div style="font-style:italic">
        <p>Data not yet uploaded for the project.  Please upload a databook in the Projects page.</p>
      </div>
    </div>

    <div v-else-if="!hasPrograms">
      <div style="font-style:italic">
        <p>Programs not yet uploaded for the project.  Please upload a program book in the Projects page.</p>
      </div>
    </div>

    <div v-else>

      <!-- ### Start: optimizations card ### -->
      <div class="card">
        <help reflink="optimizations" label="Define optimizations"></help>
        <table class="table table-bordered table-hover table-striped" style="width: 100%">
          <thead>
          <tr>
            <th>Name</th>
            <th v-if="useCelery">Status</th>
            <th>Actions</th>
          </tr>
          </thead>
          <tbody>
          <tr v-for="optimSummary in optimSummaries">
            <td>
              <b>{{ optimSummary.name }}</b>
            </td>
            <td v-if="useCelery">
              {{ statusFormatStr(optimSummary) }}
              {{ timeFormatStr(optimSummary) }}
            </td>
            <td style="white-space: nowrap">
              <button class="btn __green" :disabled="!canRunTask(optimSummary)" @click="runOptim(optimSummary, 3600)">Run</button>
<<<<<<< HEAD
              <button class="btn" :disabled="!canRunTask(optimSummary)" @click="runOptim(optimSummary, 15)">Test run</button>
              <!--              <button class="btn" :disabled="!canRunTask(optimSummary)" @click="runOptim(optimSummary, 15)">Test run</button> -->
              <button v-if="useCelery" class="btn __red" :disabled="!canCancelTask(optimSummary)" @click="clearTask(optimSummary)">Clear run</button>
              <button class="btn" :disabled="!canPlotResults(optimSummary)" @click="plotOptimization(optimSummary)">Plot results</button>
              <button class="btn btn-icon" @click="editOptimModal(optimSummary)" data-tooltip="Edit optimization"><i class="ti-pencil"></i></button>
=======
              <button class="btn __green" :disabled="!canPlotResults(optimSummary)" @click="reloadGraphs(optimSummary.serverDatastoreId, true)">Plot results</button>
              <button class="btn" :disabled="!canRunTask(optimSummary)" @click="runOptim(optimSummary, 5)">Test run</button>
              <button class="btn __red" :disabled="!canCancelTask(optimSummary)" @click="clearTask(optimSummary)">Clear run</button>
              <button class="btn btn-icon" @click="editOptim(optimSummary)" data-tooltip="Edit optimization"><i class="ti-pencil"></i></button>
>>>>>>> 83e19fdd
              <button class="btn btn-icon" @click="copyOptim(optimSummary)" data-tooltip="Copy optimization"><i class="ti-files"></i></button>
              <button class="btn btn-icon" @click="deleteOptim(optimSummary)" data-tooltip="Delete optimization"><i class="ti-trash"></i></button>
            </td>
          </tr>
          </tbody>
        </table>

        <div>
          <button class="btn" @click="addOptimModal()">Add optimization</button>
        </div>
      </div>
      <!-- ### End: optimizations card ### -->


      <!-- ### Start: results card ### -->
      <div class="PageSection" v-if="hasGraphs">
        <div class="card">
          <!-- ### Start: plot controls ### -->
          <div class="calib-title">
            <help reflink="results-plots" label="Results"></help>
            <div>

              <b>Year: &nbsp;</b>
              <select v-model="endYear" @change="reloadGraphs(optimSummary.serverDatastoreId, true)">
                <option v-for='year in simYears'>
                  {{ year }}
                </option>
              </select>
              &nbsp;&nbsp;&nbsp;
              <b>Population: &nbsp;</b>
              <select v-model="activePop" @change="reloadGraphs(optimSummary.serverDatastoreId, true)">
                <option v-for='pop in activePops'>
                  {{ pop }}
                </option>
              </select>
              <button class="btn btn-icon" @click="scaleFigs(0.9)" data-tooltip="Zoom out">&ndash;</button>
              <button class="btn btn-icon" @click="scaleFigs(1.0)" data-tooltip="Reset zoom"><i class="ti-zoom-in"></i></button>
              <button class="btn btn-icon" @click="scaleFigs(1.1)" data-tooltip="Zoom in">+</button>
              &nbsp;&nbsp;&nbsp;
              <button class="btn" @click="exportGraphs(projectID)">Export graphs</button>
              <button class="btn" @click="exportResults(serverDatastoreId)">Export data</button>
              <button v-if="false" class="btn btn-icon" @click="togglePlotControls()"><i class="ti-settings"></i></button> <!-- When popups are working: v-if="this.$globaltool=='tb'" -->
            </div>
          </div>
          <!-- ### End: plot controls ### -->


          <!-- ### Start: results and plot selectors ### -->
          <div class="calib-card-body">

            <!-- ### Start: plots ### -->
            <div class="calib-card-body">
              <div class="calib-graphs">
                <div class="featured-graphs">
                  <div :id="'fig0'">
                    <!-- mpld3 content goes here, no legend for it -->
                  </div>
                </div>

                <!-- ### Start: cascade table ### -->
                <div v-if="$globaltool=='cascade' && table" class="calib-tables">
                  <h4>Cascade stage losses</h4>
                  <table class="table table-striped" style="text-align:right;">
                    <thead>
                    <tr>
                      <th></th>
                      <th v-for="label in table.collabels.slice(0, -1)">{{label}}</th>
                    </tr>
                    </thead>
                    <tbody>
                    <tr v-for="(label, index) in table.rowlabels">
                      <td>{{label}}</td>
                      <td v-for="text in table.text[index].slice(0, -1)">{{text}}</td>
                    </tr>
                    </tbody>
                  </table>
                </div>
                <!-- ### End: cascade table ### -->

                <div class="other-graphs">
                  <div v-for="index in placeholders">
                    <div :id="'figcontainer'+index" style="display:flex; justify-content:flex-start; padding:5px; border:1px solid #ddd" v-show="showGraphDivs[index]">
                      <div :id="'fig'+index" class="calib-graph">
                        <!--mpld3 content goes here-->
                      </div>
                      <div style="display:inline-block">
                        <button class="btn __bw btn-icon" @click="maximize(index)" data-tooltip="Show legend"><i class="ti-menu-alt"></i></button>
                      </div>
                    </div>
                  </div>
                </div>

              </div> <!-- ### End: calib-graphs ### -->
            </div>
            <!-- ### End: plots ### -->

            <!-- ### Start: dialogs ### -->
            <div v-for="index in placeholders">
              <div class="dialogs" :id="'legendcontainer'+index" style="display:flex" v-show="showLegendDivs[index]">
                <dialog-drag :id="'DD'+index"
                             :key="index"
                             @close="minimize(index)"
                             :options="{top: openDialogs[index].options.top, left: openDialogs[index].options.left}">

                  <span slot='title' style="color:#fff">Legend</span>
                  <div :id="'legend'+index">
                    <!-- Legend content goes here-->
                  </div>
                </dialog-drag>
              </div>
            </div>
            <!-- ### End: dialogs ### -->


            <!-- ### Start: plot selectors ### -->
            <div class="plotopts-main" :class="{'plotopts-main--full': !showPlotControls}" v-if="showPlotControls">
              <div class="plotopts-params">
                <table class="table table-bordered table-hover table-striped" style="width: 100%">
                  <thead>
                  <tr>
                    <th>Plot</th>
                    <th>Active</th>
                  </tr>
                  </thead>
                  <tbody>
                  <tr v-for="item in plotOptions">
                    <td>
                      {{ item.plot_name }}
                    </td>
                    <td style="text-align: center">
                      <input type="checkbox" v-model="item.active"/>
                    </td>
                  </tr>
                  </tbody>
                </table>
              </div>
            </div>
            <!-- ### End: plot selectors ### -->

          </div>  <!-- ### End: card body ### -->
        </div> <!-- ### End: results card ### -->
      </div> <!-- ### End: PageSection/hasGraphs ### -->
    </div> <!-- ### End: v-else project (results) ### -->


    <!-- ### Start: add optimization modal ### -->
    <modal name="add-optim"
           height="auto"
           :scrollable="true"
           :width="800"
           :classes="['v--modal', 'vue-dialog']"
           :pivot-y="0.3"
           :adaptive="true"
           :clickToClose="clickToClose"
           :transition="transition">

      <div class="dialog-content">
        <div class="dialog-c-title" v-if="addEditDialogMode=='add'">
          Add optimization
        </div>
        <div class="dialog-c-title" v-else>
          Edit optimization
        </div>
        <div class="dialog-c-text">
          <div style="display:inline-block">
            <b>Optimization name</b><br>
            <input type="text"
                   class="txbox"
                   v-model="modalOptim.name"/><br>
            <b>Parameter set</b><br>
            <select v-model="parsetOptions[0]">
              <option v-for='parset in parsetOptions'>
                {{ parset }}
              </option>
            </select><br><br>
            <b>Start year</b><br>
            <input type="text"
                   class="txbox"
                   v-model="modalOptim.start_year"/><br>
            <b>End year</b><br>
            <input type="text"
                   class="txbox"
                   v-model="modalOptim.end_year"/><br>
            <b>Budget factor</b><br>
            <input type="text"
                   class="txbox"
                   v-model="modalOptim.budget_factor"/><br>
          </div>
          <br>
          <b>Objective weights</b><br>
          <table class="table table-bordered table-hover table-striped" style="width: 100%">
            <thead>
            <tr>
              <th>Objective</th>
              <th>Weight</th>
            </tr>
            </thead>
            <tbody>
            <tr v-for="(val,key) in modalOptim.objective_labels">
              <td>
                {{ modalOptim.objective_labels[key] }}
              </td>
              <td>
                <input type="text"
                       class="txbox"
                       v-model="modalOptim.objective_weights[key]"/>
              </td>
            </tr>
            </tbody>
          </table>
          <b>Relative spending constraints</b><br>
          <table class="table table-bordered table-hover table-striped" style="width: 100%">
            <thead>
            <tr>
              <th>Program</th>
              <th>Minimum</th>
              <th>Maximum</th>
            </tr>
            </thead>
            <tbody>
            <tr v-for="(val,key) in modalOptim.prog_spending">
              <td>
                {{ modalOptim.prog_spending[key].label }}
              </td>
              <td>
                <input type="text"
                       class="txbox"
                       v-model="modalOptim.prog_spending[key].min"/>
              </td>
              <td>
                <input type="text"
                       class="txbox"
                       v-model="modalOptim.prog_spending[key].max"/>
              </td>
            </tr>
            </tbody>
          </table>
        </div>
        <div style="text-align:justify">
          <button @click="saveOptim()" class='btn __green' style="display:inline-block">
            Save optimization
          </button>
          <button @click="cancelOptim()" class='btn __red' style="display:inline-block">
            Cancel
          </button>
        </div>
      </div>
    </modal>
    <!-- ### End: add optimization modal ### -->

  </div>
</template>


<script>
  var filesaver = require('file-saver')
  import axios  from 'axios'
  import router from '@/router'
  import utils  from '@/js/utils'
  import graphs from '@/js/graphs'
  import shared from '@/js/shared'
  import rpcs   from '@/js/rpc-service'
  import status from '@/js/status-service'

  export default {
    name: 'OptimizationsPage',

    data() {
      return {
        // Parameter and program set information
        activeParset:  -1,
        activeProgset: -1,
        parsetOptions: [],
        progsetOptions: [],

        // Plotting data
        showPlotControls: false,
        hasGraphs: false,
        table: null,
        startYear: 0,
        endYear: 2018, // TEMP FOR DEMO
        activePop: "All",
        popOptions: [],
        plotOptions: [],
        yearOptions: [],
        serverDatastoreId: '',
        openDialogs: [],
        showGraphDivs: [], // These don't actually do anything, but they're here for future use
        showLegendDivs: [],
        mousex:-1,
        mousey:-1,
        figscale: 1.0,

        // Page-specific data
        optimSummaries: [],
        optimsLoaded: false,
        useCelery: true,
        defaultOptim: {},
        modalOptim: {},
        objectiveOptions: [],
        displayResultName: '',
        addEditDialogMode: 'add',  // or 'edit'
        addEditDialogOldName: '',
      }
    },

    computed: {
      projectID()    { return utils.projectID(this) },
      hasData()      { return utils.hasData(this) },
      hasPrograms()  { return utils.hasPrograms(this) },
      simStart()     { return utils.simStart(this) },
      simEnd()       { return utils.simEnd(this) },
      simYears()     { return utils.simYears(this) },
      activePops()   { return utils.activePops(this) },
      placeholders() { return graphs.placeholders(this, 1) },
    },

    created() {
      graphs.addListener(this)
      graphs.createDialogs(this)
      if ((this.$store.state.activeProject.project !== undefined) &&
        (this.$store.state.activeProject.project.hasData) &&
        (this.$store.state.activeProject.project.hasPrograms)) {
        console.log('created() called')
        this.startYear = this.simStart
        this.endYear = this.simEnd
        this.popOptions = this.activePops
        this.serverDatastoreId = this.$store.state.activeProject.project.id + ':optimization'
        this.getPlotOptions(this.$store.state.activeProject.project.id)
          .then(response => {
            this.updateSets()
              .then(response2 => {
                this.getDefaultOptim()
                  .then(response3 => {
                    // Order doesn't matter for these.
                    this.getOptimSummaries()
                    this.resetModal()
                  })
              })
          })
      }
    },

    methods: {

      validateYears()                   { return utils.validateYears(this) },
      updateSets()                      { return shared.updateSets(this) },
      exportGraphs(datastoreID)         { return shared.exportGraphs(this, datastoreID) },
      exportResults(datastoreID)        { return shared.exportResults(this, datastoreID) },
      scaleFigs(frac)                   { return graphs.scaleFigs(this, frac)},
      clearGraphs()                     { return graphs.clearGraphs(this) },
      togglePlotControls()              { return graphs.togglePlotControls(this) },
      getPlotOptions(project_id)        { return graphs.getPlotOptions(this, project_id) },
      makeGraphs(graphdata)             { return graphs.makeGraphs(this, graphdata) },
      reloadGraphs(cache_id, showErr)   { return graphs.reloadGraphs(this, this.projectID, cache_id, showErr, false, true) }, // Set to calibration=false, plotbudget=True
      maximize(legend_id)               { return graphs.maximize(this, legend_id) },
      minimize(legend_id)               { return graphs.minimize(this, legend_id) },

      statusFormatStr(optimSummary) {
        if      (optimSummary.status === 'not started') {return ''}
        else if (optimSummary.status === 'queued')      {return 'Initializing... '} // + this.timeFormatStr(optimSummary.pendingTime)
        else if (optimSummary.status === 'started')     {return 'Running for '} // + this.timeFormatStr(optimSummary.executionTime)
        else if (optimSummary.status === 'completed')   {return 'Completed after '} // + this.timeFormatStr(optimSummary.executionTime)
        else                                            {return ''}
      },

      timeFormatStr(optimSummary) {
        let rawValue = ''
        let is_queued = (optimSummary.status === 'queued')
        let is_executing = ((optimSummary.status === 'started') || (optimSummary.status === 'completed'))
        if      (is_queued)    {rawValue = optimSummary.pendingTime}
        else if (is_executing) {rawValue = optimSummary.executionTime}
        else                   {return ''}
        if (rawValue === '--') {
          return '--'
        } else {
          let numSecs = Number(rawValue).toFixed()
          let numHours = Math.floor(numSecs / 3600)
          numSecs -= numHours * 3600
          let numMins = Math.floor(numSecs / 60)
          numSecs -= numMins * 60
          let output = _.padStart(numHours.toString(), 2, '0') + ':' + _.padStart(numMins.toString(), 2, '0') + ':' + _.padStart(numSecs.toString(), 2, '0')
          return output
        }
      },

<<<<<<< HEAD
      clipValidateYearInput() {
        if (this.startYear > this.simEnd) {
          this.startYear = this.simEnd
        }
        else if (this.startYear < this.simStart) {
          this.startYear = this.simStart
        }
        if (this.endYear > this.simEnd) {
          this.endYear = this.simEnd
        }
        else if (this.endYear < this.simStart) {
          this.endYear = this.simStart
        }
      },

      canRunTask(optimSummary) {
        console.log('canRunTask() called for with: ' + optimSummary.status)
        return ((optimSummary.status === 'not started') || (optimSummary.status === 'completed'))
      },

      canCancelTask(optimSummary) {
        console.log('canCancelTask() called for with: ' + optimSummary.status)
        return (optimSummary.status !== 'not started')
      },

      canPlotResults(optimSummary) {
        console.log('canPlotResults() called for with: ' + optimSummary.status)
        return (optimSummary.status === 'completed')
      },
=======
      canRunTask(optimSummary)     { return ((optimSummary.status === 'not started') || (optimSummary.status === 'completed')) },
      canCancelTask(optimSummary)  { return  (optimSummary.status !== 'not started') },
      canPlotResults(optimSummary) { return  (optimSummary.status === 'completed') },
>>>>>>> 83e19fdd

      needToPoll(optimSummary) {
        let routePath = (this.$route.path === '/optimizations')
        let optimState = true; // ((optimSummary.status === 'queued') || (optimSummary.status === 'started')) // CK: this needs to be given a delay to work
        return (routePath && optimState)
      },

      getOptimTaskState(optimSummary) {
        console.log('getOptimTaskState() called for with: ' + optimSummary.status)
        let statusStr = '';

        if (this.useCelery) {
          // Check the status of the task.
          rpcs.rpc('check_task', [optimSummary.serverDatastoreId])
            .then(result => {
              statusStr = result.data.task.status
              optimSummary.status = statusStr
              optimSummary.pendingTime = result.data.pendingTime
              optimSummary.executionTime = result.data.executionTime
            })
            .catch(error => {
              optimSummary.status = 'not started'
              optimSummary.pendingTime = '--'
              optimSummary.executionTime = '--'
            })
        }
        
        else {
          // Check whether there is a cached result.
          rpcs.rpc('check_results_cache_entry', [optimSummary.serverDatastoreId])
            .then(result => {
              if (result.data.found) {
                optimSummary.status = 'completed'                
              }
              else {
                optimSummary.status = 'not started'
              }
              optimSummary.pendingTime = '--'
              optimSummary.executionTime = '--'              
            })
            .catch(error => {
              optimSummary.status = 'not started'
              optimSummary.pendingTime = '--'
              optimSummary.executionTime = '--'
            })          
        }
      },

      pollAllTaskStates() {
        console.log('Do a task poll...');
        this.optimSummaries.forEach(optimSum => { // For each of the optimization summaries...
          if ((optimSum.status !== 'not started') && (optimSum.status !== 'completed')) { // If there is a valid task launched, check it.
            this.getOptimTaskState(optimSum)
          }
        });
        this.optimSummaries.push(this.optimSummaries[0]); // Hack to get the Vue display of optimSummaries to update
        this.optimSummaries.pop();
        let waitingtime = 1 // Sleep waitingtime seconds
        utils.sleep(waitingtime * 1000)
          .then(response => {
            if (this.needToPoll()) { // Only if we are still in the optimizations page, call ourselves.
              this.pollAllTaskStates()
            }
          })
      },

      clearTask(optimSummary) {
<<<<<<< HEAD
        return new Promise((resolve, reject) => {
          let datastoreId = optimSummary.serverDatastoreId  // hack because this gets overwritten soon by caller
          console.log('clearTask() called for '+this.currentOptim)
          
          rpcs.rpc('delete_results_cache_entry', [datastoreId]) // Delete cached result.
            .then(response => {
              if (this.useCelery) {
                rpcs.rpc('delete_task', [datastoreId])
                  .then(response => {
                    this.getOptimTaskState(optimSummary) // Get the task state for the optimization.
                    resolve(response)
                  })
                  .catch(error => {
                    resolve(error)  // yes, resolve because at least cache entry deletion succeeded
                  })                  
              }
              else {
                this.getOptimTaskState(optimSummary) // Get the task state for the optimization.
                resolve(response)
              }
            })
            .catch(error => {
              reject(error)
            })
        })
      },

      updateSets() {
        return new Promise((resolve, reject) => {
          console.log('updateSets() called')
          rpcs.rpc('get_parset_info', [this.projectID]) // Get the current user's parsets from the server.
            .then(response => {
              this.parsetOptions = response.data // Set the scenarios to what we received.
              if (this.parsetOptions.indexOf(this.activeParset) === -1) {
                console.log('Parameter set ' + this.activeParset + ' no longer found')
                this.activeParset = this.parsetOptions[0] // If the active parset no longer exists in the array, reset it
              } else {
                console.log('Parameter set ' + this.activeParset + ' still found')
              }
              this.newParsetName = this.activeParset // WARNING, KLUDGY
              console.log('Parset options: ' + this.parsetOptions)
              console.log('Active parset: ' + this.activeParset)
              rpcs.rpc('get_progset_info', [this.projectID]) // Get the current user's progsets from the server.
                .then(response => {
                  this.progsetOptions = response.data // Set the scenarios to what we received.
                  if (this.progsetOptions.indexOf(this.activeProgset) === -1) {
                    console.log('Program set ' + this.activeProgset + ' no longer found')
                    this.activeProgset = this.progsetOptions[0] // If the active parset no longer exists in the array, reset it
                  } else {
                    console.log('Program set ' + this.activeProgset + ' still found')
                  }
                  this.newProgsetName = this.activeProgset // WARNING, KLUDGY
                  console.log('Progset options: ' + this.progsetOptions)
                  console.log('Active progset: ' + this.activeProgset)
                  resolve(response)
                })
                .catch(error => {
                  status.fail(this, 'Could not get progset info', error)
                  reject(error)
                })
            })
            .catch(error => {
              status.fail(this, 'Could not get parset info', error)
              reject(error)
            })
        })
=======
        let datastoreId = optimSummary.serverDatastoreId  // hack because this gets overwritten soon by caller
        console.log('clearTask() called for '+this.currentOptim)
        rpcs.rpc('delete_task', [optimSummary.serverDatastoreId])
          .then(response => {
            this.getOptimTaskState(optimSummary) // Get the task state for the optimization.
            rpcs.rpc('delete_results_cache_entry', [datastoreId]) // Delete cached result.
          })
        this.hasGraphs = false
>>>>>>> 83e19fdd
      },

      getDefaultOptim() {
        return new Promise((resolve, reject) => {
          console.log('getDefaultOptim() called')
          rpcs.rpc('get_default_optim', [this.projectID, this.$globaltool])
            .then(response => {
              this.defaultOptim = response.data // Set the optimization to what we received.
              console.log('This is the default:')
              console.log(this.defaultOptim)
              resolve(response)
            })
            .catch(error => {
              status.fail(this, 'Could not get default optimization', error)
              reject(error)
            })
        })
      },

      getOptimSummaries() {
        console.log('getOptimSummaries() called')
        status.start(this)
        rpcs.rpc('get_optim_info', [this.projectID]) // Get the current project's optimization summaries from the server.
        .then(response => {
          this.optimSummaries = response.data // Set the optimizations to what we received.
          
          // For each of the optimization summaries...
          this.optimSummaries.forEach(optimSum => {
            // Build a task and results cache ID from the project's hex UID and the optimization name.
            optimSum.serverDatastoreId = this.$store.state.activeProject.project.id + ':opt-' + optimSum.name
            
            // Set the status to 'not started' by default, and the pending and execution 
            // times to '--'.
            optimSum.status = 'not started'
            optimSum.pendingTime = '--'
            optimSum.executionTime = '--'
            
            // Get the task state for the optimization.
            this.getOptimTaskState(optimSum)
          })
          if (this.useCelery) {
            this.pollAllTaskStates() // Start polling of tasks states.
          }
          this.optimsLoaded = true
          status.succeed(this, 'Optimizations loaded')
        })
        .catch(error => {
          status.fail(this, 'Could not load optimizations: ' + error.message)
        })
      },

      setOptimSummaries() {
        console.log('setOptimSummaries() called')
        status.start(this)
        rpcs.rpc('set_optim_info', [this.projectID, this.optimSummaries])
          .then( response => {
            status.succeed(this, 'Optimizations saved')
          })
          .catch(error => {
            status.fail(this, 'Could not save optimizations', error)
          })
      },

      addOptimModal() { // Open a model dialog for creating a new project
        console.log('addOptimModal() called');
        this.resetModal()
        rpcs.rpc('get_default_optim', [this.projectID])
          .then(response => {
            this.defaultOptim = response.data // Set the optimization to what we received.
            this.addEditDialogMode = 'add'
            this.addEditDialogOldName = this.modalOptim.name
            this.$modal.show('add-optim');
            console.log(this.defaultOptim)
          })
      },

      saveOptim() {
        console.log('saveOptim() called')
        this.$modal.hide('add-optim')
        status.start(this)
        this.endYear = this.modalOptim.end_year
        let newOptim = _.cloneDeep(this.modalOptim) // Get the new optimization summary from the modal.
        let optimNames = [] // Get the list of all of the current optimization names.
        this.optimSummaries.forEach(optimSum => {
          optimNames.push(optimSum.name)
        })
        if (this.addEditDialogMode === 'edit') { // If we are editing an existing optimization...
          let index = optimNames.indexOf(this.addEditDialogOldName) // Get the index of the original (pre-edited) name
          if (index > -1) {
            this.optimSummaries[index].name = newOptim.name  // hack to make sure Vue table updated            
            this.optimSummaries[index] = newOptim
            if (newOptim.name != this.addEditDialogOldName) {  // If we've renamed an optimization
              if (newOptim.status != 'not started') { // Clear the present task.
                this.clearTask(newOptim)  // Clear the task from the server. 
              }

              // Set a new server DataStore ID.
              newOptim.serverDatastoreId = this.$store.state.activeProject.project.id + ':opt-' + newOptim.name
              
              this.getOptimTaskState(newOptim)
            }
          }
          else {
            status.fail(this, 'Could not find optimization "' + this.addEditDialogOldName + '" to edit')
          }
        }
        else { // Else (we are adding a new optimization)...
          newOptim.name = utils.getUniqueName(newOptim.name, optimNames)
          newOptim.serverDatastoreId = this.$store.state.activeProject.project.id + ':opt-' + newOptim.name
          this.optimSummaries.push(newOptim)
          this.getOptimTaskState(newOptim)
        }

        rpcs.rpc('set_optim_info', [this.projectID, this.optimSummaries])
          .then( response => {
            status.succeed(this, 'Optimization added')
            this.resetModal()
          })
          .catch(error => {
            status.fail(this, 'Could not add optimization', error)
          })
      },

      cancelOptim() {
        this.$modal.hide('add-optim')
        this.resetModal()
      },

      resetModal() {
        console.log('resetModal() called')
        this.modalOptim = _.cloneDeep(this.defaultOptim)
        console.log(this.modalOptim)
      },

      editOptim(optimSummary) {
        // Open a model dialog for creating a new project
        console.log('editOptim() called');
        this.modalOptim = _.cloneDeep(optimSummary)
        console.log('defaultOptim', this.defaultOptim.obj)
        this.addEditDialogMode = 'edit'
        this.addEditDialogOldName = this.modalOptim.name
        this.$modal.show('add-optim');
      },

      copyOptim(optimSummary) {
        console.log('copyOptim() called')
        status.start(this)
        var newOptim = _.cloneDeep(optimSummary)
        var otherNames = []
        this.optimSummaries.forEach(optimSum => {
          otherNames.push(optimSum.name)
        })
        newOptim.name = utils.getUniqueName(newOptim.name, otherNames)
        newOptim.serverDatastoreId = this.$store.state.activeProject.project.id + ':opt-' + newOptim.name
        this.optimSummaries.push(newOptim)
        this.getOptimTaskState(newOptim)
        rpcs.rpc('set_optim_info', [this.projectID, this.optimSummaries])
          .then( response => {
            status.succeed(this, 'Opimization copied')
          })
          .catch(error => {
            status.fail(this, 'Could not copy optimization')
          })
      },

      deleteOptim(optimSummary) {
        console.log('deleteOptim() called')
        status.start(this)
        if (optimSummary.status != 'not started') {
          this.clearTask(optimSummary)  // Clear the task from the server.
        }
        for(var i = 0; i< this.optimSummaries.length; i++) {
          if(this.optimSummaries[i].name === optimSummary.name) {
            this.optimSummaries.splice(i, 1);
          }
        }
        rpcs.rpc('set_optim_info', [this.projectID, this.optimSummaries])
          .then(response => {
            status.succeed(this, 'Optimization deleted')
          })
          .catch(error => {
            status.fail(this, 'Could not delete optimization', error)
          })
      },

      runOptim(optimSummary, maxtime) {
        console.log('runOptim() called for '+this.currentOptim + ' for time: ' + maxtime)
        this.validateYears()  // Make sure the start end years are in the right range.
        status.start(this)
<<<<<<< HEAD
        // Make sure they're saved first
        rpcs.rpc('set_optim_info', [this.projectID, this.optimSummaries])
        .then(response => {   
          if (this.useCelery) {  // We are using Celery
            rpcs.rpc('make_results_cache_entry', [optimSummary.serverDatastoreId])
              .then(response => {          
                rpcs.rpc('launch_task', [optimSummary.serverDatastoreId, 'run_tb_optimization', 
                  [this.projectID, optimSummary.serverDatastoreId, optimSummary.name], 
                  {'plot_options':this.plotOptions, 'maxtime':maxtime, 'tool':'tb',  
                  // CASCADE-TB DIFFERENCE
                  'plotyear':this.endYear, 'pops':this.activePop, 'cascade':null}])
                .then(response => {
                  // Get the task state for the optimization.
                  this.getOptimTaskState(optimSummary)
                  
                  // Indicate success.
                  status.succeed(this, 'Started optimization')
                })
                .catch(error => {
                  this.serverresponse = 'There was an error: ' + error.message // Pull out the error message.
                  console.log(this.serverresponse)
                  this.servererror = error.message // Set the server error.
                   
                  // Indicate failure.
                  status.fail(this, 'Could not start optimization: ' + error.message)
                })
=======
        var RPCname = ''
        if (this.$globaltool === 'cascade') {
          RPCname = 'run_cascade_optimization'
        }
        if (this.$globaltool === 'tb') {
          RPCname = 'run_tb_optimization'
        }
        rpcs.rpc('set_optim_info', [this.projectID, this.optimSummaries]) // Make sure they're saved first
          .then(response => {
            rpcs.rpc('make_results_cache_entry', [optimSummary.serverDatastoreId])
              .then(response => {
                rpcs.rpc('launch_task', [optimSummary.serverDatastoreId, RPCname,
                  [this.projectID, optimSummary.serverDatastoreId, optimSummary.name],
                  {'plot_options':this.plotOptions, 'maxtime':maxtime, 'tool':this.$globaltool,
                    'plotyear':this.endYear, 'pops':this.activePop, 'cascade':null}])  // should this last be null?
                  .then(response => {
                    // Get the task state for the optimization.
                    this.getOptimTaskState(optimSummary)
                    status.succeed(this, 'Started optimization')
                  })
                  .catch(error => {
                    status.fail(this, 'Could not start optimization', error)
                  })
>>>>>>> 83e19fdd
              })
              .catch(error => {
                this.serverresponse = 'There was an error', error // Pull out the error message.
                console.log(this.serverresponse)
                this.servererror = error.message // Set the server error.
                status.fail(this, 'Could not start optimization: ' + error.message)
              })            
          }
          
          else {  // We are NOT using Celery
            optimSummary.status = 'started'
            rpcs.rpc('run_optimization', [this.projectID, optimSummary.serverDatastoreId, optimSummary.name], 
              {'plot_options':this.plotOptions, 'maxtime':maxtime, 'tool':'tb',  
              // CASCADE-TB DIFFERENCE
              'plotyear':this.endYear, 'pops':this.activePop, 'cascade':null})  // should this last be null?
            .then(response => {
              if (this.$route.path === '/optimizations') {  // check to see if still on same page
                // Get the task state for the optimization.
                this.getOptimTaskState(optimSummary)              
                this.makeGraphs(response.data.graphs)
                this.table = response.data.table
                this.displayResultName = optimSummary.name
                status.succeed(this, 'Graphs created')
              }
            })
            .catch(error => {
              status.fail(this, 'Could not make graphs:' + error.message) // Indicate failure.
            })
          }
       
        })
        .catch(error => {
          status.fail(this, 'Could not start optimization: ' + error.message)
        })
      },

<<<<<<< HEAD
      plotOptimization(optimSummary) {
        console.log('plotOptimization() called')
        this.clipValidateYearInput()  // Make sure the start end years are in the right range. 
        status.start(this)
        this.$Progress.start(2000)  // restart just the progress bar, and make it slower
        // Make sure they're saved first
        rpcs.rpc('plot_results_cache_entry', [this.projectID, optimSummary.serverDatastoreId, this.plotOptions],
          {tool:'tb', plotyear:this.endYear, pops:this.activePop, plotbudget:true}) // CASCADE-TB DIFFERENCE
          .then(response => {
            if (this.$route.path === '/optimizations') {  // check to see if still on same page       
              this.makeGraphs(response.data.graphs)
              this.table = response.data.table
              this.displayResultName = optimSummary.name
              status.succeed(this, 'Graphs created')
            }
          })
          .catch(error => {
            this.serverresponse = 'There was an error', error // Pull out the error message.
            this.servererror = error.message // Set the server error.
            status.fail(this, 'Could not make graphs', error)
          })
      },

      updateYearOrPopulation() {
        // Get the list of all of the current optimization names.
        let optimNames = []

        // Get the list of optimization names.
        this.optimSummaries.forEach(optimSum => {
          optimNames.push(optimSum.name)
        })

        // Get the index matching (if any) which optimization matches
        // the one being displayed.
        let index = optimNames.indexOf(this.displayResultName)
        if (index > -1) {  // If we have any match...
          // Plot the desired graph.
          this.plotOptimization(this.optimSummaries[index])
        }
      }
=======
>>>>>>> 83e19fdd
    }
  }
</script>


<!-- Add "scoped" attribute to limit CSS to this component only -->
<style scoped>
</style><|MERGE_RESOLUTION|>--- conflicted
+++ resolved
@@ -1,7 +1,7 @@
 <!--
 Optimizations Page
 
-Last update: 2018-09-08
+Last update: 2018-09-06
 -->
 
 <template>
@@ -34,7 +34,7 @@
           <thead>
           <tr>
             <th>Name</th>
-            <th v-if="useCelery">Status</th>
+            <th>Status</th>
             <th>Actions</th>
           </tr>
           </thead>
@@ -43,24 +43,16 @@
             <td>
               <b>{{ optimSummary.name }}</b>
             </td>
-            <td v-if="useCelery">
+            <td>
               {{ statusFormatStr(optimSummary) }}
               {{ timeFormatStr(optimSummary) }}
             </td>
             <td style="white-space: nowrap">
               <button class="btn __green" :disabled="!canRunTask(optimSummary)" @click="runOptim(optimSummary, 3600)">Run</button>
-<<<<<<< HEAD
-              <button class="btn" :disabled="!canRunTask(optimSummary)" @click="runOptim(optimSummary, 15)">Test run</button>
-              <!--              <button class="btn" :disabled="!canRunTask(optimSummary)" @click="runOptim(optimSummary, 15)">Test run</button> -->
-              <button v-if="useCelery" class="btn __red" :disabled="!canCancelTask(optimSummary)" @click="clearTask(optimSummary)">Clear run</button>
-              <button class="btn" :disabled="!canPlotResults(optimSummary)" @click="plotOptimization(optimSummary)">Plot results</button>
-              <button class="btn btn-icon" @click="editOptimModal(optimSummary)" data-tooltip="Edit optimization"><i class="ti-pencil"></i></button>
-=======
               <button class="btn __green" :disabled="!canPlotResults(optimSummary)" @click="reloadGraphs(optimSummary.serverDatastoreId, true)">Plot results</button>
               <button class="btn" :disabled="!canRunTask(optimSummary)" @click="runOptim(optimSummary, 5)">Test run</button>
               <button class="btn __red" :disabled="!canCancelTask(optimSummary)" @click="clearTask(optimSummary)">Clear run</button>
               <button class="btn btn-icon" @click="editOptim(optimSummary)" data-tooltip="Edit optimization"><i class="ti-pencil"></i></button>
->>>>>>> 83e19fdd
               <button class="btn btn-icon" @click="copyOptim(optimSummary)" data-tooltip="Copy optimization"><i class="ti-files"></i></button>
               <button class="btn btn-icon" @click="deleteOptim(optimSummary)" data-tooltip="Delete optimization"><i class="ti-trash"></i></button>
             </td>
@@ -357,7 +349,6 @@
         // Page-specific data
         optimSummaries: [],
         optimsLoaded: false,
-        useCelery: true,
         defaultOptim: {},
         modalOptim: {},
         objectiveOptions: [],
@@ -447,41 +438,9 @@
         }
       },
 
-<<<<<<< HEAD
-      clipValidateYearInput() {
-        if (this.startYear > this.simEnd) {
-          this.startYear = this.simEnd
-        }
-        else if (this.startYear < this.simStart) {
-          this.startYear = this.simStart
-        }
-        if (this.endYear > this.simEnd) {
-          this.endYear = this.simEnd
-        }
-        else if (this.endYear < this.simStart) {
-          this.endYear = this.simStart
-        }
-      },
-
-      canRunTask(optimSummary) {
-        console.log('canRunTask() called for with: ' + optimSummary.status)
-        return ((optimSummary.status === 'not started') || (optimSummary.status === 'completed'))
-      },
-
-      canCancelTask(optimSummary) {
-        console.log('canCancelTask() called for with: ' + optimSummary.status)
-        return (optimSummary.status !== 'not started')
-      },
-
-      canPlotResults(optimSummary) {
-        console.log('canPlotResults() called for with: ' + optimSummary.status)
-        return (optimSummary.status === 'completed')
-      },
-=======
       canRunTask(optimSummary)     { return ((optimSummary.status === 'not started') || (optimSummary.status === 'completed')) },
       canCancelTask(optimSummary)  { return  (optimSummary.status !== 'not started') },
       canPlotResults(optimSummary) { return  (optimSummary.status === 'completed') },
->>>>>>> 83e19fdd
 
       needToPoll(optimSummary) {
         let routePath = (this.$route.path === '/optimizations')
@@ -493,41 +452,19 @@
         console.log('getOptimTaskState() called for with: ' + optimSummary.status)
         let statusStr = '';
 
-        if (this.useCelery) {
-          // Check the status of the task.
-          rpcs.rpc('check_task', [optimSummary.serverDatastoreId])
-            .then(result => {
-              statusStr = result.data.task.status
-              optimSummary.status = statusStr
-              optimSummary.pendingTime = result.data.pendingTime
-              optimSummary.executionTime = result.data.executionTime
-            })
-            .catch(error => {
-              optimSummary.status = 'not started'
-              optimSummary.pendingTime = '--'
-              optimSummary.executionTime = '--'
-            })
-        }
-        
-        else {
-          // Check whether there is a cached result.
-          rpcs.rpc('check_results_cache_entry', [optimSummary.serverDatastoreId])
-            .then(result => {
-              if (result.data.found) {
-                optimSummary.status = 'completed'                
-              }
-              else {
-                optimSummary.status = 'not started'
-              }
-              optimSummary.pendingTime = '--'
-              optimSummary.executionTime = '--'              
-            })
-            .catch(error => {
-              optimSummary.status = 'not started'
-              optimSummary.pendingTime = '--'
-              optimSummary.executionTime = '--'
-            })          
-        }
+        // Check the status of the task.
+        rpcs.rpc('check_task', [optimSummary.serverDatastoreId])
+          .then(result => {
+            statusStr = result.data.task.status
+            optimSummary.status = statusStr
+            optimSummary.pendingTime = result.data.pendingTime
+            optimSummary.executionTime = result.data.executionTime
+          })
+          .catch(error => {
+            optimSummary.status = 'not started'
+            optimSummary.pendingTime = '--'
+            optimSummary.executionTime = '--'
+          })
       },
 
       pollAllTaskStates() {
@@ -549,74 +486,6 @@
       },
 
       clearTask(optimSummary) {
-<<<<<<< HEAD
-        return new Promise((resolve, reject) => {
-          let datastoreId = optimSummary.serverDatastoreId  // hack because this gets overwritten soon by caller
-          console.log('clearTask() called for '+this.currentOptim)
-          
-          rpcs.rpc('delete_results_cache_entry', [datastoreId]) // Delete cached result.
-            .then(response => {
-              if (this.useCelery) {
-                rpcs.rpc('delete_task', [datastoreId])
-                  .then(response => {
-                    this.getOptimTaskState(optimSummary) // Get the task state for the optimization.
-                    resolve(response)
-                  })
-                  .catch(error => {
-                    resolve(error)  // yes, resolve because at least cache entry deletion succeeded
-                  })                  
-              }
-              else {
-                this.getOptimTaskState(optimSummary) // Get the task state for the optimization.
-                resolve(response)
-              }
-            })
-            .catch(error => {
-              reject(error)
-            })
-        })
-      },
-
-      updateSets() {
-        return new Promise((resolve, reject) => {
-          console.log('updateSets() called')
-          rpcs.rpc('get_parset_info', [this.projectID]) // Get the current user's parsets from the server.
-            .then(response => {
-              this.parsetOptions = response.data // Set the scenarios to what we received.
-              if (this.parsetOptions.indexOf(this.activeParset) === -1) {
-                console.log('Parameter set ' + this.activeParset + ' no longer found')
-                this.activeParset = this.parsetOptions[0] // If the active parset no longer exists in the array, reset it
-              } else {
-                console.log('Parameter set ' + this.activeParset + ' still found')
-              }
-              this.newParsetName = this.activeParset // WARNING, KLUDGY
-              console.log('Parset options: ' + this.parsetOptions)
-              console.log('Active parset: ' + this.activeParset)
-              rpcs.rpc('get_progset_info', [this.projectID]) // Get the current user's progsets from the server.
-                .then(response => {
-                  this.progsetOptions = response.data // Set the scenarios to what we received.
-                  if (this.progsetOptions.indexOf(this.activeProgset) === -1) {
-                    console.log('Program set ' + this.activeProgset + ' no longer found')
-                    this.activeProgset = this.progsetOptions[0] // If the active parset no longer exists in the array, reset it
-                  } else {
-                    console.log('Program set ' + this.activeProgset + ' still found')
-                  }
-                  this.newProgsetName = this.activeProgset // WARNING, KLUDGY
-                  console.log('Progset options: ' + this.progsetOptions)
-                  console.log('Active progset: ' + this.activeProgset)
-                  resolve(response)
-                })
-                .catch(error => {
-                  status.fail(this, 'Could not get progset info', error)
-                  reject(error)
-                })
-            })
-            .catch(error => {
-              status.fail(this, 'Could not get parset info', error)
-              reject(error)
-            })
-        })
-=======
         let datastoreId = optimSummary.serverDatastoreId  // hack because this gets overwritten soon by caller
         console.log('clearTask() called for '+this.currentOptim)
         rpcs.rpc('delete_task', [optimSummary.serverDatastoreId])
@@ -625,7 +494,6 @@
             rpcs.rpc('delete_results_cache_entry', [datastoreId]) // Delete cached result.
           })
         this.hasGraphs = false
->>>>>>> 83e19fdd
       },
 
       getDefaultOptim() {
@@ -649,32 +517,30 @@
         console.log('getOptimSummaries() called')
         status.start(this)
         rpcs.rpc('get_optim_info', [this.projectID]) // Get the current project's optimization summaries from the server.
-        .then(response => {
-          this.optimSummaries = response.data // Set the optimizations to what we received.
-          
-          // For each of the optimization summaries...
-          this.optimSummaries.forEach(optimSum => {
-            // Build a task and results cache ID from the project's hex UID and the optimization name.
-            optimSum.serverDatastoreId = this.$store.state.activeProject.project.id + ':opt-' + optimSum.name
-            
-            // Set the status to 'not started' by default, and the pending and execution 
-            // times to '--'.
-            optimSum.status = 'not started'
-            optimSum.pendingTime = '--'
-            optimSum.executionTime = '--'
-            
-            // Get the task state for the optimization.
-            this.getOptimTaskState(optimSum)
-          })
-          if (this.useCelery) {
+          .then(response => {
+            this.optimSummaries = response.data // Set the optimizations to what we received.
+
+            // For each of the optimization summaries...
+            this.optimSummaries.forEach(optimSum => {
+              // Build a task and results cache ID from the project's hex UID and the optimization name.
+              optimSum.serverDatastoreId = this.$store.state.activeProject.project.id + ':opt-' + optimSum.name
+
+              // Set the status to 'not started' by default, and the pending and execution
+              // times to '--'.
+              optimSum.status = 'not started'
+              optimSum.pendingTime = '--'
+              optimSum.executionTime = '--'
+
+              // Get the task state for the optimization.
+              this.getOptimTaskState(optimSum)
+            })
             this.pollAllTaskStates() // Start polling of tasks states.
-          }
-          this.optimsLoaded = true
-          status.succeed(this, 'Optimizations loaded')
-        })
-        .catch(error => {
-          status.fail(this, 'Could not load optimizations: ' + error.message)
-        })
+            this.optimsLoaded = true
+            status.succeed(this, 'Optimizations loaded')
+          })
+          .catch(error => {
+            status.fail(this, 'Could not load optimizations', error)
+          })
       },
 
       setOptimSummaries() {
@@ -724,7 +590,7 @@
 
               // Set a new server DataStore ID.
               newOptim.serverDatastoreId = this.$store.state.activeProject.project.id + ':opt-' + newOptim.name
-              
+
               this.getOptimTaskState(newOptim)
             }
           }
@@ -815,34 +681,6 @@
         console.log('runOptim() called for '+this.currentOptim + ' for time: ' + maxtime)
         this.validateYears()  // Make sure the start end years are in the right range.
         status.start(this)
-<<<<<<< HEAD
-        // Make sure they're saved first
-        rpcs.rpc('set_optim_info', [this.projectID, this.optimSummaries])
-        .then(response => {   
-          if (this.useCelery) {  // We are using Celery
-            rpcs.rpc('make_results_cache_entry', [optimSummary.serverDatastoreId])
-              .then(response => {          
-                rpcs.rpc('launch_task', [optimSummary.serverDatastoreId, 'run_tb_optimization', 
-                  [this.projectID, optimSummary.serverDatastoreId, optimSummary.name], 
-                  {'plot_options':this.plotOptions, 'maxtime':maxtime, 'tool':'tb',  
-                  // CASCADE-TB DIFFERENCE
-                  'plotyear':this.endYear, 'pops':this.activePop, 'cascade':null}])
-                .then(response => {
-                  // Get the task state for the optimization.
-                  this.getOptimTaskState(optimSummary)
-                  
-                  // Indicate success.
-                  status.succeed(this, 'Started optimization')
-                })
-                .catch(error => {
-                  this.serverresponse = 'There was an error: ' + error.message // Pull out the error message.
-                  console.log(this.serverresponse)
-                  this.servererror = error.message // Set the server error.
-                   
-                  // Indicate failure.
-                  status.fail(this, 'Could not start optimization: ' + error.message)
-                })
-=======
         var RPCname = ''
         if (this.$globaltool === 'cascade') {
           RPCname = 'run_cascade_optimization'
@@ -866,86 +704,16 @@
                   .catch(error => {
                     status.fail(this, 'Could not start optimization', error)
                   })
->>>>>>> 83e19fdd
               })
               .catch(error => {
-                this.serverresponse = 'There was an error', error // Pull out the error message.
-                console.log(this.serverresponse)
-                this.servererror = error.message // Set the server error.
-                status.fail(this, 'Could not start optimization: ' + error.message)
-              })            
-          }
-          
-          else {  // We are NOT using Celery
-            optimSummary.status = 'started'
-            rpcs.rpc('run_optimization', [this.projectID, optimSummary.serverDatastoreId, optimSummary.name], 
-              {'plot_options':this.plotOptions, 'maxtime':maxtime, 'tool':'tb',  
-              // CASCADE-TB DIFFERENCE
-              'plotyear':this.endYear, 'pops':this.activePop, 'cascade':null})  // should this last be null?
-            .then(response => {
-              if (this.$route.path === '/optimizations') {  // check to see if still on same page
-                // Get the task state for the optimization.
-                this.getOptimTaskState(optimSummary)              
-                this.makeGraphs(response.data.graphs)
-                this.table = response.data.table
-                this.displayResultName = optimSummary.name
-                status.succeed(this, 'Graphs created')
-              }
-            })
-            .catch(error => {
-              status.fail(this, 'Could not make graphs:' + error.message) // Indicate failure.
-            })
-          }
-       
-        })
-        .catch(error => {
-          status.fail(this, 'Could not start optimization: ' + error.message)
-        })
-      },
-
-<<<<<<< HEAD
-      plotOptimization(optimSummary) {
-        console.log('plotOptimization() called')
-        this.clipValidateYearInput()  // Make sure the start end years are in the right range. 
-        status.start(this)
-        this.$Progress.start(2000)  // restart just the progress bar, and make it slower
-        // Make sure they're saved first
-        rpcs.rpc('plot_results_cache_entry', [this.projectID, optimSummary.serverDatastoreId, this.plotOptions],
-          {tool:'tb', plotyear:this.endYear, pops:this.activePop, plotbudget:true}) // CASCADE-TB DIFFERENCE
-          .then(response => {
-            if (this.$route.path === '/optimizations') {  // check to see if still on same page       
-              this.makeGraphs(response.data.graphs)
-              this.table = response.data.table
-              this.displayResultName = optimSummary.name
-              status.succeed(this, 'Graphs created')
-            }
+                status.fail(this, 'Could not start optimization', error)
+              })
           })
           .catch(error => {
-            this.serverresponse = 'There was an error', error // Pull out the error message.
-            this.servererror = error.message // Set the server error.
-            status.fail(this, 'Could not make graphs', error)
-          })
-      },
-
-      updateYearOrPopulation() {
-        // Get the list of all of the current optimization names.
-        let optimNames = []
-
-        // Get the list of optimization names.
-        this.optimSummaries.forEach(optimSum => {
-          optimNames.push(optimSum.name)
-        })
-
-        // Get the index matching (if any) which optimization matches
-        // the one being displayed.
-        let index = optimNames.indexOf(this.displayResultName)
-        if (index > -1) {  // If we have any match...
-          // Plot the desired graph.
-          this.plotOptimization(this.optimSummaries[index])
-        }
-      }
-=======
->>>>>>> 83e19fdd
+            status.fail(this, 'Could not start optimization', error)
+          })
+      },
+
     }
   }
 </script>
