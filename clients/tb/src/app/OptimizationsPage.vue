--- conflicted
+++ resolved
@@ -1,7 +1,7 @@
 <!--
 Optimizations Page
 
-Last update: 2018-09-06
+Last update: 2018-09-07
 -->
 
 <template>
@@ -270,6 +270,7 @@
       return {
         optimSummaries: [],
         optimsLoaded: false,
+        useCelery: false,
         defaultOptim: {},
         modalOptim: {},
         objectiveOptions: [],
@@ -526,7 +527,6 @@
         console.log('getOptimSummaries() called')
         status.start(this)
         rpcs.rpc('get_optim_info', [this.projectID]) // Get the current project's optimization summaries from the server.
-<<<<<<< HEAD
         .then(response => {
           this.optimSummaries = response.data // Set the optimizations to what we received.
           
@@ -542,41 +542,19 @@
             optimSum.executionTime = '--'
             
             // Get the task state for the optimization.
-//            this.getOptimTaskState(optimSum)
-          })
-//          this.pollAllTaskStates() // Start polling of tasks states.
+            if (this.useCelery) {
+              this.getOptimTaskState(optimSum)
+            }
+          })
+          if (this.useCelery) {
+            this.pollAllTaskStates() // Start polling of tasks states.
+          }
           this.optimsLoaded = true
           status.succeed(this, 'Optimizations loaded')
         })
         .catch(error => {
           status.fail(this, 'Could not load optimizations: ' + error.message)
         })
-=======
-          .then(response => {
-            this.optimSummaries = response.data // Set the optimizations to what we received.
-
-            // For each of the optimization summaries...
-            this.optimSummaries.forEach(optimSum => {
-              // Build a task and results cache ID from the project's hex UID and the optimization name.
-              optimSum.serverDatastoreId = this.$store.state.activeProject.project.id + ':opt-' + optimSum.name
-
-              // Set the status to 'not started' by default, and the pending and execution
-              // times to '--'.
-              optimSum.status = 'not started'
-              optimSum.pendingTime = '--'
-              optimSum.executionTime = '--'
-
-              // Get the task state for the optimization.
-              this.getOptimTaskState(optimSum)
-            })
-            this.pollAllTaskStates() // Start polling of tasks states.
-            this.optimsLoaded = true
-            status.succeed(this, 'Optimizations loaded')
-          })
-          .catch(error => {
-            status.fail(this, 'Could not load optimizations', error)
-          })
->>>>>>> 8ee360b2
       },
 
       setOptimSummaries() {
@@ -620,21 +598,19 @@
             this.optimSummaries[index].name = newOptim.name  // hack to make sure Vue table updated            
             this.optimSummaries[index] = newOptim
             if (newOptim.name != this.addEditDialogOldName) {  // If we've renamed an optimization
-/*              if (newOptim.status != 'not started') { // Clear the present task.
-                this.clearTask(newOptim)  // Clear the task from the server. 
-              } */
+              if (this.useCelery) {
+                if (newOptim.status != 'not started') { // Clear the present task.
+                  this.clearTask(newOptim)  // Clear the task from the server. 
+                } 
+              }
 
               // Set a new server DataStore ID.
               newOptim.serverDatastoreId = this.$store.state.activeProject.project.id + ':opt-' + newOptim.name
-<<<<<<< HEAD
               
-//              this.getOptimTaskState(newOptim)
-            }              
-=======
-
-              this.getOptimTaskState(newOptim)
+              if (this.useCelery) {
+                this.getOptimTaskState(newOptim)
+              }
             }
->>>>>>> 8ee360b2
           }
           else {
             status.fail(this, 'Could not find optimization "' + this.addEditDialogOldName + '" to edit')
@@ -644,7 +620,9 @@
           newOptim.name = utils.getUniqueName(newOptim.name, optimNames)
           newOptim.serverDatastoreId = this.$store.state.activeProject.project.id + ':opt-' + newOptim.name
           this.optimSummaries.push(newOptim)
-//          this.getOptimTaskState(newOptim)
+          if (this.useCelery) {
+            this.getOptimTaskState(newOptim)
+          }
         }
 
         rpcs.rpc('set_optim_info', [this.projectID, this.optimSummaries])
@@ -689,7 +667,9 @@
         newOptim.name = utils.getUniqueName(newOptim.name, otherNames)
         newOptim.serverDatastoreId = this.$store.state.activeProject.project.id + ':opt-' + newOptim.name
         this.optimSummaries.push(newOptim)
-//        this.getOptimTaskState(newOptim)
+        if (this.useCelery) {
+          this.getOptimTaskState(newOptim)
+        }
         rpcs.rpc('set_optim_info', [this.projectID, this.optimSummaries])
           .then( response => {
             status.succeed(this, 'Opimization copied')
@@ -702,9 +682,11 @@
       deleteOptim(optimSummary) {
         console.log('deleteOptim() called')
         status.start(this)
-/*        if (optimSummary.status != 'not started') {
-          this.clearTask(optimSummary)  // Clear the task from the server.
-        } */
+        if (this.useCelery) {
+          if (optimSummary.status != 'not started') {
+            this.clearTask(optimSummary)  // Clear the task from the server.
+          }
+        }
         for(var i = 0; i< this.optimSummaries.length; i++) {
           if(this.optimSummaries[i].name === optimSummary.name) {
             this.optimSummaries.splice(i, 1);
@@ -730,24 +712,8 @@
         status.start(this)
         // Make sure they're saved first
         rpcs.rpc('set_optim_info', [this.projectID, this.optimSummaries])
-<<<<<<< HEAD
-        .then(response => {        
-          rpcs.rpc('run_optimization', [this.projectID, optimSummary.server_datastore_id, optimSummary.name], 
-            {'plot_options':this.plotOptions, 'maxtime':maxtime, 'tool':'tb',  
-            // CASCADE-TB DIFFERENCE
-            'plotyear':this.endYear, 'pops':this.activePop, 'cascade':null})  // should this last be null?
-          .then(response => {
-            this.makeGraphs(response.data.graphs)
-            this.table = response.data.table
-            this.displayResultName = optimSummary.name
-            status.succeed(this, 'Graphs created')
-          })
-          .catch(error => {
-            status.fail(this, 'Could not make graphs:' + error.message) // Indicate failure.
-          })
-          
-// Celery code.
-/*          
+        .then(response => {   
+          if (this.useCelery) {  // We are using Celery  
             rpcs.rpc('launch_task', [optimSummary.serverDatastoreId, 'run_tb_optimization', 
               [this.projectID, optimSummary.serverDatastoreId, optimSummary.name], 
               {'plot_options':this.plotOptions, 'maxtime':maxtime, 'tool':'tb',  
@@ -767,46 +733,29 @@
                
               // Indicate failure.
               status.fail(this, 'Could not start optimization: ' + error.message)
-            }) 
-*/
+            })
+          }
+          
+          else {  // We are NOT using Celery
+            rpcs.rpc('run_optimization', [this.projectID, optimSummary.server_datastore_id, optimSummary.name], 
+              {'plot_options':this.plotOptions, 'maxtime':maxtime, 'tool':'tb',  
+              // CASCADE-TB DIFFERENCE
+              'plotyear':this.endYear, 'pops':this.activePop, 'cascade':null})  // should this last be null?
+            .then(response => {
+              this.makeGraphs(response.data.graphs)
+              this.table = response.data.table
+              this.displayResultName = optimSummary.name
+              status.succeed(this, 'Graphs created')
+            })
+            .catch(error => {
+              status.fail(this, 'Could not make graphs:' + error.message) // Indicate failure.
+            })
+          }
        
         })
         .catch(error => {
           status.fail(this, 'Could not start optimization: ' + error.message)
-        })        
-=======
-          .then(response => { // Go to the server to get the results
-            rpcs.rpc('make_results_cache_entry', [optimSummary.serverDatastoreId])
-              .then(response => {
-                rpcs.rpc('launch_task', [optimSummary.serverDatastoreId, 'run_tb_optimization',
-                  [this.projectID, optimSummary.serverDatastoreId, optimSummary.name],
-                  {'plot_options':this.plotOptions, 'maxtime':maxtime, 'tool':'tb',
-                    // CASCADE-TB DIFFERENCE
-                    'plotyear':this.endYear, 'pops':this.activePop, 'cascade':null}])
-                  .then(response => {
-                    // Get the task state for the optimization.
-                    this.getOptimTaskState(optimSummary)
-
-                    // Indicate success.
-                    status.succeed(this, 'Started optimization')
-                  })
-                  .catch(error => {
-                    this.serverresponse = 'There was an error', error // Pull out the error message.
-                    console.log(this.serverresponse)
-                    this.servererror = error.message // Set the server error.
-
-
-                    status.fail(this, 'Could not start optimization', error)
-                  })
-              })
-              .catch(error => {
-                status.fail(this, 'Could not start optimization', error)
-              })
-          })
-          .catch(error => {
-            status.fail(this, 'Could not start optimization', error)
-          })
->>>>>>> 8ee360b2
+        })
       },
 
       plotOptimization(optimSummary) {
