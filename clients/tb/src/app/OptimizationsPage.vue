--- conflicted
+++ resolved
@@ -26,11 +26,7 @@
           <thead>
           <tr>
             <th>Name</th>
-<<<<<<< HEAD
             <th>Status</th>
-=======
-            <th>Status</th>            
->>>>>>> 3bd676c8
             <th>Actions</th>
           </tr>
           </thead>
@@ -42,19 +38,11 @@
             <td>
               {{ statusFormatStr(optimSummary) }}
               {{ timeFormatStr(optimSummary) }}
-<<<<<<< HEAD
             </td>
             <td style="white-space: nowrap">
               <button class="btn __green" :disabled="!canRunTask(optimSummary)" @click="runOptim(optimSummary, 3600)">Run</button>
               <button class="btn" :disabled="!canRunTask(optimSummary)" @click="runOptim(optimSummary, 5)">Test run</button>
-<!--              <button class="btn" :disabled="!canRunTask(optimSummary)" @click="runOptim(optimSummary, 15)">Test run</button> -->          
-=======
-            </td>            
-            <td style="white-space: nowrap">
-              <button class="btn __green" :disabled="!canRunTask(optimSummary)" @click="runOptim(optimSummary, 3600)">Run</button>
-              <button class="btn" :disabled="!canRunTask(optimSummary)" @click="runOptim(optimSummary, 5)">Test run</button>              
 <!--              <button class="btn" :disabled="!canRunTask(optimSummary)" @click="runOptim(optimSummary, 15)">Test run</button> -->
->>>>>>> 3bd676c8
               <button class="btn __red" :disabled="!canCancelTask(optimSummary)" @click="clearTask(optimSummary)">Clear run</button>
               <button class="btn" :disabled="!canPlotResults(optimSummary)" @click="plotOptimization(optimSummary)">Plot results</button>
               <button class="btn btn-icon" @click="editOptim(optimSummary)"><i class="ti-pencil"></i></button>
@@ -331,14 +319,9 @@
       makeGraphs(graphdata)     { return utils.makeGraphs(this, graphdata) },
       exportGraphs()            { return utils.exportGraphs(this) },
       exportGraphs(project_id)  { return utils.exportGraphs(this, project_id) },
-<<<<<<< HEAD
-      exportResults(project_id) { return utils.exportResults(this, project_id) },
-      
-=======
       exportResults(serverDatastoreId) 
                                 { return utils.exportResults(this, serverDatastoreId) },
                                 
->>>>>>> 3bd676c8
       statusFormatStr(optimSummary) {
         if (optimSummary.status == 'not started') {
           return ''
@@ -418,22 +401,13 @@
       
       canPlotResults(optimSummary) {
         return (optimSummary.status == 'completed')
-<<<<<<< HEAD
-      },
-      
-=======
       }, 
 
->>>>>>> 3bd676c8
       getOptimTaskState(optimSummary) {
         var statusStr = ''
         
         // Check the status of the task.
-<<<<<<< HEAD
-        rpcs.rpc('check_task', [optimSummary.server_datastore_id])
-=======
         rpcs.rpc('check_task', [optimSummary.serverDatastoreId])
->>>>>>> 3bd676c8
         .then(result => {
           statusStr = result.data.task.status
           optimSummary.status = statusStr
@@ -473,25 +447,16 @@
       },
       
       clearTask(optimSummary) {
-<<<<<<< HEAD
-        console.log('cancelRun() called for '+this.currentOptim)
-        rpcs.rpc('delete_task', [optimSummary.server_datastore_id])
-=======
         let datastoreId = optimSummary.serverDatastoreId  // hack because this gets overwritten soon by caller
         console.log('clearTask() called for '+this.currentOptim)
         
         rpcs.rpc('delete_task', [optimSummary.serverDatastoreId])
->>>>>>> 3bd676c8
         .then(response => {
           // Get the task state for the optimization.
           this.getOptimTaskState(optimSummary)  
 
-<<<<<<< HEAD
-          // TODO: Delete cached result.          
-=======
           // Delete cached result.
           rpcs.rpc('delete_results_cache_entry', [datastoreId])          
->>>>>>> 3bd676c8
         })
       },
       
@@ -547,26 +512,7 @@
       getOptimSummaries() {
         console.log('getOptimSummaries() called')
         status.start(this)
-<<<<<<< HEAD
         rpcs.rpc('get_optim_info', [this.projectID]) // Get the current project's optimization summaries from the server.
-        .then(response => {
-          this.optimSummaries = response.data // Set the optimizations to what we received.
-          this.optimSummaries.forEach(optimSum => { // For each of the optimization summaries...
-            optimSum.server_datastore_id = this.$store.state.activeProject.project.id + ':opt-' + optimSum.name // Build a task and results cache ID from the project's hex UID and the optimization name.
-            optimSum.status = 'not started' // Set the status to 'not started' by default, and the pending and execution times to '--'.
-            optimSum.pendingTime = '--'
-            optimSum.executionTime = '--'
-            this.getOptimTaskState(optimSum) // Get the task state for the optimization.
-          })
-          this.pollAllTaskStates() // Start polling of tasks states.
-          status.succeed(this, 'Optimizations loaded')
-        })
-        .catch(error => {
-          status.fail(this, 'Could not load optimizations: ' + error.message)
-=======
-        
-        // Get the current project's optimization summaries from the server.
-        rpcs.rpc('get_optim_info', [this.projectID])
         .then(response => {
           this.optimSummaries = response.data // Set the optimizations to what we received.
           
@@ -592,9 +538,7 @@
           status.succeed(this, 'Optimizations loaded')
         })
         .catch(error => {
-          // Indicate failure.
-          status.fail(this, 'Could not load optimizations')
->>>>>>> 3bd676c8
+          status.fail(this, 'Could not load optimizations: ' + error.message)
         })
       },
 
@@ -639,15 +583,7 @@
             this.optimSummaries[index].name = newOptim.name  // hack to make sure Vue table updated            
             this.optimSummaries[index] = newOptim
             if (newOptim.name != this.addEditDialogOldName) {  // If we've renamed an optimization
-<<<<<<< HEAD
               if (newOptim.status != 'not started') { // Clear the present task.
-                this.clearTask(newOptim)  // Clear the task from the server. 
-              }
-              newOptim.server_datastore_id = this.$store.state.activeProject.project.id + ':opt-' + newOptim.name // Set a new server DataStore ID.
-              this.getOptimTaskState(newOptim) // TODO: Delete any cached results.
-=======
-              // Clear the present task.
-              if (newOptim.status != 'not started') {
                 this.clearTask(newOptim)  // Clear the task from the server. 
               }
 
@@ -655,7 +591,6 @@
               newOptim.serverDatastoreId = this.$store.state.activeProject.project.id + ':opt-' + newOptim.name
               
               this.getOptimTaskState(newOptim)
->>>>>>> 3bd676c8
             }              
           }
           else {
@@ -664,11 +599,7 @@
         }
         else { // Else (we are adding a new optimization)...
           newOptim.name = utils.getUniqueName(newOptim.name, optimNames)
-<<<<<<< HEAD
-          newOptim.server_datastore_id = this.$store.state.activeProject.project.id + ':opt-' + newOptim.name
-=======
           newOptim.serverDatastoreId = this.$store.state.activeProject.project.id + ':opt-' + newOptim.name
->>>>>>> 3bd676c8
           this.optimSummaries.push(newOptim)
           this.getOptimTaskState(newOptim)
         }
@@ -713,11 +644,7 @@
           otherNames.push(optimSum.name)
         })
         newOptim.name = utils.getUniqueName(newOptim.name, otherNames)
-<<<<<<< HEAD
-        newOptim.server_datastore_id = this.$store.state.activeProject.project.id + ':opt-' + newOptim.name
-=======
-        newOptim.serverDatastoreId = this.$store.state.activeProject.project.id + ':opt-' + newOptim.name        
->>>>>>> 3bd676c8
+        newOptim.serverDatastoreId = this.$store.state.activeProject.project.id + ':opt-' + newOptim.name
         this.optimSummaries.push(newOptim)
         this.getOptimTaskState(newOptim)
         rpcs.rpc('set_optim_info', [this.projectID, this.optimSummaries])
@@ -734,11 +661,7 @@
         status.start(this)
         if (optimSummary.status != 'not started') {
           this.clearTask(optimSummary)  // Clear the task from the server.
-<<<<<<< HEAD
-        }
-=======
-        }      
->>>>>>> 3bd676c8
+        }
         for(var i = 0; i< this.optimSummaries.length; i++) {
           if(this.optimSummaries[i].name === optimSummary.name) {
             this.optimSummaries.splice(i, 1);
@@ -746,17 +669,10 @@
         }
         rpcs.rpc('set_optim_info', [this.projectID, this.optimSummaries])
         .then(response => {
-<<<<<<< HEAD
-          status.succeed(this, 'Optimization deleted')       
+          status.succeed(this, 'Optimization deleted')
         })
         .catch(error => {
           status.fail(this, 'Could not delete optimization: ' + error.message)
-=======
-          status.succeed(this, 'Optimization deleted')
-        })
-        .catch(error => {
-          status.fail(this, 'Could not delete optimization')
->>>>>>> 3bd676c8
         })
       },
 
@@ -766,27 +682,6 @@
       
       runOptim(optimSummary, maxtime) {
         console.log('runOptim() called for '+this.currentOptim + ' for time: ' + maxtime)
-<<<<<<< HEAD
-        this.clipValidateYearInput()  // Make sure the end year is sensibly set. 
-        status.start(this)       
-        rpcs.rpc('set_optim_info', [this.projectID, this.optimSummaries]) // Make sure they're saved first
-        .then(response => {
-          rpcs.rpc('launch_task', [optimSummary.server_datastore_id, 'run_cascade_optimization', 
-            [this.projectID, optimSummary.server_datastore_id, optimSummary.name], 
-            {'plot_options':this.plotOptions, 'maxtime':maxtime, 'tool':'tb',   // CASCADE-TB DIFFERENCE
-            'plotyear':this.endYear, 'pops':this.activePop, 'cascade':null}])
-          .then(response => {
-            this.getOptimTaskState(optimSummary) // Get the task state for the optimization.
-            status.succeed(this, 'Started optimization')
-          })
-          .catch(error => {
-            status.fail(this, 'Could not start optimization: ' + error.message)
-          })        
-        })
-        .catch(error => {
-          status.fail(this, 'Could not start optimization: ' + error.message)
-        })        
-=======
         this.clipValidateYearInput()  // Make sure the start end years are in the right range.
         // Start indicating progress.
         status.start(this)
@@ -817,19 +712,12 @@
             })            
           })
           .catch(error => {
-            this.serverresponse = 'There was an error: ' + error.message // Pull out the error message.
-            console.log(this.serverresponse)
-            this.servererror = error.message // Set the server error.
-             
-            // Indicate failure.
             status.fail(this, 'Could not start optimization: ' + error.message)
-          })          
+          })        
         })
         .catch(error => {
-          console.log('There was an error: ' + error.message)
-          status.fail(this, 'Could not set optimization info: ' + error.message)
-        })
->>>>>>> 3bd676c8
+          status.fail(this, 'Could not start optimization: ' + error.message)
+        })        
       },
       
       plotOptimization(optimSummary) {
@@ -838,21 +726,6 @@
         status.start(this)
         this.$Progress.start(2000)  // restart just the progress bar, and make it slower
         // Make sure they're saved first
-<<<<<<< HEAD
-        rpcs.rpc('plot_optimization', [this.projectID, optimSummary.server_datastore_id, this.plotOptions],
-          {tool:'tb', plotyear:this.endYear, pops:this.activePop}) // CASCADE-TB DIFFERENCE
-          .then(response => {
-            this.makeGraphs(response.data.graphs)
-            this.table = response.data.table
-            this.displayResultName = optimSummary.name
-            status.succeed(this, 'Graphs created')
-          })
-          .catch(error => {
-            this.serverresponse = 'There was an error: ' + error.message // Pull out the error message.
-            this.servererror = error.message // Set the server error.
-            status.fail(this, 'Could not make graphs') // Indicate failure.
-          })
-=======
         rpcs.rpc('plot_results_cache_entry', [this.projectID, optimSummary.serverDatastoreId, this.plotOptions],
           {tool:'tb', plotyear:this.endYear, pops:this.activePop, plotbudget:true}) // CASCADE-TB DIFFERENCE
         .then(response => {
@@ -866,7 +739,6 @@
           this.servererror = error.message // Set the server error.
           status.fail(this, 'Could not make graphs: ' + error.message) // Indicate failure.
         })
->>>>>>> 3bd676c8
       },
       
       updateYearOrPopulation() {
@@ -885,11 +757,7 @@
           // Plot the desired graph.
           this.plotOptimization(this.optimSummaries[index])
         }
-<<<<<<< HEAD
       }
-=======
-      }      
->>>>>>> 3bd676c8
     }
   }
 </script>
