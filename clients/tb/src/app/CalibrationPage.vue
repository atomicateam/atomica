<!--
Calibration Page

Last update: 2018-09-06
-->

<template>
  <div class="SitePage">

    <div v-if="projectID ==''">
      <div style="font-style:italic">
        <p>No project is loaded.</p>
      </div>
    </div>

    <div v-else-if="!hasData">
      <div style="font-style:italic">
        <p>Data not yet uploaded for the project.  Please upload a databook in the Projects page.</p>
      </div>
    </div>

    <div v-else>

      <!-- ### Start: calibration card ### -->
      <div class="card">
        <div><help reflink="bl-overview" label="Calibration and reconciliation"></help></div>
        <div class="controls-box">
          <button class="btn __green" @click="manualCalibration(projectID)">Save & run</button>
          <button class="btn" @click="toggleParams()">
            <span v-if="showParameters">Hide</span>
            <span v-else>Show</span>
            parameters
          </button>
          &nbsp;<help reflink="manual-calibration"></help>
        </div>
        &nbsp;&nbsp;
        <div class="controls-box">
          <button class="btn" @click="autoCalibrate(projectID)">Automatic calibration</button>
          for&nbsp;
          <select v-model="calibTime">
            <option v-for='time in calibTimes'>
              {{ time }}
            </option>
          </select>
          &nbsp;<help reflink="automatic-calibration"></help>
        </div>
        &nbsp;&nbsp;
        <div class="controls-box">
          <b>Parameter set: &nbsp;</b>
          <select v-model="activeParset">
            <option v-for='parset in parsetOptions'>
              {{ parset }}
            </option>
          </select>
          &nbsp;
          <button class="btn btn-icon" @click="renameParsetModal()" data-tooltip="Rename">
            <i class="ti-pencil"></i>
          </button>
          <button class="btn btn-icon" @click="copyParset()" data-tooltip="Copy">
            <i class="ti-files"></i>
          </button>
          <button class="btn btn-icon" @click="deleteParset()" data-tooltip="Delete">
            <i class="ti-trash"></i>
          </button>
          <button class="btn btn-icon" @click="downloadParset()" data-tooltip="Download">
            <i class="ti-download"></i>
          </button>
          <button class="btn btn-icon" @click="uploadParset()" data-tooltip="Upload">
            <i class="ti-upload"></i>
          </button>
          &nbsp;
          <help reflink="parameter-sets"></help>
        </div>

        <div class="controls-box">
          <button class="btn" @click="notImplemented()">
            Reconcile
          </button>&nbsp;
          <help reflink="reconciliation"></help>
        </div>
      </div>
      <!-- ### End: calibration card ### -->


      <!-- ### Start: parameters card ### -->
      <div class="PageSection" v-show="showParameters">
        <div class="card">
          <help reflink="parameters" label="Parameters"></help>
          <table class="table table-bordered table-hover table-striped" style="width: 100%">
            <thead>
            <tr>
              <th @click="updateSorting('parameter')" class="sortable">
                Parameter
                <span v-show="sortColumn == 'parameter' && !sortReverse"><i class="fas fa-caret-down"></i></span>
                <span v-show="sortColumn == 'parameter' && sortReverse"><i class="fas fa-caret-up"></i></span>
                <span v-show="sortColumn != 'parameter'"><i class="fas fa-caret-up" style="visibility: hidden"></i></span>
              </th>
              <th @click="updateSorting('population')" class="sortable">
                Population
                <span v-show="sortColumn == 'population' && !sortReverse"><i class="fas fa-caret-down"></i></span>
                <span v-show="sortColumn == 'population' && sortReverse"><i class="fas fa-caret-up"></i></span>
                <span v-show="sortColumn != 'population'"><i class="fas fa-caret-up" style="visibility: hidden"></i></span>
              </th>
              <th @click="updateSorting('value')" class="sortable">
                Value
                <span v-show="sortColumn == 'value' && !sortReverse"><i class="fas fa-caret-down"></i></span>
                <span v-show="sortColumn == 'value' && sortReverse"><i class="fas fa-caret-up"></i></span>
                <span v-show="sortColumn != 'value'"><i class="fas fa-caret-up" style="visibility: hidden"></i></span>
              </th>
            </tr>
            </thead>
            <tbody>
            <tr v-for="par in parList">
              <td>
                {{par.parlabel}}
              </td>
              <td>
                {{par.poplabel}}
              </td>
              <td>
                <input type="text"
                       class="txbox"
                       v-model="par.dispvalue"/>
              </td>
            </tr>
            </tbody>
          </table>
        </div>
      </div>
      <!-- ### End: parameters card ### -->


      <!-- ### Start: results card ### -->
      <div class="PageSection" v-if="hasGraphs">
        <div class="card">
          <!-- ### Start: plot controls ### -->
          <div class="calib-title">
            <help reflink="bl-results" label="Results"></help>
            <div>

              <b>Year: &nbsp;</b>
              <select v-model="endYear" @change="reloadGraphs(true)">
                <option v-for='year in simYears'>
                  {{ year }}
                </option>
              </select>
              &nbsp;&nbsp;&nbsp;
              <b>Population: &nbsp;</b>
              <select v-model="activePop" @change="reloadGraphs(true)">
                <option v-for='pop in activePops'>
                  {{ pop }}
                </option>
              </select>
              <button class="btn btn-icon" @click="scaleFigs(0.9)" data-tooltip="Zoom out">&ndash;</button>
              <button class="btn btn-icon" @click="scaleFigs(1.0)" data-tooltip="Reset zoom"><i class="ti-zoom-in"></i></button>
              <button class="btn btn-icon" @click="scaleFigs(1.1)" data-tooltip="Zoom in">+</button>
              &nbsp;&nbsp;&nbsp;
              <button class="btn" @click="exportGraphs(projectID)">Export graphs</button>
              <button class="btn" @click="exportResults(serverDatastoreId)">Export data</button>
              <button v-if="false" class="btn btn-icon" @click="togglePlotControls()"><i class="ti-settings"></i></button> <!-- When popups are working: v-if="$globaltool=='tb'" -->
            </div>
          </div>
          <!-- ### End: plot controls ### -->


          <!-- ### Start: results and plot selectors ### -->
          <div class="calib-card-body">

            <!-- ### Start: plots ### -->
            <div class="calib-card-body">
              <div class="calib-graphs">
                <div class="featured-graphs">
                  <div :id="'fig0'">
                    <!-- mpld3 content goes here, no legend for it -->
                  </div>
                </div>

                <!-- ### Start: cascade table ### -->
                <div v-if="$globaltool=='cascade' && table" class="calib-tables">
                  <h4>Cascade stage losses</h4>
                  <table class="table table-striped" style="text-align:right;">
                    <thead>
                    <tr>
                      <th></th>
                      <th v-for="label in table.collabels.slice(0, -1)">{{label}}</th>
                    </tr>
                    </thead>
                    <tbody>
                    <tr v-for="(label, index) in table.rowlabels">
                      <td>{{label}}</td>
                      <td v-for="text in table.text[index].slice(0, -1)">{{text}}</td>
                    </tr>
                    </tbody>
                  </table>
                </div>
                <!-- ### End: cascade table ### -->

                <div class="other-graphs">
                  <div v-for="index in placeholders">
                    <div :id="'figcontainer'+index" style="display:flex; justify-content:flex-start; padding:5px; border:1px solid #ddd" v-show="showGraphDivs[index]">
                      <div :id="'fig'+index" class="calib-graph">
                        <!--mpld3 content goes here-->
                      </div>
                      <div style="display:inline-block">
                        <button class="btn __bw btn-icon" @click="maximize(index)" data-tooltip="Show legend"><i class="ti-menu-alt"></i></button>
                      </div>
                    </div>
                  </div>
                </div>

              </div> <!-- ### End: calib-graphs ### -->
            </div>
            <!-- ### End: plots ### -->

            <!-- ### Start: dialogs ### -->
            <div v-for="index in placeholders">
              <div class="dialogs" :id="'legendcontainer'+index" style="display:flex" v-show="showLegendDivs[index]">
                <dialog-drag :id="'DD'+index"
                             :key="index"
                             @close="minimize(index)"
                             :options="{top: openDialogs[index].options.top, left: openDialogs[index].options.left}">

                  <span slot='title' style="color:#fff">Legend</span>
                  <div :id="'legend'+index">
                    <!-- Legend content goes here-->
                  </div>
                </dialog-drag>
              </div>
            </div>
            <!-- ### End: dialogs ### -->


            <!-- ### Start: plot selectors ### -->
            <div class="plotopts-main" :class="{'plotopts-main--full': !showPlotControls}" v-if="showPlotControls">
              <div class="plotopts-params">
                <table class="table table-bordered table-hover table-striped" style="width: 100%">
                  <thead>
                  <tr>
                    <th>Plot</th>
                    <th>Active</th>
                  </tr>
                  </thead>
                  <tbody>
                  <tr v-for="item in plotOptions">
                    <td>
                      {{ item.plot_name }}
                    </td>
                    <td style="text-align: center">
                      <input type="checkbox" v-model="item.active"/>
                    </td>
                  </tr>
                  </tbody>
                </table>
              </div>
            </div>
            <!-- ### End: plot selectors ### -->

          </div>  <!-- ### End: card body ### -->
        </div> <!-- ### End: results card ### -->
      </div> <!-- ### End: PageSection/hasGraphs ### -->
    </div> <!-- ### End: v-else project (results) ### -->


    <!-- ### Start: add scenarios modal ### -->
    <modal name="rename-parset"
           height="auto"
           :classes="['v--modal', 'vue-dialog']"
           :width="width"
           :pivot-y="0.3"
           :adaptive="true"
           :clickToClose="clickToClose"
           :transition="transition">

      <div class="dialog-content">
        <div class="dialog-c-title">
          Rename parameter set
        </div>
        <div class="dialog-c-text">
          New name:<br>
          <input type="text"
                 class="txbox"
                 v-model="activeParset"/><br>
        </div>
        <div style="text-align:justify">
          <button @click="renameParset()" class='btn __green' style="display:inline-block">
            Rename
          </button>

          <button @click="$modal.hide('rename-parset')" class='btn __red' style="display:inline-block">
            Cancel
          </button>
        </div>
      </div>

    </modal>
    <!-- ### End: rename parset modal ### -->

  </div>
</template>


<script>
  var filesaver = require('file-saver')
  import axios  from 'axios'
  import router from '@/router'
  import utils  from '@/js/utils'
  import graphs from '@/js/graphs'
  import shared from '@/js/shared'
  import rpcs   from '@/js/rpc-service'
  import status from '@/js/status-service'

  export default {
    name: 'CalibrationPage',

    data() {
      return {
        // Parameter and program set information
        activeParset:  -1,
        activeProgset: -1,
        parsetOptions: [],
        progsetOptions: [],

        // Plotting data
        showPlotControls: false,
        hasGraphs: false,
        table: null, // Not actually used on this page
        startYear: 0,
        endYear: 2018, // TEMP FOR DEMO
        activePop: "All",
        popOptions: [],
        plotOptions: [],
        yearOptions: [],
        serverDatastoreId: '',
        openDialogs: [],
        showGraphDivs: [], // These don't actually do anything, but they're here for future use
        showLegendDivs: [],
        mousex:-1,
        mousey:-1,
        figscale: 1.0,

        // Page-specific data
        parList: [],
        origParsetName: [],
        showParameters: false,
        calibTime: '30 seconds',
        calibTimes: ['30 seconds', 'Unlimited'],
      }
    },

    computed: {
      projectID()    { return utils.projectID(this) },
      hasData()      { return utils.hasData(this) },
      hasPrograms()  { return utils.hasPrograms(this) },
      simStart()     { return utils.simStart(this) },
      simEnd()       { return utils.simEnd(this) },
      simYears()     { return utils.simYears(this) },
      activePops()   { return utils.activePops(this) },
      placeholders() { return graphs.placeholders(this, 1) },
    },

    created() {
      graphs.addListener(this)
      graphs.createDialogs(this)
      if ((this.$store.state.activeProject.project !== undefined) &&
        (this.$store.state.activeProject.project.hasData) ) {
        console.log('created() called')
        this.startYear = this.simStart
//        this.endYear = this.simEnd // CK: Uncomment to set the end year to 2035 instead of 2018
        this.popOptions = this.activePops
        this.serverDatastoreId = this.$store.state.activeProject.project.id + ':calibration'
        this.getPlotOptions(this.$store.state.activeProject.project.id)
          .then(response => {
            this.updateSets()
              .then(response2 => {
                this.loadParTable()
                  .then(response3 => {
                    this.reloadGraphs(false)
                  })
              })
          })
      }
    },

    methods: {

      validateYears()                   { return utils.validateYears(this) },
      updateSets()                      { return shared.updateSets(this) },
      exportGraphs(datastoreID)         { return shared.exportGraphs(this, datastoreID) },
      exportResults(datastoreID)        { return shared.exportResults(this, datastoreID) },
      scaleFigs(frac)                   { return graphs.scaleFigs(this, frac)},
      clearGraphs()                     { return graphs.clearGraphs(this) },
      togglePlotControls()              { return graphs.togglePlotControls(this) },
      getPlotOptions(project_id)        { return graphs.getPlotOptions(this, project_id) },
      makeGraphs(graphdata)             { return graphs.makeGraphs(this, graphdata) },
      reloadGraphs(showErr)             { return graphs.reloadGraphs(this, this.projectID, this.serverDatastoreId, showErr, true) }, // Set to calibration=true
      maximize(legend_id)               { return graphs.maximize(this, legend_id) },
      minimize(legend_id)               { return graphs.minimize(this, legend_id) },

      toggleParams() {
        this.showParameters = !this.showParameters
      },

      loadParTable() {
        return new Promise((resolve, reject) => {
          console.log('loadParTable() called')
          // TODO: Get spinners working right for this leg of initialization.
          rpcs.rpc('get_y_factors', [this.$store.state.activeProject.project.id, this.activeParset])
            .then(response => {
              this.parList = response.data // Get the parameter values
              resolve(response)
            })
            .catch(error => {
              status.fail(this, 'Could not load parameters', error)
              reject(error)
            })
        })
      },

<<<<<<< HEAD
      toggleShowingParams() {
        this.areShowingParameters = !this.areShowingParameters
      },

      toggleShowingPlotControls() {
        this.areShowingPlotControls = !this.areShowingPlotControls
      },

      manualCalibration(project_id) {
        console.log('manualCalibration() called')
        this.clipValidateYearInput()  // Make sure the start end years are in the right range.
        status.start(this) 
        rpcs.rpc('manual_calibration', [project_id, this.serverDatastoreId], {'parsetname':this.activeParset, 'y_factors':this.parList, 'plot_options':this.plotOptions,
          'plotyear':this.endYear, 'pops':this.activePop, 'tool':'tb', 'cascade':null}
        ) // Go to the server to get the results from the package set.
          .then(response => {
            if (this.$route.path === '/calibration') {  // check to see if still on same page            
//            status.succeed(this, 'Simulation run') // Indicate success.
              this.makeGraphs(response.data.graphs)
            }
          })
          .catch(error => {
            console.log(error.message)
            status.fail(this, 'Could not run manual calibration', error)
          })
      },

      autoCalibrate(project_id) {
        console.log('autoCalibrate() called')
        this.clipValidateYearInput()  // Make sure the start end years are in the right range.
        status.start(this) 
        this.$Progress.start(7000)
        if (this.calibTime === '30 seconds') {
          var maxtime = 30
        } else {
          var maxtime = 9999
        }
        rpcs.rpc('automatic_calibration', [project_id, this.serverDatastoreId], {'parsetname':this.activeParset, 'max_time':maxtime, 'plot_options':this.plotOptions,
          'plotyear':this.endYear, 'pops':this.activePop, 'tool':'tb', 'cascade':null}
        ) // Go to the server to get the results from the package set.
          .then(response => {
            if (this.$route.path === '/calibration') {  // check to see if still on same page
              this.makeGraphs(response.data.graphs)
            }
          })
          .catch(error => {
            console.log(error.message)
            status.fail(this, 'Could not run automatic calibration', error)
          })
      },
      
      plotCalibration(showNoCacheError) {
        console.log('plotCalibration() called')
        this.clipValidateYearInput()  // Make sure the start end years are in the right range.
        status.start(this)
        this.$Progress.start(2000)  // restart just the progress bar, and make it slower
        // Make sure they're saved first
        rpcs.rpc('plot_results_cache_entry', [this.projectID, this.serverDatastoreId, this.plotOptions],
          {tool:'tb', 'cascade':null, plotyear:this.endYear, pops:this.activePop, calibration:true})
        .then(response => {
          if (this.$route.path === '/calibration') {  // check to see if still on same page
            this.makeGraphs(response.data.graphs)
            this.table = response.data.table
            status.succeed(this, 'Graphs created')
          }
        })
        .catch(error => {
          this.serverresponse = 'There was an error', error // Pull out the error message.
          this.servererror = error.message // Set the server error.
          if (showNoCacheError) {
            status.fail(this, 'Could not make graphs', error) 
          }
          else {
            status.succeed(this, '')  // Silently stop progress bar and spinner.
          }
        })
      },
      
=======
>>>>>>> 83e19fdd
      renameParsetModal() {
        console.log('renameParsetModal() called');
        this.origParsetName = this.activeParset // Store this before it gets overwritten
        this.$modal.show('rename-parset');
      },

      renameParset() {
        console.log('renameParset() called for ' + this.activeParset)
        this.$modal.hide('rename-parset');
        status.start(this)
        rpcs.rpc('rename_parset', [this.projectID, this.origParsetName, this.activeParset]) // Have the server copy the project, giving it a new name.
          .then(response => {
            this.updateSets() // Update the project summaries so the copied program shows up on the list.
            // TODO: look into whether the above line is necessary
            status.succeed(this, 'Parameter set "'+this.activeParset+'" renamed') // Indicate success.
          })
          .catch(error => {
            status.fail(this, 'Could not rename parameter set', error)
          })
      },

      copyParset() {
        console.log('copyParset() called for ' + this.activeParset)
        status.start(this)
        rpcs.rpc('copy_parset', [this.projectID, this.activeParset]) // Have the server copy the project, giving it a new name.
          .then(response => {
            this.updateSets() // Update the project summaries so the copied program shows up on the list.
            // TODO: look into whether the above line is necessary
            this.activeParset = response.data
            status.succeed(this, 'Parameter set "'+this.activeParset+'" copied') // Indicate success.
          })
          .catch(error => {
            status.fail(this, 'Could not copy parameter set', error)
          })
      },

      deleteParset() {
        console.log('deleteParset() called for ' + this.activeParset)
        status.start(this)
        rpcs.rpc('delete_parset', [this.projectID, this.activeParset]) // Have the server copy the project, giving it a new name.
          .then(response => {
            this.updateSets() // Update the project summaries so the copied program shows up on the list.
            // TODO: look into whether the above line is necessary
            status.succeed(this, 'Parameter set "'+this.activeParset+'" deleted') // Indicate success.
          })
          .catch(error => {
            status.fail(this, 'Cannot delete last parameter set: ensure there are at least 2 parameter sets before deleting one', error)
          })
      },

      downloadParset() {
        console.log('downloadParset() called for ' + this.activeParset)
        status.start(this)
        rpcs.download('download_parset', [this.projectID, this.activeParset]) // Have the server copy the project, giving it a new name.
          .then(response => { // Indicate success.
            status.succeed(this, '')  // No green popup message.
          })
          .catch(error => {
            status.fail(this, 'Could not download parameter set', error)
          })
      },

      uploadParset() {
        console.log('uploadParset() called')
        rpcs.upload('upload_parset', [this.projectID], {}, '.par') // Have the server copy the project, giving it a new name.
          .then(response => {
            status.start(this)
            this.updateSets() // Update the project summaries so the copied program shows up on the list.
            // TODO: look into whether the above line is necessary
            this.activeParset = response.data
            status.succeed(this, 'Parameter set "' + this.activeParset + '" uploaded') // Indicate success.
          })
          .catch(error => {
            status.fail(this, 'Could not upload parameter set', error)
          })
      },

      manualCalibration(project_id) {
        console.log('manualCalibration() called')
        this.validateYears()  // Make sure the start end years are in the right range.
        status.start(this)
        rpcs.rpc('manual_calibration', [project_id, this.serverDatastoreId], {'parsetname':this.activeParset, 'y_factors':this.parList, 'plot_options':this.plotOptions,
          'plotyear':this.endYear, 'pops':this.activePop, 'tool':this.$globaltool, 'cascade':null}) // Go to the server to get the results
          .then(response => {
            this.makeGraphs(response.data)
            this.table = response.data.table
            status.succeed(this, 'Simulation run, graphs now rendering...')
          })
          .catch(error => {
            console.log(error.message)
            status.fail(this, 'Could not run manual calibration', error)
          })
      },

      autoCalibrate(project_id) {
        console.log('autoCalibrate() called')
        this.validateYears()  // Make sure the start end years are in the right range.
        status.start(this)
        if (this.calibTime === '30 seconds') {
          var maxtime = 30
        } else {
          var maxtime = 9999
        }
        rpcs.rpc('automatic_calibration', [project_id, this.serverDatastoreId], {'parsetname':this.activeParset, 'max_time':maxtime, 'plot_options':this.plotOptions,
          'plotyear':this.endYear, 'pops':this.activePop, 'tool':this.$globaltool, 'cascade':null}
        ) // Go to the server to get the results from the package set.
          .then(response => {
            this.table = response.data.table
            this.makeGraphs(response.data.graphs)
          })
          .catch(error => {
            console.log(error.message)
            status.fail(this, 'Could not run automatic calibration', error)
          })
      },
    }
  }
</script>

<!-- Add "scoped" attribute to limit CSS to this component only -->
<style lang="scss" scoped>
</style><|MERGE_RESOLUTION|>--- conflicted
+++ resolved
@@ -416,87 +416,6 @@
         })
       },
 
-<<<<<<< HEAD
-      toggleShowingParams() {
-        this.areShowingParameters = !this.areShowingParameters
-      },
-
-      toggleShowingPlotControls() {
-        this.areShowingPlotControls = !this.areShowingPlotControls
-      },
-
-      manualCalibration(project_id) {
-        console.log('manualCalibration() called')
-        this.clipValidateYearInput()  // Make sure the start end years are in the right range.
-        status.start(this) 
-        rpcs.rpc('manual_calibration', [project_id, this.serverDatastoreId], {'parsetname':this.activeParset, 'y_factors':this.parList, 'plot_options':this.plotOptions,
-          'plotyear':this.endYear, 'pops':this.activePop, 'tool':'tb', 'cascade':null}
-        ) // Go to the server to get the results from the package set.
-          .then(response => {
-            if (this.$route.path === '/calibration') {  // check to see if still on same page            
-//            status.succeed(this, 'Simulation run') // Indicate success.
-              this.makeGraphs(response.data.graphs)
-            }
-          })
-          .catch(error => {
-            console.log(error.message)
-            status.fail(this, 'Could not run manual calibration', error)
-          })
-      },
-
-      autoCalibrate(project_id) {
-        console.log('autoCalibrate() called')
-        this.clipValidateYearInput()  // Make sure the start end years are in the right range.
-        status.start(this) 
-        this.$Progress.start(7000)
-        if (this.calibTime === '30 seconds') {
-          var maxtime = 30
-        } else {
-          var maxtime = 9999
-        }
-        rpcs.rpc('automatic_calibration', [project_id, this.serverDatastoreId], {'parsetname':this.activeParset, 'max_time':maxtime, 'plot_options':this.plotOptions,
-          'plotyear':this.endYear, 'pops':this.activePop, 'tool':'tb', 'cascade':null}
-        ) // Go to the server to get the results from the package set.
-          .then(response => {
-            if (this.$route.path === '/calibration') {  // check to see if still on same page
-              this.makeGraphs(response.data.graphs)
-            }
-          })
-          .catch(error => {
-            console.log(error.message)
-            status.fail(this, 'Could not run automatic calibration', error)
-          })
-      },
-      
-      plotCalibration(showNoCacheError) {
-        console.log('plotCalibration() called')
-        this.clipValidateYearInput()  // Make sure the start end years are in the right range.
-        status.start(this)
-        this.$Progress.start(2000)  // restart just the progress bar, and make it slower
-        // Make sure they're saved first
-        rpcs.rpc('plot_results_cache_entry', [this.projectID, this.serverDatastoreId, this.plotOptions],
-          {tool:'tb', 'cascade':null, plotyear:this.endYear, pops:this.activePop, calibration:true})
-        .then(response => {
-          if (this.$route.path === '/calibration') {  // check to see if still on same page
-            this.makeGraphs(response.data.graphs)
-            this.table = response.data.table
-            status.succeed(this, 'Graphs created')
-          }
-        })
-        .catch(error => {
-          this.serverresponse = 'There was an error', error // Pull out the error message.
-          this.servererror = error.message // Set the server error.
-          if (showNoCacheError) {
-            status.fail(this, 'Could not make graphs', error) 
-          }
-          else {
-            status.succeed(this, '')  // Silently stop progress bar and spinner.
-          }
-        })
-      },
-      
-=======
->>>>>>> 83e19fdd
       renameParsetModal() {
         console.log('renameParsetModal() called');
         this.origParsetName = this.activeParset // Store this before it gets overwritten
