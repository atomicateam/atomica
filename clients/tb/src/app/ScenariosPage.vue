<!--
Scenarios page

Last update: 2018-09-07
-->

<template>
  <div class="SitePage">

    <div v-if="projectID ==''">
      <div style="font-style:italic">
        <p>No project is loaded.</p>
      </div>
    </div>

    <div v-else-if="!hasData">
      <div style="font-style:italic">
        <p>Data not yet uploaded for the project.  Please upload a databook in the Projects page.</p>
      </div>
    </div>

    <div v-else-if="!hasPrograms">
      <div style="font-style:italic">
        <p>Programs not yet uploaded for the project.  Please upload a program book in the Projects page.</p>
      </div>
    </div>

    <div v-else>

      <!-- ### Start: scenarios card ### -->
      <div class="card">
        <help reflink="scenarios" label="Define scenarios"></help>
        <table class="table table-bordered table-hover table-striped" style="width: 100%">
          <thead>
          <tr>
            <th>Name</th>
            <th>Active</th>
            <th>Actions</th>
          </tr>
          </thead>
          <tbody>
          <tr v-for="scenSummary in scenSummaries">
            <td>
              <b>{{ scenSummary.name }}</b>
            </td>
            <td style="text-align: center">
              <input type="checkbox" v-model="scenSummary.active"/>
            </td>
            <td style="white-space: nowrap">
              <button class="btn btn-icon" @click="editScen(scenSummary)" data-tooltip="Edit scenario"><i class="ti-pencil"></i></button>
              <button class="btn btn-icon" @click="copyScen(scenSummary)" data-tooltip="Copy scenario"><i class="ti-files"></i></button>
              <button class="btn btn-icon" @click="deleteScen(scenSummary)" data-tooltip="Delete scenario"><i class="ti-trash"></i></button>
            </td>
          </tr>
          </tbody>
        </table>

        <div>
          <button class="btn __green" :disabled="!scenariosLoaded" @click="runScens()">Run scenarios</button>
          <button class="btn __blue" :disabled="!scenariosLoaded" @click="addBudgetScenModal()">Add scenario</button>
        </div>
      </div>
      <!-- ### End: scenarios card ### -->


      <!-- ### Start: results card ### -->
      <div class="PageSection" v-if="hasGraphs">
        <div class="card">
          <!-- ### Start: plot controls ### -->
          <div class="calib-title">
            <help reflink="results-plots" label="Results"></help>
            <div>

              <b>Year: &nbsp;</b>
              <select v-model="endYear" @change="reloadGraphs(true)">
                <option v-for='year in simYears'>
                  {{ year }}
                </option>
              </select>
              &nbsp;&nbsp;&nbsp;
              <b>Population: &nbsp;</b>
              <select v-model="activePop" @change="reloadGraphs(true)">
                <option v-for='pop in activePops'>
                  {{ pop }}
                </option>
              </select>
              <button class="btn btn-icon" @click="scaleFigs(0.9)" data-tooltip="Zoom out">&ndash;</button>
              <button class="btn btn-icon" @click="scaleFigs(1.0)" data-tooltip="Reset zoom"><i class="ti-zoom-in"></i></button>
              <button class="btn btn-icon" @click="scaleFigs(1.1)" data-tooltip="Zoom in">+</button>
              &nbsp;&nbsp;&nbsp;
              <button class="btn" @click="exportGraphs(projectID)">Export graphs</button>
              <button class="btn" @click="exportResults(serverDatastoreId)">Export data</button>
              <button v-if="false" class="btn btn-icon" @click="togglePlotControls()"><i class="ti-settings"></i></button> <!-- When popups are working: v-if="$globaltool=='tb'" -->
            </div>
          </div>
          <!-- ### End: plot controls ### -->


          <!-- ### Start: results and plot selectors ### -->
          <div class="calib-card-body">

            <!-- ### Start: plots ### -->
            <div class="calib-card-body">
              <div class="calib-graphs">
                <div class="featured-graphs">
                  <div :id="'fig0'">
                    <!-- mpld3 content goes here, no legend for it -->
                  </div>
                </div>

                <!-- ### Start: cascade table ### -->
                <div v-if="$globaltool=='cascade' && table" class="calib-tables">
                  <h4>Cascade stage losses</h4>
                  <table class="table table-striped" style="text-align:right;">
                    <thead>
                    <tr>
                      <th></th>
                      <th v-for="label in table.collabels.slice(0, -1)">{{label}}</th>
                    </tr>
                    </thead>
                    <tbody>
                    <tr v-for="(label, index) in table.rowlabels">
                      <td>{{label}}</td>
                      <td v-for="text in table.text[index].slice(0, -1)">{{text}}</td>
                    </tr>
                    </tbody>
                  </table>
                </div>
                <!-- ### End: cascade table ### -->

                <div class="other-graphs">
                  <div v-for="index in placeholders">
                    <div :id="'figcontainer'+index" style="display:flex; justify-content:flex-start; padding:5px; border:1px solid #ddd" v-show="showGraphDivs[index]">
                      <div :id="'fig'+index" class="calib-graph">
                        <!--mpld3 content goes here-->
                      </div>
                      <div style="display:inline-block">
                        <button class="btn __bw btn-icon" @click="maximize(index)" data-tooltip="Show legend"><i class="ti-menu-alt"></i></button>
                      </div>
                    </div>
                  </div>
                </div>

              </div> <!-- ### End: calib-graphs ### -->
            </div>
            <!-- ### End: plots ### -->

            <!-- ### Start: dialogs ### -->
            <div v-for="index in placeholders">
              <div class="dialogs" :id="'legendcontainer'+index" style="display:flex" v-show="showLegendDivs[index]">
                <dialog-drag :id="'DD'+index"
                             :key="index"
                             @close="minimize(index)"
                             :options="{top: openDialogs[index].options.top, left: openDialogs[index].options.left}">

                  <span slot='title' style="color:#fff">Legend</span>
                  <div :id="'legend'+index">
                    <!-- Legend content goes here-->
                  </div>
                </dialog-drag>
              </div>
            </div>
            <!-- ### End: dialogs ### -->


            <!-- ### Start: plot selectors ### -->
            <div class="plotopts-main" :class="{'plotopts-main--full': !showPlotControls}" v-if="showPlotControls">
              <div class="plotopts-params">
                <table class="table table-bordered table-hover table-striped" style="width: 100%">
                  <thead>
                  <tr>
                    <th>Plot</th>
                    <th>Active</th>
                  </tr>
                  </thead>
                  <tbody>
                  <tr v-for="item in plotOptions">
                    <td>
                      {{ item.plot_name }}
                    </td>
                    <td style="text-align: center">
                      <input type="checkbox" v-model="item.active"/>
                    </td>
                  </tr>
                  </tbody>
                </table>
              </div>
            </div>
            <!-- ### End: plot selectors ### -->

          </div>  <!-- ### End: card body ### -->
        </div> <!-- ### End: results card ### -->
      </div> <!-- ### End: PageSection/hasGraphs ### -->
    </div> <!-- ### End: v-else project (results) ### -->


    <!-- ### Start: add scenarios modal ### -->
    <modal name="add-budget-scen"
           height="auto"
           :scrollable="true"
           :width="500"
           :classes="['v--modal', 'vue-dialog']"
           :pivot-y="0.3"
           :adaptive="true"
           :clickToClose="clickToClose"
           :transition="transition">

      <div class="dialog-content">
        <div class="dialog-c-title" v-if="addEditModal.mode=='add'">
          Add scenario
        </div>
        <div class="dialog-c-title" v-else>
          Edit scenario
        </div>
        <div class="dialog-c-text">
          <b>Scenario name</b><br>
          <input type="text"
                 class="txbox"
                 v-model="addEditModal.scenSummary.name"/><br>
          <b>Parameter set</b><br>
          <select v-model="parsetOptions[0]">
            <option v-for='parset in parsetOptions'>
              {{ parset }}
            </option>
          </select><br><br>
          <b>Program set</b><br>
          <select v-model="progsetOptions[0]">
            <option v-for='progset in progsetOptions'>
              {{ progset }}
            </option>
          </select><br><br>
          <b>Budget year</b><br>
          <input type="text"
                 class="txbox"
                 v-model="addEditModal.scenSummary.start_year"/><br>
          <table class="table table-bordered table-hover table-striped" style="width: 100%">
            <thead>
            <tr>
              <th>Program</th>
              <th>Budget</th>
            </tr>
            </thead>
            <tbody>
            <tr v-for="item in addEditModal.scenSummary.alloc">
              <td>
                {{ item[2] }}
              </td>
              <td>
                <input type="text"
                       class="txbox"
                       v-model="item[1]"
                       style="text-align: right"
                />
              </td>
            </tr>
            </tbody>
          </table>
        </div>
        <div style="text-align:justify">
          <button @click="addBudgetScen()" class='btn __green' style="display:inline-block">
            Save scenario
          </button>
          <button @click="$modal.hide('add-budget-scen')" class='btn __red' style="display:inline-block">
            Cancel
          </button>
        </div>
      </div>
    </modal>
    <!-- ### End: add scenarios modal ### -->

  </div>
</template>


<script>
  var filesaver = require('file-saver')
  import axios  from 'axios'
  import router from '@/router'
  import utils  from '@/js/utils'
  import graphs from '@/js/graphs'
  import shared from '@/js/shared'
  import rpcs   from '@/js/rpc-service'
  import status from '@/js/status-service'

  export default {
    name: 'ScenariosPage',

    data() {
      return {
        // Parameter and program set information
        activeParset:  -1,
        activeProgset: -1,
        parsetOptions: [],
        progsetOptions: [],

        // Plotting data
        showPlotControls: false,
        hasGraphs: false,
        table: null,
        startYear: 0,
        endYear: 2018, // TEMP FOR DEMO
        activePop: "All",
        popOptions: [],
        plotOptions: [],
        yearOptions: [],
        serverDatastoreId: '',
        openDialogs: [],
        showGraphDivs: [], // These don't actually do anything, but they're here for future use
        showLegendDivs: [],
        mousex:-1,
        mousey:-1,
        figscale: 1.0,

        // Page-specific data
        scenSummaries: [],
        defaultBudgetScen: {},
        scenariosLoaded: false,
        addEditModal: {
          scenSummary: {},
          origName: '',
          mode: 'add'
        },
      }
    },

    computed: {
      projectID()    { return utils.projectID(this) },
      hasData()      { return utils.hasData(this) },
      hasPrograms()  { return utils.hasPrograms(this) },
      simStart()     { return utils.simStart(this) },
      simEnd()       { return utils.simEnd(this) },
      simYears()     { return utils.simYears(this) },
      activePops()   { return utils.activePops(this) },
      placeholders() { return graphs.placeholders(this, 1) },
    },

    created() {
      graphs.addListener(this)
      graphs.createDialogs(this)
      if ((this.$store.state.activeProject.project !== undefined) &&
        (this.$store.state.activeProject.project.hasData) &&
        (this.$store.state.activeProject.project.hasPrograms)) {
        console.log('created() called')
        this.startYear = this.simStart
        this.endYear = this.simEnd
        this.popOptions = this.activePops
        this.serverDatastoreId = this.$store.state.activeProject.project.id + ':scenario'
        this.getPlotOptions(this.$store.state.activeProject.project.id)
          .then(response => {
            this.updateSets()
              .then(response2 => {
                // The order of execution / completion of these doesn't matter.
                this.getScenSummaries()
                this.getDefaultBudgetScen()
                this.reloadGraphs(false)
              })
          })
      }
    },

    methods: {

      validateYears()                   { return utils.validateYears(this) },
      updateSets()                      { return shared.updateSets(this) },
      exportGraphs(datastoreID)         { return shared.exportGraphs(this, datastoreID) },
      exportResults(datastoreID)        { return shared.exportResults(this, datastoreID) },
      scaleFigs(frac)                   { return graphs.scaleFigs(this, frac)},
      clearGraphs()                     { return graphs.clearGraphs(this) },
      togglePlotControls()              { return graphs.togglePlotControls(this) },
      getPlotOptions(project_id)        { return graphs.getPlotOptions(this, project_id) },
      makeGraphs(graphdata)             { return graphs.makeGraphs(this, graphdata) },
      reloadGraphs(showErr)             { return graphs.reloadGraphs(this, this.projectID, this.serverDatastoreId, showErr, false, false) }, // Set to calibration=false, plotbudget=false
      maximize(legend_id)               { return graphs.maximize(this, legend_id) },
      minimize(legend_id)               { return graphs.minimize(this, legend_id) },

      getDefaultBudgetScen() {
        console.log('getDefaultBudgetScen() called')
        rpcs.rpc('get_default_budget_scen', [this.projectID])
          .then(response => {
            this.defaultBudgetScen = response.data // Set the scenario to what we received.
            console.log('This is the default:')
            console.log(this.defaultBudgetScen);
          })
          .catch(error => {
            status.fail(this, 'Could not get default budget scenario', error)
          })
      },

      getScenSummaries() {
        console.log('getScenSummaries() called')
        status.start(this)
        rpcs.rpc('get_scen_info', [this.projectID])
          .then(response => {
            this.scenSummaries = response.data // Set the scenarios to what we received.
            console.log('Scenario summaries:')
            console.log(this.scenSummaries)
            this.scenariosLoaded = true
            status.succeed(this, 'Scenarios loaded')
          })
          .catch(error => {
            status.fail(this, 'Could not get scenarios', error)
          })
      },

      setScenSummaries() {
        console.log('setScenSummaries() called')
        status.start(this)
        rpcs.rpc('set_scen_info', [this.projectID, this.scenSummaries])
          .then( response => {
            status.succeed(this, 'Scenarios saved')
          })
          .catch(error => {
            status.fail(this, 'Could not save scenarios', error)
          })
      },

      addBudgetScenModal() {
        // Open a model dialog for creating a new project
        console.log('addBudgetScenModal() called');
        rpcs.rpc('get_default_budget_scen', [this.projectID])
          .then(response => {
            this.defaultBudgetScen = response.data // Set the scenario to what we received.
            this.addEditModal.scenSummary = _.cloneDeep(this.defaultBudgetScen)
            this.addEditModal.origName = this.addEditModal.scenSummary.name
            this.addEditModal.mode = 'add'
            this.$modal.show('add-budget-scen');
            console.log(this.defaultBudgetScen)
          })
          .catch(error => {
            status.fail(this, 'Could not open add scenario modal', error)
          })
      },

      addBudgetScen() {
        console.log('addBudgetScen() called')
        this.$modal.hide('add-budget-scen')
        status.start(this)
        let newScen = _.cloneDeep(this.addEditModal.scenSummary) // Get the new scenario summary from the modal.
        let scenNames = [] // Get the list of all of the current scenario names.
        this.scenSummaries.forEach(scenSum => {
          scenNames.push(scenSum.name)
        })
        if (this.addEditModal.mode == 'edit') { // If we are editing an existing scenario...
          let index = scenNames.indexOf(this.addEditModal.origName) // Get the index of the original (pre-edited) name
          if (index > -1) {
            this.scenSummaries[index].name = newScen.name  // hack to make sure Vue table updated
            this.scenSummaries[index] = newScen
          }
          else {
            console.log('Error: a mismatch in editing keys')
          }
        }
        else { // Else (we are adding a new scenario)...
          newScen.name = utils.getUniqueName(newScen.name, scenNames)
          this.scenSummaries.push(newScen)
        }
        console.log(newScen)
        console.log(this.scenSummaries)
        rpcs.rpc('set_scen_info', [this.projectID, this.scenSummaries])
          .then( response => {
            status.succeed(this, 'Scenario added')
          })
          .catch(error => {
            status.fail(this, 'Could not add scenario', error)
          })
      },

      editScen(scenSummary) {
        // Open a model dialog for creating a new project
        console.log('editScen() called');
        this.defaultBudgetScen = scenSummary
        console.log('defaultBudgetScen')
        console.log(this.defaultBudgetScen)
        this.addEditModal.scenSummary = _.cloneDeep(this.defaultBudgetScen)
        this.addEditModal.origName = this.addEditModal.scenSummary.name
        this.addEditModal.mode = 'edit'
        this.$modal.show('add-budget-scen');
      },

      copyScen(scenSummary) {
        console.log('copyScen() called')
        status.start(this)
        var newScen = _.cloneDeep(scenSummary);
        var otherNames = []
        this.scenSummaries.forEach(scenSum => {
          otherNames.push(scenSum.name)
        })
        newScen.name = utils.getUniqueName(newScen.name, otherNames)
        this.scenSummaries.push(newScen)
        rpcs.rpc('set_scen_info', [this.projectID, this.scenSummaries])
          .then( response => {
            status.succeed(this, 'Scenario copied')
          })
          .catch(error => {
            status.fail(this, 'Could not copy scenario', error)
          })
      },

      deleteScen(scenSummary) {
        console.log('deleteScen() called')
        status.start(this)
        for(var i = 0; i< this.scenSummaries.length; i++) {
          if(this.scenSummaries[i].name === scenSummary.name) {
            this.scenSummaries.splice(i, 1);
          }
        }
        rpcs.rpc('set_scen_info', [this.projectID, this.scenSummaries])
          .then( response => {
            status.succeed(this, 'Scenario deleted')
          })
          .catch(error => {
            status.fail(this, 'Could not delete scenario', error)
          })
      },

      runScens() {
        console.log('runScens() called')
        this.validateYears()  // Make sure the start end years are in the right range.
        status.start(this)
        rpcs.rpc('set_scen_info', [this.projectID, this.scenSummaries]) // Make sure they're saved first
          .then(response => {
            // Go to the server to get the results from the package set.
            rpcs.rpc('run_scenarios', [this.projectID, this.serverDatastoreId, this.plotOptions],
              {saveresults: false, tool:this.$globaltool, plotyear:this.endYear, pops:this.activePop})
              .then(response => {
<<<<<<< HEAD
                if (this.$route.path === '/scenarios') {  // check to see if still on same page
                  this.makeGraphs(response.data.graphs)
                  status.succeed(this, '') // Success message in graphs function
                }
=======
                this.table = response.data.table
                this.makeGraphs(response.data)
                status.succeed(this, '') // Success message in graphs function
>>>>>>> 83e19fdd
              })
              .catch(error => {
                status.fail(this, 'Could not run scenarios', error)
              })
          })
          .catch(error => {
            status.fail(this, 'Could not set scenarios', error)
          })
      },

<<<<<<< HEAD
      plotScenarios(showNoCacheError) {
        console.log('plotScens() called')
        this.clipValidateYearInput()  // Make sure the start end years are in the right range.
        status.start(this)
        this.$Progress.start(2000)  // restart just the progress bar, and make it slower
        // Make sure they're saved first
        rpcs.rpc('plot_results_cache_entry', [this.projectID, this.serverDatastoreId, this.plotOptions],
          {tool:'tb', plotyear:this.endYear, pops:this.activePop, plotbudget:true}) // CASCADE-TB DIFFERENCE
        .then(response => {
          if (this.$route.path === '/scenarios') {  // check to see if still on same page
            this.makeGraphs(response.data.graphs)
            status.succeed(this, 'Graphs created')
          }
        })
        .catch(error => {
          this.serverresponse = 'There was an error', error // Pull out the error message.
          this.servererror = error.message // Set the server error.
          if (showNoCacheError) {
            status.fail(this, 'Could not make graphs', error) 
          }
          else {
            status.succeed(this, '')  // Silently stop progress bar and spinner.
          }
        })
      },
=======
>>>>>>> 83e19fdd
    }
  }
</script>


<!-- Add "scoped" attribute to limit CSS to this component only -->
<style scoped>
</style><|MERGE_RESOLUTION|>--- conflicted
+++ resolved
@@ -1,7 +1,7 @@
 <!--
 Scenarios page
 
-Last update: 2018-09-07
+Last update: 2018-09-06
 -->
 
 <template>
@@ -523,16 +523,9 @@
             rpcs.rpc('run_scenarios', [this.projectID, this.serverDatastoreId, this.plotOptions],
               {saveresults: false, tool:this.$globaltool, plotyear:this.endYear, pops:this.activePop})
               .then(response => {
-<<<<<<< HEAD
-                if (this.$route.path === '/scenarios') {  // check to see if still on same page
-                  this.makeGraphs(response.data.graphs)
-                  status.succeed(this, '') // Success message in graphs function
-                }
-=======
                 this.table = response.data.table
                 this.makeGraphs(response.data)
                 status.succeed(this, '') // Success message in graphs function
->>>>>>> 83e19fdd
               })
               .catch(error => {
                 status.fail(this, 'Could not run scenarios', error)
@@ -543,34 +536,6 @@
           })
       },
 
-<<<<<<< HEAD
-      plotScenarios(showNoCacheError) {
-        console.log('plotScens() called')
-        this.clipValidateYearInput()  // Make sure the start end years are in the right range.
-        status.start(this)
-        this.$Progress.start(2000)  // restart just the progress bar, and make it slower
-        // Make sure they're saved first
-        rpcs.rpc('plot_results_cache_entry', [this.projectID, this.serverDatastoreId, this.plotOptions],
-          {tool:'tb', plotyear:this.endYear, pops:this.activePop, plotbudget:true}) // CASCADE-TB DIFFERENCE
-        .then(response => {
-          if (this.$route.path === '/scenarios') {  // check to see if still on same page
-            this.makeGraphs(response.data.graphs)
-            status.succeed(this, 'Graphs created')
-          }
-        })
-        .catch(error => {
-          this.serverresponse = 'There was an error', error // Pull out the error message.
-          this.servererror = error.message // Set the server error.
-          if (showNoCacheError) {
-            status.fail(this, 'Could not make graphs', error) 
-          }
-          else {
-            status.succeed(this, '')  // Silently stop progress bar and spinner.
-          }
-        })
-      },
-=======
->>>>>>> 83e19fdd
     }
   }
 </script>
