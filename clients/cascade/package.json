{
  "name": "cascade-analysis-tools",
<<<<<<< HEAD
  "version": "0.18.1",
=======
  "version": "0.18.2",
>>>>>>> 95910503
  "description": "Cascade Analysis Tools",
  "author": "University of Copenhagen <info@cascade.tools>",
  "private": true,
  "scripts": {
    "dev": "node build/dev-server.js",
    "start": "node build/dev-server.js",
    "build": "node build/build.js",
    "unit": "cross-env BABEL_ENV=test karma start test/unit/karma.conf.js --single-run",
    "e2e": "node test/e2e/runner.js",
    "test": "npm run unit && npm run e2e"
  },
  "engines": {
    "node": ">= 4.0.0",
    "npm": ">= 3.0.0"
  },
  "browserslist": [
    "> 1%",
    "last 2 versions",
    "not ie <= 8"
  ]
}<|MERGE_RESOLUTION|>--- conflicted
+++ resolved
@@ -1,10 +1,6 @@
 {
   "name": "cascade-analysis-tools",
-<<<<<<< HEAD
-  "version": "0.18.1",
-=======
   "version": "0.18.2",
->>>>>>> 95910503
   "description": "Cascade Analysis Tools",
   "author": "University of Copenhagen <info@cascade.tools>",
   "private": true,
