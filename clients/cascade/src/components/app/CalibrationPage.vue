--- conflicted
+++ resolved
@@ -1,11 +1,7 @@
 <!--
 Calibration Page
 
-<<<<<<< HEAD
 Last update: 2018-08-15
-=======
-Last update: 2018-08-14
->>>>>>> 0584f503
 -->
 
 <template>
