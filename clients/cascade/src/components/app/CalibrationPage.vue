--- conflicted
+++ resolved
@@ -1,11 +1,7 @@
 <!--
 Define health packages
 
-<<<<<<< HEAD
-Last update: 2018-07-13
-=======
-Last update: 2018-07-19
->>>>>>> 1f651c0d
+Last update: 2018-07-23
 -->
 
 <template>
