<!--
Define health packages

Last update: 2018-05-29
-->

<template>
  <div class="SitePage">

    <div>
      <button class="btn __green" @click="makeGraphs(activeProjectID)">Save & run</button>
      <button class="btn" @click="clearGraphs()">Clear plots</button>
    </div>
    <br>

    <div style="width:200px; float:left">
      <table class="table table-bordered table-hover table-striped" style="width: 100%">
        <thead>
        <tr>
          <th @click="updateSorting('parameter')" class="sortable">
            Parameter
            <span v-show="sortColumn == 'parameter' && !sortReverse"><i class="fas fa-caret-down"></i></span>
            <span v-show="sortColumn == 'parameter' && sortReverse"><i class="fas fa-caret-up"></i></span>
            <span v-show="sortColumn != 'parameter'"><i class="fas fa-caret-up" style="visibility: hidden"></i></span>
          </th>
          <th @click="updateSorting('population')" class="sortable">
            Population
            <span v-show="sortColumn == 'population' && !sortReverse"><i class="fas fa-caret-down"></i></span>
            <span v-show="sortColumn == 'population' && sortReverse"><i class="fas fa-caret-up"></i></span>
            <span v-show="sortColumn != 'population'"><i class="fas fa-caret-up" style="visibility: hidden"></i></span>
          </th>
          <th @click="updateSorting('value')" class="sortable">
            Value
            <span v-show="sortColumn == 'value' && !sortReverse"><i class="fas fa-caret-down"></i></span>
            <span v-show="sortColumn == 'value' && sortReverse"><i class="fas fa-caret-up"></i></span>
            <span v-show="sortColumn != 'value'"><i class="fas fa-caret-up" style="visibility: hidden"></i></span>
          </th>
        </tr>
        </thead>
        <tbody>
        <tr v-for="par in sortedPars">
          <td>
            {{par.parname}}
          </td>
          <td>
            {{par.popname}}
          </td>
          <td>
            <input type="text"
                   class="txbox"
                   v-model="par.value"/>
          </td>
        </tr>
        </tbody>
      </table>
    </div>
    <div style="margin-left:350px">
      <div v-for="index in placeholders" :id="'fig'+index" style="width:550px; float:left;">
        <!--mpld3 content goes here-->
        {{ index }}
      </div>
    </div>



  </div>
</template>


<script>
  import axios from 'axios'
  var filesaver = require('file-saver')
  import rpcservice from '@/services/rpc-service'
  import router from '@/router'
  import Vue from 'vue';

  export default {
    name: 'CalibrationPage',
    data() {
      return {
        serverresponse: 'no response',
        sortColumn: 'parname',
        sortReverse: false,
        parList: [],
      }
    },

    computed: {
      activeProjectID() {
        if (this.$store.state.activeProject.project === undefined) {
          return ''
        } else {
          return this.$store.state.activeProject.project.id
        }
      },

      placeholders() {
        var indices = []
        for (var i = 1; i <= 100; i++) {
          indices.push(i);
        }
        return indices;
      },

      sortedPars() {
//        var sortedParList = this.applySorting(this.parList);
        var sortedParList = this.parList;
        console.log(sortedParList);
        return sortedParList;
      },

    },

    created() {
      // If we have no user logged in, automatically redirect to the login page.
      if (this.$store.state.currentUser.displayname == undefined) {
        router.push('/login')
      }

      else {
        this.viewTable();
      }
    },

    methods: {

      notImplemented(message) {
        this.$notifications.notify({
          message: 'Function "' + message + '" not yet implemented',
          icon: 'ti-face-sad',
          type: 'warning',
          verticalAlign: 'top',
          horizontalAlign: 'center',
        });
      },

      updateSorting(sortColumn) {
        console.log('updateSorting() called')
        if (this.sortColumn === sortColumn) {  // If the active sorting column is clicked... // Reverse the sort.
          this.sortReverse = !this.sortReverse
        }
        else { // Otherwise.
          this.sortColumn = sortColumn // Select the new column for sorting.
          this.sortReverse = false // Set the sorting for non-reverse.
        }
      },

      applySorting(pars) {
        return pars.sort((par1, par2) =>
          {
            let sortDir = this.sortReverse ? -1: 1
            if      (this.sortColumn === 'parname') { return par1[0] > par2[0] ? sortDir: -sortDir}
            else if (this.sortColumn === 'popname') { return par1[1] > par2[1] ? sortDir: -sortDir}
            else if (this.sortColumn === 'value')   { return par1[2] > par2[2] ? sortDir: -sortDir}
          }
        )
      },

      viewTable() {
        console.log('viewTable() called')

        // Go to the server to get the diseases from the burden set.
        rpcservice.rpcCall('get_y_factors', [this.$store.state.activeProject.project.id])
          .then(response => {
            this.parList = response.data // Set the disease list.
          })

//        // Set the active values from the loaded in data.
//        for (let ind=0; ind < this.parList.length; ind++) {
//          this.parList[ind].value = Number(this.value[ind][2]).toLocaleString()
//        }
      },

      makeGraphs(project_id) {
        console.log('makeGraphs() called')

        // Go to the server to get the results from the package set.
        rpcservice.rpcCall('set_y_factors', [project_id, this.parList])
          .then(response => {
            this.serverresponse = response.data // Pull out the response data.
            var n_plots = response.data.graphs.length
            console.log('Rendering ' + n_plots + ' graphs')

            for (var index = 1; index <= n_plots; index++) {
              console.log('Rendering plot ' + index)
              var divlabel = 'fig' + index
              var div = document.getElementById(divlabel); // CK: Not sure if this is necessary? To ensure the div is clear first
              while (div.firstChild) {
                div.removeChild(div.firstChild);
              }
              try {
                mpld3.draw_figure(divlabel, response.data.graphs[index]); // Draw the figure.
              }
              catch (err) {
                console.log('failled:' + err.message);
              }
            }
          })
          .catch(error => {
            // Pull out the error message.
            this.serverresponse = 'There was an error: ' + error.message

            // Set the server error.
            this.servererror = error.message
<<<<<<< HEAD
          }).then( response => {
=======
          })
          .then(response => {
>>>>>>> c22f0da6
            this.$notifications.notify({
              message: 'Graphs created',
              icon: 'ti-check',
              type: 'success',
              verticalAlign: 'top',
              horizontalAlign: 'center',
            });
<<<<<<< HEAD
        })


=======
          })
>>>>>>> c22f0da6
      },

      clearGraphs() {
        for (var index = 1; index <= 100; index++) {
          console.log('Clearing plot ' + index)
          var divlabel = 'fig' + index
          var div = document.getElementById(divlabel); // CK: Not sure if this is necessary? To ensure the div is clear first
          while (div.firstChild) {
            div.removeChild(div.firstChild);
          }
        }
      }
    }
  }
</script>

<!-- Add "scoped" attribute to limit CSS to this component only -->
<style>
</style><|MERGE_RESOLUTION|>--- conflicted
+++ resolved
@@ -202,30 +202,19 @@
 
             // Set the server error.
             this.servererror = error.message
-<<<<<<< HEAD
           }).then( response => {
-=======
-          })
-          .then(response => {
->>>>>>> c22f0da6
-            this.$notifications.notify({
-              message: 'Graphs created',
-              icon: 'ti-check',
-              type: 'success',
-              verticalAlign: 'top',
-              horizontalAlign: 'center',
-            });
-<<<<<<< HEAD
+          this.$notifications.notify({
+            message: 'Graphs created',
+            icon: 'ti-check',
+            type: 'success',
+            verticalAlign: 'top',
+            horizontalAlign: 'center',
+          });
         })
-
-
-=======
-          })
->>>>>>> c22f0da6
       },
 
       clearGraphs() {
-        for (var index = 1; index <= 100; index++) {
+        for (var index = 0; index <= 100; index++) {
           console.log('Clearing plot ' + index)
           var divlabel = 'fig' + index
           var div = document.getElementById(divlabel); // CK: Not sure if this is necessary? To ensure the div is clear first
