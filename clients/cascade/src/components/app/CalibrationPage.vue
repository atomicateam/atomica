<!--
Calibration Page

Last update: 2018-08-12
-->

<template>
  <div>
  
    <div v-if="activeProjectID ==''">
      <div style="font-style:italic">
        <p>No project is loaded.</p>
      </div>
    </div>

    <div v-else>
      <div class="calib-controls">
        <button class="btn __green" @click="makeGraphs(activeProjectID)">Save & run</button>
        <button class="btn" @click="toggleShowingParams()">
          <span v-if="areShowingParameters">Hide</span>
          <span v-else>Show</span>
          parameters
        </button>
        <button class="btn" @click="autoCalibrate(activeProjectID)">Calibrate</button>

        &nbsp;&nbsp;&nbsp;&nbsp;&nbsp;&nbsp;
        <div class="controls-box">
        <!--<div style="display: inline-block; padding-left: 100px">-->
          <b>Parameter set: &nbsp;</b>
          <select v-model="activeParset">
            <option v-for='parset in parsetOptions'>
              {{ parset }}
            </option>
          </select>
          &nbsp;
          <button class="btn small-button" @click="renameParsetModal()" data-tooltip="Rename">
            <i class="ti-pencil"></i>
          </button>
          <button class="btn small-button" @click="copyParset()" data-tooltip="Copy">
            <i class="ti-files"></i>
          </button>
          <button class="btn small-button" @click="deleteParset()" data-tooltip="Delete">
            <i class="ti-trash"></i>
          </button>
        </div>

        &nbsp;&nbsp;&nbsp;&nbsp;&nbsp;&nbsp;
        <div class="controls-box">
          <!--<b>Start year: &nbsp;</b>-->
          <!--<input type="text"-->
                 <!--class="txbox"-->
                 <!--v-model="startYear"-->
                 <!--style="display: inline-block; width:70px"/>-->
          <!--&nbsp;&nbsp;&nbsp;-->
          <b>Year: &nbsp;</b>
          <input type="text"
                 class="txbox"
                 v-model="endYear"
                 style="display: inline-block; width:70px"/>
          &nbsp;&nbsp;&nbsp;
          <b>Population: &nbsp;</b>
          <select v-model="activePop">
            <option v-for='pop in active_pops'>
              {{ pop }}
            </option>
          </select>
        </div>

        &nbsp;&nbsp;&nbsp;&nbsp;&nbsp;&nbsp;
        <button class="btn" @click="exportResults(activeProjectID)">Export</button>
        <button class="btn" @click="clearGraphs()">Clear</button>
        <!--<button class="btn" @click="toggleShowingPlots()">-->
          <!--<span v-if="areShowingPlots">Hide</span>-->
          <!--<span v-else>Show</span>-->
          <!--plot controls-->
        <!--</button>-->

      </div>
    
      <div class="calib-main" :class="{'calib-main--full': !areShowingParameters}">
        <div class="calib-params" v-if="areShowingParameters">
          <table class="table table-bordered table-hover table-striped" style="width: 100%">
            <thead>
            <tr>
              <th @click="updateSorting('index')" class="sortable">
                No.
                <span v-show="sortColumn == 'index' && !sortReverse"><i class="fas fa-caret-down"></i></span>
                <span v-show="sortColumn == 'index' && sortReverse"><i class="fas fa-caret-up"></i></span>
                <span v-show="sortColumn != 'index'"><i class="fas fa-caret-up" style="visibility: hidden"></i></span>
              </th>
              <th @click="updateSorting('parameter')" class="sortable">
                Parameter
                <span v-show="sortColumn == 'parameter' && !sortReverse"><i class="fas fa-caret-down"></i></span>
                <span v-show="sortColumn == 'parameter' && sortReverse"><i class="fas fa-caret-up"></i></span>
                <span v-show="sortColumn != 'parameter'"><i class="fas fa-caret-up" style="visibility: hidden"></i></span>
              </th>
              <th @click="updateSorting('population')" class="sortable">
                Population
                <span v-show="sortColumn == 'population' && !sortReverse"><i class="fas fa-caret-down"></i></span>
                <span v-show="sortColumn == 'population' && sortReverse"><i class="fas fa-caret-up"></i></span>
                <span v-show="sortColumn != 'population'"><i class="fas fa-caret-up" style="visibility: hidden"></i></span>
              </th>
              <th @click="updateSorting('value')" class="sortable">
                Value
                <span v-show="sortColumn == 'value' && !sortReverse"><i class="fas fa-caret-down"></i></span>
                <span v-show="sortColumn == 'value' && sortReverse"><i class="fas fa-caret-up"></i></span>
                <span v-show="sortColumn != 'value'"><i class="fas fa-caret-up" style="visibility: hidden"></i></span>
              </th>
            </tr>
            </thead>
            <tbody>
            <tr v-for="par in sortedPars">
              <td>
                {{par.index}}
              </td>
              <td>
                {{par.parlabel}}
              </td>
              <td>
                {{par.poplabel}}
              </td>
              <td>
                <input type="text"
                       class="txbox"
                       v-model="par.dispvalue"/>
              </td>
            </tr>
            </tbody>
          </table>
        </div>

        <div class="calib-graphs">
          <div v-for="index in placeholders" :id="'fig'+index" class="calib-graph">
            <!--mpld3 content goes here-->
          </div>
        </div>

        <div class="plotopts-main" :class="{'plotopts-main--full': !areShowingPlots}">
          <div class="plotopts-params" v-if="areShowingPlots">
            <table class="table table-bordered table-hover table-striped" style="width: 100%">
              <thead>
              <tr>
                <th>Plot</th>
                <th>Active</th>
              </tr>
              </thead>
              <tbody>
              <tr v-for="item in plotOptions">
                <td>
                  {{ item.plot_name }}
                </td>
                <td style="text-align: center">
                  <input type="checkbox" v-model="item.active"/>
                </td>
              </tr>
              </tbody>
            </table>
          </div>
        </div>



      </div>
      
    </div>

    <modal name="rename-parset"
           height="auto"
           :classes="['v--modal', 'vue-dialog']"
           :width="width"
           :pivot-y="0.3"
           :adaptive="true"
           :clickToClose="clickToClose"
           :transition="transition">

      <div class="dialog-content">
        <div class="dialog-c-title">
          Rename parameter set
        </div>
        <div class="dialog-c-text">
          New name:<br>
          <input type="text"
                 class="txbox"
                 v-model="newParsetName"/><br>
        </div>
        <div style="text-align:justify">
          <button @click="renameParset()" class='btn __green' style="display:inline-block">
            Rename
          </button>

          <button @click="$modal.hide('rename-parset')" class='btn __red' style="display:inline-block">
            Cancel
          </button>
        </div>
      </div>

    </modal>
    
  </div>
</template>


<script>
  import axios from 'axios'
  var filesaver = require('file-saver')
  import rpcservice from '@/services/rpc-service'
  import status from '@/services/status-service'
  import router from '@/router'
  import Vue from 'vue'
  
  export default {
    name: 'CalibrationPage',
    
    data() {
      return {
        serverresponse: 'no response',
        sortColumn: 'index',
        sortReverse: false,
        parList: [],
        areShowingParameters: false,
        areShowingPlots: false,
        activeParset: -1,
        parsetOptions: [],
        newParsetName: [],
        startYear: 0,
        endYear: 0,
<<<<<<< HEAD
        thisPop: '',
=======
        activePop: "All",
>>>>>>> 95910503
        plotOptions: [],
        yearOptions: [],
        popOptions: []
      }
    },

    computed: {
      activeProjectID() {
        if (this.$store.state.activeProject.project === undefined) {
          return ''
        } else {
          let projectID = this.$store.state.activeProject.project.id
          return projectID
        }
      },

      active_sim_start() {
        if (this.$store.state.activeProject.project === undefined) {
          return ''
        } else {
          return this.$store.state.activeProject.project.sim_start
        }
      },

      active_sim_end() {
        if (this.$store.state.activeProject.project === undefined) {
          return ''
        } else {
          return this.$store.state.activeProject.project.sim_end
        }
      },

      active_pops() {
        if (this.$store.state.activeProject.project === undefined) {
          return ''
        } else {
<<<<<<< HEAD
          return this.$store.state.activeProject.project.pops
=======
          let pop_pairs = this.$store.state.activeProject.project.pops
          let pop_list = ["All"]
          for(let i = 0; i < pop_pairs.length; ++i) {
            pop_list.push(pop_pairs[i][1]);
          }
          return pop_list
>>>>>>> 95910503
        }
      },

      placeholders() {
        var indices = []
        for (var i = 0; i <= 100; i++) {
          indices.push(i);
        }
        return indices;
      },

      sortedPars() {
        var sortedParList = this.applySorting(this.parList);
/*        var sortedParList = this.parList;
        console.log(sortedParList); */
        return sortedParList;
      },

    },

    created() {
      // If we have no user logged in, automatically redirect to the login page.
      if (this.$store.state.currentUser.displayname == undefined) {
        router.push('/login')
      } else if (this.$store.state.activeProject.project != undefined) {
        this.startYear = this.active_sim_start
        this.endYear = this.active_sim_end
        this.popOptions = this.active_pops
//        this.endYear = 2018  // TODO: I'm guessing this should be temporary, just for the demo.
        this.viewTable()
        this.getPlotOptions()
        this.sleep(1)  // used so that spinners will come up by callback func
        .then(response => {
          this.updateParset()
        })
        this.sleep(1000)
        .then(response => {
          this.makeGraphs(this.activeProjectID)
        })
      }
    },

    methods: {
      
      onSpinnerCancel() {
        console.log('The user has canceled a spinner!')
      },
      
      clipValidateYearInput() {
        if (this.endYear > this.active_sim_end) {
          this.endYear = this.active_sim_end
        }
        else if (this.endYear < this.active_sim_start) {
          this.endYear = this.active_sim_start
        }
      },

      sleep(time) {
        // Return a promise that resolves after _time_ milliseconds.
        console.log('Sleeping for ' + time)
        return new Promise((resolve) => setTimeout(resolve, time));
      },

      notImplemented(message) {
        status.failurePopup(this, 'Function "' + message + '" not yet implemented')
      },

      projectID() {
        var id = this.$store.state.activeProject.project.id // Shorten this
        return id
      },

      updateParset() {
        console.log('updateParset() called')
        status.start(this)       
        // Get the current user's parsets from the server.
        rpcservice.rpcCall('get_parset_info', [this.projectID()])
        .then(response => {
          this.parsetOptions = response.data // Set the scenarios to what we received.
          if (this.parsetOptions.indexOf(this.activeParset) === -1) {
            console.log('Parameter set ' + this.activeParset + ' no longer found')
            this.activeParset = this.parsetOptions[0] // If the active parset no longer exists in the array, reset it
          } else {
            console.log('Parameter set ' + this.activeParset + ' still found')
          }
          this.newParsetName = this.activeParset // WARNING, KLUDGY
          console.log('Parset options: ' + this.parsetOptions)
          console.log('Active parset: ' + this.activeParset)
          status.succeed(this, '')  // No green notification.
        })
        .catch(error => {
          // Failure popup.
          status.fail(this, 'Could not update parset')
        })         
      },

      updateSorting(sortColumn) {
        console.log('updateSorting() called')
        if (this.sortColumn === sortColumn) {  // If the active sorting column is clicked... // Reverse the sort.
          this.sortReverse = !this.sortReverse
        }
        else { // Otherwise.
          this.sortColumn = sortColumn // Select the new column for sorting.
          this.sortReverse = false // Set the sorting for non-reverse.
        }
      },

      applySorting(pars) {
        return pars.slice(0).sort((par1, par2) =>
          {
            let sortDir = this.sortReverse ? -1: 1
            if      (this.sortColumn === 'index') { return par1.index > par2.index ? sortDir: -sortDir}
            else if (this.sortColumn === 'parameter') { return par1.parlabel > par2.parlabel ? sortDir: -sortDir}
            else if (this.sortColumn === 'population') { return par1.poplabel > par2.poplabel ? sortDir: -sortDir}
            else if (this.sortColumn === 'value')   { return par1.dispvalue > par2.dispvalue ? sortDir: -sortDir}
          }
        )
      },

      viewTable() {
        console.log('viewTable() called')
        rpcservice.rpcCall('get_y_factors', [this.$store.state.activeProject.project.id, this.activeParset])
        .then(response => {
          this.parList = response.data // Get the parameter values
        })
        .catch(error => {
          status.failurePopup(this, 'Could not load parameters: ' + error.message)
        })
      },

      getPlotOptions() {
        console.log('getPlotOptions() called')
        rpcservice.rpcCall('get_supported_plots', [true])
          .then(response => {
            this.plotOptions = response.data // Get the parameter values
          })
          .catch(error => {
            status.failurePopup(this, 'Could not get plot options: ' + error.message)
          })
      },

      toggleShowingParams() {
        this.areShowingParameters = !this.areShowingParameters
      },

      toggleShowingPlots() {
        this.areShowingPlots = !this.areShowingPlots
      },

      makeGraphs(project_id) {
        console.log('makeGraphs() called')
        
        // Make sure the end year is sensibly set.
        this.clipValidateYearInput()
        
        // Start indicating progress.
        status.start(this)
        
        // Go to the server to get the results from the package set.
        rpcservice.rpcCall('set_y_factors', [project_id, this.activeParset, this.parList, this.plotOptions, this.startYear, this.endYear, this.activePop, 'cascade'])
        .then(response => {
          this.serverresponse = response.data // Pull out the response data.
          var n_plots = response.data.graphs.length
          console.log('Rendering ' + n_plots + ' graphs')
          for (var index = 0; index <= n_plots; index++) {
            console.log('Rendering plot ' + index)
            var divlabel = 'fig' + index
            var div = document.getElementById(divlabel); // CK: Not sure if this is necessary? To ensure the div is clear first
            while (div.firstChild) {
              div.removeChild(div.firstChild);
            }
            try {
              console.log(response.data.graphs[index]);
              mpld3.draw_figure(divlabel, response.data.graphs[index], function(fig, element) {
//                fig.setXTicks(6, function(d) { return d3.format('.0f')(d); });
                fig.setYTicks(null, function(d) { return d3.format('.2s')(d); });
              });
              this.haveDrawnGraphs = true
            }
            catch (err) {
              console.log('failled:' + err.message);
            }
          }
          
          // Indicate success.
          status.succeed(this, 'Graphs created')
        })
        .catch(error => {
          this.serverresponse = 'There was an error: ' + error.message // Pull out the error message.
          this.servererror = error.message // Set the server error.
          
          // Indicate failure.
          status.fail(this, 'Could not make graphs')
        }) 
      },

      autoCalibrate(project_id) {
        console.log('autoCalibrate() called')
        
        // Make sure the end year is sensibly set.
        this.clipValidateYearInput()
        
        // Start indicating progress.
        status.start(this)
        this.$Progress.start(7000)

        // Go to the server to get the results from the package set.
        rpcservice.rpcCall('automatic_calibration', [project_id, this.activeParset])
        .then(response => {
          this.serverresponse = response.data // Pull out the response data.
          var n_plots = response.data.graphs.length
          console.log('Rendering ' + n_plots + ' graphs')

          for (var index = 0; index <= n_plots; index++) {
            console.log('Rendering plot ' + index)
            var divlabel = 'fig' + index
            var div = document.getElementById(divlabel); // CK: Not sure if this is necessary? To ensure the div is clear first
            while (div.firstChild) {
              div.removeChild(div.firstChild);
            }
            try {
              console.log(response.data.graphs[index]);
              mpld3.draw_figure(divlabel, response.data.graphs[index], function(fig, element) {
                fig.setXTicks(6, function(d) { return d3.format('.0f')(d); });
                fig.setYTicks(null, function(d) { return d3.format('.2s')(d); });
              });
              this.haveDrawnGraphs = true
            }
            catch (err) {
              console.log('failled:' + err.message);
            }
          }
          
          // Indicate success.
          status.succeed(this, 'Automatic calibration complete')
        })
        .catch(error => {
          // Pull out the error message.
          this.serverresponse = 'There was an error: ' + error.message

          // Set the server error.
          this.servererror = error.message
          
          // Indicate failure.
          status.fail(this, 'Automatic calibration failed')           
        })
      },

      clearGraphs() {
        for (var index = 0; index <= 100; index++) {
          console.log('Clearing plot ' + index)
          var divlabel = 'fig' + index
          var div = document.getElementById(divlabel); // CK: Not sure if this is necessary? To ensure the div is clear first
          while (div.firstChild) {
            div.removeChild(div.firstChild);
          }
        }
      },

      exportResults(project_id) {
        console.log('exportResults() called')
        status.start(this)
        rpcservice.rpcDownloadCall('export_results', [project_id]) // Make the server call to download the framework to a .prj file.
        .then(response => {
          // Indicate success.
          status.succeed(this, '')  // No green popup message.        
        })      
        .catch(error => {
          // Failure.
          status.fail(this, 'Could not export results')    
        })         
      },

      renameParsetModal() {
        // Open a model dialog for creating a new project
        console.log('renameParsetModal() called');
        this.$modal.show('rename-parset');
      },

      renameParset() {
        // Find the project that matches the UID passed in.
        let uid = this.$store.state.activeProject.project.id
        console.log('renameParset() called for ' + this.activeParset)
        this.$modal.hide('rename-parset');
        
        // Start indicating progress.
        status.start(this)
      
        rpcservice.rpcCall('rename_parset', [uid, this.activeParset, this.newParsetName]) // Have the server copy the project, giving it a new name.
        .then(response => {
          // Update the project summaries so the copied program shows up on the list.
          this.updateParset()
          
          // Indicate success.
          status.succeed(this, 'Parameter set "'+this.activeParset+'" renamed')
        })
        .catch(error => {
          // Indicate failure.
          status.fail(this, 'Could not rename parameter set')
        })
      },

      // TO_PORT
      copyParset() {
        // Find the project that matches the UID passed in.
        let uid = this.$store.state.activeProject.project.id
        console.log('copyParset() called for ' + this.activeParset)
        
        // Start indicating progress.
        status.start(this)
        
        rpcservice.rpcCall('copy_parset', [uid, this.activeParset]) // Have the server copy the project, giving it a new name.
        .then(response => {
          // Update the project summaries so the copied program shows up on the list.
          this.updateParset()
          
          // Indicate success.
          status.succeed(this, 'Parameter set "'+this.activeParset+'" copied')
        })
        .catch(error => {
          // Indicate failure.
          status.fail(this, 'Could not copy parameter set')
        })
      },

      // TO_PORT
      deleteParset() {
        // Find the project that matches the UID passed in.
        let uid = this.$store.state.activeProject.project.id
        console.log('deleteParset() called for ' + this.activeParset)
        
        // Start indicating progress.
        status.start(this)
        
        rpcservice.rpcCall('delete_parset', [uid, this.activeParset]) // Have the server copy the project, giving it a new name.
        .then(response => {
          // Update the project summaries so the copied program shows up on the list.
          this.updateParset()
          
          // Indicate success.
          status.succeed(this, 'Parameter set "'+this.activeParset+'" deleted')
        })
        .catch(error => {
          // Indicate failure.
          status.fail(this, 'Cannot delete last parameter set: ensure there are at least 2 parameter sets before deleting one')
        })
      },
    }
  }
</script>

<!-- Add "scoped" attribute to limit CSS to this component only -->
<style>
  .calib-controls {
    margin-bottom: 3rem;
  }
  .calib-controls .control-group {
    display: inline-block;
  }
  .calib-controls button, .calib-controls .control-group {
    margin-right: 1rem;
  }

  .calib-main {
    display: flex;
    margin-top: 4rem;
  }
  .calib-params {
    flex: 0 0 30%;
  }
  .calib-graphs {
    flex: 1;
    display: flex;
    flex-wrap: wrap;
    & > div {
      flex: 0 0 650px;
    }
  }

  .plotopts-main {
    /*width: 350px;*/
    /*padding-left: 20px;*/
    display: flex;
    /*float: left;*/
  }
  .plotopts-main--full {
    display: block;
  }
  .plotopts-params {
    flex: 1 0 10%;
  }
  .controls-box {
    border: 2px solid #ddd;
    padding: 7px;
    display: inline-block;
  }
  .small-button {
    background: inherit;
    padding: 0 0 0 0;
  }
</style><|MERGE_RESOLUTION|>--- conflicted
+++ resolved
@@ -224,11 +224,7 @@
         newParsetName: [],
         startYear: 0,
         endYear: 0,
-<<<<<<< HEAD
-        thisPop: '',
-=======
         activePop: "All",
->>>>>>> 95910503
         plotOptions: [],
         yearOptions: [],
         popOptions: []
@@ -265,16 +261,12 @@
         if (this.$store.state.activeProject.project === undefined) {
           return ''
         } else {
-<<<<<<< HEAD
-          return this.$store.state.activeProject.project.pops
-=======
           let pop_pairs = this.$store.state.activeProject.project.pops
           let pop_list = ["All"]
           for(let i = 0; i < pop_pairs.length; ++i) {
             pop_list.push(pop_pairs[i][1]);
           }
           return pop_list
->>>>>>> 95910503
         }
       },
 
