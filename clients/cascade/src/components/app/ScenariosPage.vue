<!--
Scenarios Page

Last update: 2018-08-14
-->

<template>
  <div>

    <div v-if="activeProjectID ==''">
      <div style="font-style:italic">
        <p>No project is loaded.</p>
      </div>
    </div>
    
    <div v-else-if="!activeProjectHasData">
      <div style="font-style:italic">
        <p>Data not yet uploaded for the project.  Please upload a databook in the Projects page.</p>
      </div>
    </div>
    
    <div v-else>
      <table class="table table-bordered table-hover table-striped" style="width: 100%">
        <thead>
        <tr>
          <th>Name</th>
          <th>Active?</th>
          <th>Actions</th>
        </tr>
        </thead>
        <tbody>
        <tr v-for="scenSummary in scenSummaries">
          <td>
            <b>{{ scenSummary.name }}</b>
          </td>
          <td>
            <input type="checkbox" v-model="scenSummary.active"/>
          </td>          
          <td style="white-space: nowrap">
            <button class="btn" @click="editScen(scenSummary)">Edit</button>
            <button class="btn" @click="copyScen(scenSummary)">Copy</button>
            <button class="btn" @click="deleteScen(scenSummary)">Delete</button>
          </td>
        </tr>
        </tbody>
      </table>

      <div>
        <button class="btn __green" :disabled="!scenariosLoaded" @click="runScens()">Run scenarios</button>
        <!--<button class="btn __blue" @click="addBudgetScenModal()">Add parameter scenario</button>-->
        <button class="btn __blue" :disabled="!scenariosLoaded" @click="addBudgetScenModal()">Add scenario</button>

        <!--<button class="btn" :disabled="!scenariosLoaded" @click="toggleShowingPlots()">-->
          <!--<span v-if="areShowingPlots">Hide</span>-->
          <!--<span v-else>Show</span>-->
          <!--plot controls-->
        <!--</button>-->
        &nbsp;&nbsp;&nbsp;&nbsp;&nbsp;&nbsp;
        <div class="controls-box">
          <!--<b>Start year: &nbsp;</b>-->
          <!--<input type="text"-->
          <!--class="txbox"-->
          <!--v-model="startYear"-->
          <!--style="display: inline-block; width:70px"/>-->
          <!--&nbsp;&nbsp;&nbsp;-->
          <b>Year: &nbsp;</b>
          <input type="text"
                 class="txbox"
                 v-model="endYear"
                 style="display: inline-block; width:70px"/>
          &nbsp;&nbsp;&nbsp;
          <b>Population: &nbsp;</b>
          <select v-model="activePop">
            <option v-for='pop in active_pops'>
              {{ pop }}
            </option>
          </select>
        </div>
        &nbsp;&nbsp;&nbsp;&nbsp;&nbsp;&nbsp;
        <button class="btn" :disabled="!scenariosLoaded" @click="plotScenarios()">Refresh</button>
        <button class="btn" :disabled="!scenariosLoaded" @click="clearGraphs()">Clear graphs</button>
        <button class="btn" @click="exportResults(activeProjectID)">Export data</button>

      </div>





      <div class="calib-main" :class="{'calib-main--full': !areShowingPlots}">
        <div class="calib-params" v-if="areShowingPlots">
          <table class="table table-bordered table-hover table-striped" style="width: 100%">
            <thead>
            <tr>
              <th>Plot</th>
              <th>Active</th>
            </tr>
            </thead>
            <tbody>
            <tr v-for="item in plotOptions">
              <td>
                {{ item.plot_name }}
              </td>
              <td style="text-align: center">
                <input type="checkbox" v-model="item.active"/>
              </td>
            </tr>
            </tbody>
          </table>
        </div>
        <div class="calib-figures">
          <div class="calib-graphs">
            <div v-for="index in placeholders" :id="'fig'+index">
              <!--mpld3 content goes here-->
            </div>
          </div>
          <div class="calib-tables" v-if="table">
            <span>Losses</span>
            <table>
              <tr v-for="(label, index) in table.labels">
                <td>{{label}}</td>
                <td v-for="text in table.text[index]">{{text}}</td>
              </tr>
            </table>
          </div>
        </div>
      </div>

      <modal name="add-budget-scen"
             height="auto"
             :scrollable="true"
             :width="900"
             :classes="['v--modal', 'vue-dialog']"
             :pivot-y="0.3"
             :adaptive="true"
             :clickToClose="clickToClose"
             :transition="transition">

        <div class="dialog-content">
          <div class="dialog-c-title" v-if="addEditModal.mode=='add'">
            Add scenario
<<<<<<< HEAD
          </div>
          <div class="dialog-c-title" v-else>
            Edit scenario
          </div>
=======
          </div>
          <div class="dialog-c-title" v-else>
            Edit scenario
          </div>
>>>>>>> 0584f503
          
          <div class="dialog-c-text">
            Scenario name:<br>
            <input type="text"
                   class="txbox"
                   v-model="addEditModal.scenSummary.name"/><br>
            Parameter set:<br>
            <select v-model="parsetOptions[0]">
              <option v-for='parset in parsetOptions'>
                {{ parset }}
              </option>
            </select><br><br>
            Program set:<br>
            <select v-model="progsetOptions[0]">
              <option v-for='progset in progsetOptions'>
                {{ progset }}
              </option>
            </select><br><br>
            Budget year:<br>
            <input type="text"
                   class="txbox"
                   v-model="addEditModal.scenSummary.start_year"/><br>
            <table class="table table-bordered table-hover table-striped" style="width: 100%">
              <thead>
              <tr>
                <th>Program</th>
                <th>Budget</th>
              </tr>
              </thead>
              <tbody>
              <tr v-for="item in addEditModal.scenSummary.alloc">
                <td>
                  {{ item[2] }}
                </td>
                <td>
                  <input type="text"
                         class="txbox"
                         v-model="item[1]"
                         style="text-align: right"
                  />
                </td>
              </tr>
              </tbody>
            </table>
          </div>
          <div style="text-align:justify">
            <button @click="addBudgetScen()" class='btn __green' style="display:inline-block">
              Save scenario
            </button>
            <button @click="$modal.hide('add-budget-scen')" class='btn __red' style="display:inline-block">
              Cancel
            </button>
          </div>
        </div>
      </modal>

    </div>
  </div>
</template>


<script>
  import axios from 'axios'
  var filesaver = require('file-saver')
  import rpcservice from '@/services/rpc-service'
  import taskservice from '@/services/task-service'
  import status from '@/services/status-service'
  import router from '@/router'
  import Vue from 'vue';

  export default {
    name: 'scenarioPage',

    data() {
      return {
        serverresponse: 'no response',
        scenSummaries: [],
        defaultBudgetScen: {},
        objectiveOptions: [],
        activeParset:  -1,
        activeProgset: -1,
        parsetOptions:  [],
        progsetOptions: [],
        newParsetName:  [],
        newProgsetName: [],
        areShowingPlots: false,
        plotOptions: [],
        scenariosLoaded: false,
        table: null,
<<<<<<< HEAD
        endYear: 2018, // TEMP FOR DEMO
=======
        activePop: "All",
        endYear: 0,
>>>>>>> 0584f503
        addEditModal: {
          scenSummary: {},    
          origName: '',
          mode: 'add'
        }
      }
    },

    computed: {
      activeProjectID() {
        if (this.$store.state.activeProject.project === undefined) {
          return ''
        } else {
          let projectID = this.$store.state.activeProject.project.id
          return projectID
        }
      },
<<<<<<< HEAD
      
=======

>>>>>>> 0584f503
      activeProjectHasData() {
        if (this.$store.state.activeProject.project === undefined) {
          return false
        }
<<<<<<< HEAD
        else {        
          return this.$store.state.activeProject.project.hasData
        }
      }, 
=======
        else {
          return this.$store.state.activeProject.project.hasData
        }
      },

      active_sim_start() {
        if (this.$store.state.activeProject.project === undefined) {
          return ''
        } else {
          return this.$store.state.activeProject.project.sim_start
        }
      },

      active_sim_end() {
        if (this.$store.state.activeProject.project === undefined) {
          return ''
        } else {
          return this.$store.state.activeProject.project.sim_end
        }
      },

      active_pops() {
        if (this.$store.state.activeProject.project === undefined) {
          return ''
        } else {
          let pop_pairs = this.$store.state.activeProject.project.pops
          let pop_list = ["All"]
          for(let i = 0; i < pop_pairs.length; ++i) {
            pop_list.push(pop_pairs[i][1]);
          }
          return pop_list
        }
      },
>>>>>>> 0584f503
      
      placeholders() {
        var indices = []
        for (var i = 0; i <= 100; i++) {
          indices.push(i);
        }
        return indices;
      },

    },

    created() {
      // If we have no user logged in, automatically redirect to the login page.
      if (this.$store.state.currentUser.displayname == undefined) {
        router.push('/login')
      }
      else if ((this.$store.state.activeProject.project != undefined) && 
        (this.$store.state.activeProject.project.hasData) ) {      
        // Load the scenario summaries of the current project.
        console.log('created() called')
        this.startYear = this.active_sim_start
        this.endYear = this.active_sim_end
        this.popOptions = this.active_pops
        this.sleep(1)  // used so that spinners will come up by callback func
        .then(response => {
          this.getScenSummaries()
          this.getDefaultBudgetScen()
          this.updateSets()
          this.getPlotOptions()
        })
      }
    },

    methods: {

      dcp(input) {
        var output = JSON.parse(JSON.stringify(input))
        return output
      },
      
      sleep(time) {
        // Return a promise that resolves after _time_ milliseconds.
        console.log('Sleeping for ' + time)
        return new Promise((resolve) => setTimeout(resolve, time));
      },
      
      getUniqueName(fileName, otherNames) {
        let tryName = fileName
        let numAdded = 0
        while (otherNames.indexOf(tryName) > -1) {
          numAdded = numAdded + 1
          tryName = fileName + ' (' + numAdded + ')'
        }
        return tryName
      },

      projectID() {
        var id = this.$store.state.activeProject.project.id // Shorten this
        return id
      },

      // TO_PORT
      updateSets() {
        console.log('updateSets() called')
        // Get the current user's parsets from the server.
        rpcservice.rpcCall('get_parset_info', [this.projectID()])
        .then(response => {
          this.parsetOptions = response.data // Set the scenarios to what we received.
          if (this.parsetOptions.indexOf(this.activeParset) === -1) {
            console.log('Parameter set ' + this.activeParset + ' no longer found')
            this.activeParset = this.parsetOptions[0] // If the active parset no longer exists in the array, reset it
          } else {
            console.log('Parameter set ' + this.activeParset + ' still found')
          }
          this.newParsetName = this.activeParset // WARNING, KLUDGY
          console.log('Parset options: ' + this.parsetOptions)
          console.log('Active parset: ' + this.activeParset)
                    
          // Get the current user's progsets from the server.
          rpcservice.rpcCall('get_progset_info', [this.projectID()])
          .then(response => {
            this.progsetOptions = response.data // Set the scenarios to what we received.
            if (this.progsetOptions.indexOf(this.activeProgset) === -1) {
              console.log('Program set ' + this.activeProgset + ' no longer found')
              this.activeProgset = this.progsetOptions[0] // If the active parset no longer exists in the array, reset it
            } else {
              console.log('Program set ' + this.activeProgset + ' still found')
            }
            this.newProgsetName = this.activeProgset // WARNING, KLUDGY
            console.log('Progset options: ' + this.progsetOptions)
            console.log('Active progset: ' + this.activeProgset)
          })
          .catch(error => {
            // Failure popup.
            status.failurePopup(this, 'Could not get progset info')    
          })            
        })
        .catch(error => {
          // Failure popup.
          status.failurePopup(this, 'Could not get parset info')    
        })
      },

      getDefaultBudgetScen() {
        console.log('getDefaultBudgetScen() called')
        rpcservice.rpcCall('get_default_budget_scen', [this.projectID()])
        .then(response => {
          this.defaultBudgetScen = response.data // Set the scenario to what we received.
          console.log('This is the default:')
          console.log(this.defaultBudgetScen);
        })
        .catch(error => {
          // Failure popup.
          status.failurePopup(this, 'Could not get default budget scenario')
        })         
      },

      getScenSummaries() {
        console.log('getScenSummaries() called')
        
        // Start indicating progress.
        status.start(this)
        
        // Get the current project's scenario summaries from the server.
        rpcservice.rpcCall('get_scen_info', [this.projectID()])
        .then(response => {
          this.scenSummaries = response.data // Set the scenarios to what we received.
          console.log('Scenario summaries:')
          console.log(this.scenSummaries)
          
          this.scenariosLoaded = true
          
          // Indicate success.
          status.succeed(this, 'Scenarios loaded')
        })
        .catch(error => {
          this.serverresponse = 'There was an error: ' + error.message // Pull out the error message.
          this.servererror = error.message // Set the server error.
          
          // Indicate failure.
          status.fail(this, 'Could not get scenarios: ' + error.message)
        })
      },

      setScenSummaries() {
        console.log('setScenSummaries() called')
        
        // Start indicating progress.
        status.start(this)
        
        rpcservice.rpcCall('set_scen_info', [this.projectID(), this.scenSummaries])
        .then( response => {
          // Indicate success.
          status.succeed(this, 'Scenarios saved')
        })
        .catch(error => {
          // Indicate failure.
          status.fail(this, 'Could not save scenarios') 
        })        
      },

      addBudgetScenModal() {
        // Open a model dialog for creating a new project
        console.log('addBudgetScenModal() called');
        rpcservice.rpcCall('get_default_budget_scen', [this.projectID()])
        .then(response => {
          this.defaultBudgetScen = response.data // Set the scenario to what we received.
          this.addEditModal.scenSummary = this.dcp(this.defaultBudgetScen)
          this.addEditModal.origName = this.addEditModal.scenSummary.name
          this.addEditModal.mode = 'add'
          this.$modal.show('add-budget-scen');
          console.log(this.defaultBudgetScen)
        })
        .catch(error => {
          this.serverresponse = 'There was an error: ' + error.message // Pull out the error message.
          this.servererror = error.message // Set the server error.
          
           // Failure popup.
          status.failurePopup(this, 'Could not open add scenario modal: '  + error.message)
        })
      },

      addBudgetScen() {
        console.log('addBudgetScen() called')
        this.$modal.hide('add-budget-scen')
        
        // Start indicating progress.
        status.start(this)
        
        // Get the new scenario summary from the modal.
        let newScen = this.dcp(this.addEditModal.scenSummary)
  
        // Get the list of all of the current scenario names.
        let scenNames = []
        this.scenSummaries.forEach(scenSum => {
          scenNames.push(scenSum.name)
        })
               
        // If we are editing an existing scenario...
        if (this.addEditModal.mode == 'edit') {
          // Get the index of the original (pre-edited) name
          let index = scenNames.indexOf(this.addEditModal.origName)
          if (index > -1) {
            this.scenSummaries[index].name = newScen.name  // hack to make sure Vue table updated
            this.scenSummaries[index] = newScen
          }
          else {
            console.log('Error: a mismatch in editing keys')
          }            
        }
        // Else (we are adding a new scenario)...
        else {
          newScen.name = this.getUniqueName(newScen.name, scenNames)
          this.scenSummaries.push(newScen)
        }
        console.log(newScen)
        console.log(this.scenSummaries)        
        
        rpcservice.rpcCall('set_scen_info', [this.projectID(), this.scenSummaries])
        .then( response => {
          // Indicate success.
          status.succeed(this, 'Scenario added')
        })
        .catch(error => {
          // Indicate failure.
          status.fail(this, 'Could not add scenario') 
          
          // TODO: Should probably fix the corrupted this.scenSummaries.
        })         
      },

      editScen(scenSummary) {
        // Open a model dialog for creating a new project
        console.log('editScen() called');
        this.defaultBudgetScen = scenSummary
        console.log('defaultBudgetScen')
        console.log(this.defaultBudgetScen)
        this.addEditModal.scenSummary = this.dcp(this.defaultBudgetScen)
        this.addEditModal.origName = this.addEditModal.scenSummary.name         
        this.addEditModal.mode = 'edit' 
        this.$modal.show('add-budget-scen');
      },

      copyScen(scenSummary) {
        console.log('copyScen() called')
        
        // Start indicating progress.
        status.start(this)
        
        var newScen = this.dcp(scenSummary); // You've got to be kidding me, buster
        var otherNames = []
        this.scenSummaries.forEach(scenSum => {
          otherNames.push(scenSum.name)
        })
        newScen.name = this.getUniqueName(newScen.name, otherNames)
        this.scenSummaries.push(newScen)
        rpcservice.rpcCall('set_scen_info', [this.projectID(), this.scenSummaries])
        .then( response => {
          // Indicate success.
          status.succeed(this, 'Scenario copied')
        })
        .catch(error => {
          // Indicate failure.
          status.fail(this, 'Could not copy scenario') 
          
          // TODO: Should probably fix the corrupted this.scenSummaries.
        })        
      },

      deleteScen(scenSummary) {
        console.log('deleteScen() called')
        
        // Start indicating progress.
        status.start(this)
        
        for(var i = 0; i< this.scenSummaries.length; i++) {
          if(this.scenSummaries[i].name === scenSummary.name) {
            this.scenSummaries.splice(i, 1);
          }
        }
        rpcservice.rpcCall('set_scen_info', [this.projectID(), this.scenSummaries])
        .then( response => {
          // Indicate success.
          status.succeed(this, 'Scenario deleted')
        })
        .catch(error => {
          // Indicate failure.
          status.fail(this, 'Could not delete scenario') 
          
          // TODO: Should probably fix the corrupted this.scenSummaries.
        })        
      },

      getPlotOptions() {
        console.log('getPlotOptions() called')
        rpcservice.rpcCall('get_supported_plots', [true])
          .then(response => {
            this.plotOptions = response.data // Get the parameter values
          })
          .catch(error => {
            status.failurePopup(this, 'Could not get plot options: ' + error.message)
          })
      },

      toggleShowingPlots() {
        this.areShowingPlots = !this.areShowingPlots
      },

      runScens() {
        console.log('runScens() called')
        status.start(this)
        this.$Progress.start(7000)  // restart just the progress bar, and make it slower        
        // Make sure they're saved first
        rpcservice.rpcCall('set_scen_info', [this.projectID(), this.scenSummaries])
        .then(response => {
          // Go to the server to get the results from the package set.
          rpcservice.rpcCall('run_scenarios', [this.projectID(), this.plotOptions], {saveresults: false, tool:'cascade', plotyear:this.endYear, pops:this.activePop})
          .then(response => {
            this.serverresponse = response.data // Pull out the response data.
            this.table = response.data.table
            var n_plots = response.data.graphs.length
            console.log('Rendering ' + n_plots + ' graphs')
            for (var index = 0; index <= n_plots; index++) {
              console.log('Rendering plot ' + index)
              var divlabel = 'fig' + index
              var div = document.getElementById(divlabel); // CK: Not sure if this is necessary? To ensure the div is clear first
              while (div.firstChild) {
                div.removeChild(div.firstChild);
              }
              try {
                console.log(response.data.graphs[index]);
                mpld3.draw_figure(divlabel, response.data.graphs[index], function(fig, element) {
                  fig.setYTicks(null, function(d) { return d3.format('.2s')(d); });
                });
                this.haveDrawnGraphs = true
              }
              catch (err) {
                console.log('Graph failed:' + err.message);
              }
            }
            status.succeed(this, 'Graphs created')
          })
          .catch(error => {
            this.serverresponse = 'There was an error: ' + error.message // Pull out the error message.
            this.servererror = error.message // Set the server error.
            status.fail(this, 'Could not make graphs: ' + error.message) // Indicate failure.
          })
        })
        .catch(error => {
          this.serverresponse = 'There was an error: ' + error.message
          this.servererror = error.message
          status.fail(this, 'Could not make graphs: ' + error.message)
        })        
      },

      plotScenarios() {
        console.log('plotScens() called')
        status.start(this)
        this.$Progress.start(2000)  // restart just the progress bar, and make it slower
        // Make sure they're saved first
        rpcservice.rpcCall('plot_scenarios', [this.projectID(), this.plotOptions], {tool:'cascade', plotyear:this.endYear, pops:this.activePop})
          .then(response => {
            this.serverresponse = response.data // Pull out the response data.
            this.table = response.data.table
            var n_plots = response.data.graphs.length
            console.log('Rendering ' + n_plots + ' graphs')
            for (var index = 0; index <= n_plots; index++) {
              console.log('Rendering plot ' + index)
              var divlabel = 'fig' + index
              var div = document.getElementById(divlabel); // CK: Not sure if this is necessary? To ensure the div is clear first
              while (div.firstChild) {
                div.removeChild(div.firstChild);
              }
              try {
                console.log(response.data.graphs[index]);
                mpld3.draw_figure(divlabel, response.data.graphs[index], function(fig, element) {
                  fig.setYTicks(null, function(d) { return d3.format('.2s')(d); });
                });
                this.haveDrawnGraphs = true
              }
              catch (err) {
                console.log('Graph failed:' + err.message);
              }
            }
            status.succeed(this, 'Graphs created')
          })
          .catch(error => {
            this.serverresponse = 'There was an error: ' + error.message // Pull out the error message.
            this.servererror = error.message // Set the server error.
            status.fail(this, 'Could not make graphs') // Indicate failure.
          })
      },

      reloadGraphs() {
        console.log('Reload graphs')
        let n_plots = this.graphData.length
        console.log('Rendering ' + n_plots + ' graphs')
        for (let index = 0; index <= n_plots; index++) {
          console.log('Rendering plot ' + index)
          var divlabel = 'fig' + index
          try {
            mpld3.draw_figure(divlabel, response.data.graphs[index], function(fig, element) {
              fig.setYTicks(null, function(d) { return d3.format('.2s')(d); });
            });
          }
          catch (err) {
            console.log('failled:' + err.message);
          }
        }
      },

      clearGraphs() {
        console.log('Clear graphs')
        this.graphData = []
        for (var index = 0; index <= 100; index++) {
          console.log('Clearing plot ' + index)
          var divlabel = 'fig' + index
          var div = document.getElementById(divlabel); // CK: Not sure if this is necessary? To ensure the div is clear first
          while (div.firstChild) {
            div.removeChild(div.firstChild);
          }
        }
      },

      exportResults(project_id) {
        console.log('exportResults() called')
        status.start(this)
        rpcservice.rpcDownloadCall('export_results', [project_id]) // Make the server call to download the framework to a .prj file.
          .then(response => {
            // Indicate success.
            status.succeed(this, '')  // No green popup message.
          })
          .catch(error => {
            // Failure.
            status.fail(this, 'Could not export results')
          })
      },

    }
  }
</script>


<!-- Add "scoped" attribute to limit CSS to this component only -->
<style>
  .calib-controls {
    margin-bottom: 3rem;
  }
  .calib-controls .control-group {
    display: inline-block;
  }
  .calib-controls button, .calib-controls .control-group {
    margin-right: 1rem;
  }

  .calib-main {
    margin-top: 4rem;
  }
  .calib-params {
    flex: 0 0 30%;
  }
  .calib-graphs {
    flex: 1;
    display: flex;
    flex-wrap: wrap;
    & > * {
      flex: 0 0 650px;
    }
  }

  /*
  HACK: The purpose of this code is to get things to line up a bit until
  we have a proper layout. Using fixed pixel widths is terrible and we
  shouldn't do it in other places.
  */
  .calib-tables span {
    display: block;
    margin-bottom: 1rem;
    font-weight: bold;
  }
  .calib-tables, .calib-tables table, .calib-tables tr, .calib-tables td {
    color: black; /* To match graph */
    font-family: Helvetica, sans-serif; /* To match graph */
  }
  .calib-tables table, .calib-tables tr, .calib-tables td {
    border: 2px solid #ddd;
  }
  .calib-tables table td {
    width: 96px;
    padding: 0.5rem;
    text-align: right;
  }
  .calib-tables table td:nth-child(1) {
    width: 192px; /* Header column */
    padding-right: 11px;
  }

  .plotopts-main {
    /*width: 350px;*/
    /*padding-left: 20px;*/
    display: flex;
    /*float: left;*/
  }
  .plotopts-main--full {
    display: block;
  }
  .plotopts-params {
    flex: 1 0 10%;
  }
  .controls-box {
    border: 2px solid #ddd;
    padding: 7px;
    display: inline-block;
  }
  .small-button {
    background: inherit;
    padding: 0 0 0 0;
  }
</style>
<|MERGE_RESOLUTION|>--- conflicted
+++ resolved
@@ -139,17 +139,10 @@
         <div class="dialog-content">
           <div class="dialog-c-title" v-if="addEditModal.mode=='add'">
             Add scenario
-<<<<<<< HEAD
           </div>
           <div class="dialog-c-title" v-else>
             Edit scenario
           </div>
-=======
-          </div>
-          <div class="dialog-c-title" v-else>
-            Edit scenario
-          </div>
->>>>>>> 0584f503
           
           <div class="dialog-c-text">
             Scenario name:<br>
@@ -239,12 +232,8 @@
         plotOptions: [],
         scenariosLoaded: false,
         table: null,
-<<<<<<< HEAD
-        endYear: 2018, // TEMP FOR DEMO
-=======
         activePop: "All",
         endYear: 0,
->>>>>>> 0584f503
         addEditModal: {
           scenSummary: {},    
           origName: '',
@@ -262,21 +251,11 @@
           return projectID
         }
       },
-<<<<<<< HEAD
-      
-=======
-
->>>>>>> 0584f503
+
       activeProjectHasData() {
         if (this.$store.state.activeProject.project === undefined) {
           return false
         }
-<<<<<<< HEAD
-        else {        
-          return this.$store.state.activeProject.project.hasData
-        }
-      }, 
-=======
         else {
           return this.$store.state.activeProject.project.hasData
         }
@@ -310,7 +289,6 @@
           return pop_list
         }
       },
->>>>>>> 0584f503
       
       placeholders() {
         var indices = []
