<!--
Manage projects page

Last update: 2018-07-13
-->

<template>
  <div class="SitePage">
    <div class="PageSection">

      <div class="ControlsRow">
        <button class="btn __blue" @click="addDemoProjectModal">Create demo project</button>
        &nbsp; &nbsp;
        <button class="btn __blue" @click="createNewProjectModal">Create new project</button>
        &nbsp; &nbsp;
        <button class="btn __blue" @click="uploadProjectFromFile">Upload project from file</button>
        &nbsp; &nbsp;
      </div>
    </div>

    <div class="PageSection"
         v-if="projectSummaries.length > 0">
      <!--<h2>Manage projects</h2>-->

      <input type="text"
             class="txbox"
             style="margin-bottom: 20px"
             :placeholder="filterPlaceholder"
             v-model="filterText"/>

      <table class="table table-bordered table-hover table-striped" style="width: 100%">
        <thead>
          <tr>
            <th>
              <input type="checkbox" @click="selectAll()" v-model="allSelected"/>
            </th>
            <th @click="updateSorting('name')" class="sortable">
              Name
              <span v-show="sortColumn == 'name' && !sortReverse">
                <i class="fas fa-caret-down"></i>
              </span>
              <span v-show="sortColumn == 'name' && sortReverse">
                <i class="fas fa-caret-up"></i>
              </span>
              <span v-show="sortColumn != 'name'">
                <i class="fas fa-caret-up" style="visibility: hidden"></i>
              </span>
            </th>
            <th>Project actions</th>
            <th @click="updateSorting('creationTime')" class="sortable">
              Created on
              <span v-show="sortColumn == 'creationTime' && !sortReverse">
                <i class="fas fa-caret-down"></i>
              </span>
              <span v-show="sortColumn == 'creationTime' && sortReverse">
                <i class="fas fa-caret-up"></i>
              </span>
              <span v-show="sortColumn != 'creationTime'">
                <i class="fas fa-caret-up" style="visibility: hidden"></i>
              </span>
            </th>
            <th @click="updateSorting('updatedTime')" class="sortable">
              Last modified
              <span v-show="sortColumn == 'updatedTime' && !sortReverse">
                <i class="fas fa-caret-down"></i>
              </span>
              <span v-show="sortColumn == 'updatedTime' && sortReverse">
                <i class="fas fa-caret-up"></i>
              </span>
              <span v-show="sortColumn != 'updatedTime'">
                <i class="fas fa-caret-up" style="visibility: hidden"></i>
              </span>
            </th>
            <th>Framework</th>
            <th>Populations</th>
            <th>Databook</th>
            <th>Program book</th>
          </tr>
        </thead>
        <tbody>
          <tr v-for="projectSummary in sortedFilteredProjectSummaries"
              :class="{ highlighted: projectIsActive(projectSummary.project.id) }">
            <td>
              <input type="checkbox" @click="uncheckSelectAll()" v-model="projectSummary.selected"/>
            </td>
            <td v-if="projectSummary.renaming !== ''">
			        <input type="text"
                     class="txbox"
                     @keyup.enter="renameProject(projectSummary)"
                     v-model="projectSummary.renaming"/>
			      </td>
			      <td v-else>
			        {{ projectSummary.project.name }}
			      </td>
            <td>
              <button class="btn __green" @click="openProject(projectSummary.project.id)">Open</button>
              <button class="btn" @click="copyProject(projectSummary.project.id)" title="Copy">
                <i class="ti-files"></i>
              </button>
              <button class="btn" @click="renameProject(projectSummary)" title="Rename">
                <i class="ti-pencil"></i>
              </button>
              <button class="btn" @click="downloadProjectFile(projectSummary.project.id)" title="Download">
                <i class="ti-download"></i>
              </button>
            </td>
            <td>{{ projectSummary.project.creationTime }}</td>
            <td>{{ projectSummary.project.updatedTime ? projectSummary.project.updatedTime:
              'No modification' }}</td>
            <td>
              {{ projectSummary.project.framework }}
            </td>
            <td>
              {{ projectSummary.project.n_pops }}
            </td>
            <td>
              <button class="btn __blue" @click="uploadDatabook(projectSummary.project.id)" title="Upload">
                <i class="ti-upload"></i>
              </button>
              <button class="btn" @click="downloadDatabook(projectSummary.project.id)" title="Download">
                <i class="ti-download"></i>
              </button>
            </td>
            <td style="white-space: nowrap">
              <button class="btn __blue" @click="uploadProgbook(projectSummary.project.id)" title="Upload">
                <i class="ti-upload"></i>
              </button>
              <button class="btn" @click="downloadProgbook(projectSummary.project.id)" title="Download">
                <i class="ti-download"></i>
              </button>
            </td>
          </tr>
        </tbody>
      </table>

      <div class="ControlsRow">
        <button class="btn" @click="deleteModal()">Delete selected</button>
        &nbsp; &nbsp;
        <button class="btn" @click="downloadSelectedProjects">Download selected</button>
      </div>
    </div>

    <modal name="demo-project"
           height="auto"
           :classes="['v--modal', 'vue-dialog']"
           :width="width"
           :pivot-y="0.3"
           :adaptive="true"
           :clickToClose="clickToClose"
           :transition="transition">

      <div class="dialog-content">
        <div class="dialog-c-title">
          Create demo project
        </div>
        <div class="dialog-c-text">
          <select v-model="currentProject">
            <option v-for='project in projectOptions'>
              {{ project }}
            </option>
          </select><br><br>
        </div>
        <div style="text-align:justify">
          <button @click="addDemoProject()" class='btn __green' style="display:inline-block">
            Add selected
          </button>

          <button @click="$modal.hide('demo-project')" class='btn __red' style="display:inline-block">
            Cancel
          </button>
        </div>
      </div>
    </modal>

    <modal name="create-project"
           height="auto"
           :classes="['v--modal', 'vue-dialog']"
           :width="width"
           :pivot-y="0.3"
           :adaptive="true"
           :clickToClose="clickToClose"
           :transition="transition">

      <div class="dialog-content">
        <div class="dialog-c-title">
          Create blank project
        </div>
        <div class="dialog-c-text">
          Project name:<br>
          <input type="text"
                 class="txbox"
                 v-model="proj_name"/><br>
          Framework:<br>
          <select v-model="currentFramework">
            <option v-for='frameworkSummary in frameworkSummaries'>
              {{ frameworkSummary.framework.name }}
            </option>
          </select><br><br>
          Number of populations:<br>
          <input type="text"
                 class="txbox"
                 v-model="num_pops"/><br>
          First year for data entry:<br>
          <input type="text"
                 class="txbox"
                 v-model="data_start"/><br>
          Final year for data entry:<br>
          <input type="text"
                 class="txbox"
                 v-model="data_end"/><br>
        </div>
        <div style="text-align:justify">
          <button @click="createNewProject()" class='btn __green' style="display:inline-block">
            Create
          </button>

          <button @click="$modal.hide('create-project')" class='btn __red' style="display:inline-block">
            Cancel
          </button>
        </div>
      </div>


      <div>

      </div>
    </modal>
  </div>

</template>

<script>
import axios from 'axios'
var filesaver = require('file-saver')
import rpcservice from '@/services/rpc-service'
import router from '@/router'

export default {
  name: 'ProjectsPage',

  data() {
    return {
      filterPlaceholder: 'Type here to filter projects', // Placeholder text for table filter box
      filterText: '',  // Text in the table filter box
      allSelected: false, // Are all of the projects selected?
      sortColumn: 'name',  // Column of table used for sorting the projects: name, country, creationTime, updatedTime, dataUploadTime
      sortReverse: false, // Sort in reverse order?
      projectSummaries: [], // List of summary objects for projects the user has
      frameworkSummaries: [],
      currentFramework: '',
      proj_name: '', // For creating a new project: number of populations
      num_pops: 5, // For creating a new project: number of populations
      data_start: 2000, // For creating a new project: number of populations
      data_end: 2020, // For creating a new project: number of populations
      projectOptions: ['SIR model', 'Tuberculosis', 'Service delivery'],
      currentProject: 'Service delivery'
    }
  },

  computed: {
    sortedFilteredProjectSummaries() {
      return this.applyNameFilter(this.applySorting(this.projectSummaries))
//      return this.applyNameFilter(this.applySorting(this.applyCountryFilter(this.projectSummaries)))
    }
  },

  created() {
    // If we have no user logged in, automatically redirect to the login page.
    if (this.$store.state.currentUser.displayname == undefined) {
      router.push('/login')
    }

    // Otherwise...
    else {
      // Load the project summaries of the current user.
      this.updateProjectSummaries(null)
      this.updateFrameworkSummaries()
    }
  },

  methods: {

    beforeOpen (event) {
      console.log(event)
      // Set the opening time of the modal
      this.TEMPtime = Date.now()
    },

    beforeClose (event) {
      console.log(event)
      // If modal was open less then 5000 ms - prevent closing it
      if (this.TEMPtime + this.TEMPduration < Date.now()) {
        event.stop()
      }
    },

    updateFrameworkSummaries() {
      console.log('updateFrameworkSummaries() called')

      // Get the current user's framework summaries from the server.
      rpcservice.rpcCall('load_current_user_framework_summaries')
      .then(response => {
        // Set the frameworks to what we received.
        this.frameworkSummaries = response.data.frameworks
        if (this.frameworkSummaries.length) {
          console.log('Framework summaries found')
          console.log(this.frameworkSummaries)
          this.currentFramework = this.frameworkSummaries[0].framework.name
          console.log('Current framework: '+this.currentFramework)
        } else {
          console.log('No framework summaries found')
        }

        // Set select flags for false initially.
        this.frameworkSummaries.forEach(theFrame => {
          theFrame.selected = false
          theFrame.renaming = ''
        })
      })
    },

    updateProjectSummaries(setActiveID) {
      console.log('updateProjectSummaries() called')

      // Get the current user's project summaries from the server.
      rpcservice.rpcCall('load_current_user_project_summaries')
      .then(response => {
        // Set the projects to what we received.
        this.projectSummaries = response.data.projects

        // Set select flags for false initially.
        this.projectSummaries.forEach(theProj => {
		      theProj.selected = false
		      theProj.renaming = ''
		    })
        
        // If we have a project on the list...
        if (this.projectSummaries.length > 0) {
          // If no ID is passed in, set the active project to the first one in 
          // the list.
          // TODO: We should write a function that extracts the last-created 
          // project and then uses the UID for that as the thing to set.
          if (setActiveID == null) {
            this.openProject(this.projectSummaries[0].project.id)
          }
          
          // Otherwise, set the active project to the one passed in.
          else {
            this.openProject(setActiveID)
          }
        }
      })
    },

    addDemoProject() {
      console.log('addDemoProject() called')
      this.$modal.hide('demo-project')
      
      // Start the loading bar.
      this.$Progress.start()
      
      // Have the server create a new framework.
      rpcservice.rpcCall('add_demo_project', [this.$store.state.currentUser.UID, this.currentProject])
      .then(response => {
        // Update the framework summaries so the new framework shows up on the list.
        this.updateProjectSummaries(response.data.projectId)
        
        // Finish the loading bar.
        this.$Progress.finish()

        // Success popup.
        this.$notifications.notify({
          message: 'Demo project loaded',
          icon: 'ti-check',
          type: 'success',
          verticalAlign: 'top',
          horizontalAlign: 'center',
        })
      })
      .catch(error => {
        // Fail the loading bar.
        this.$Progress.fail()
        
        // Failure popup.
        this.$notifications.notify({
          message: 'Could not add project',
          icon: 'ti-face-sad',
          type: 'warning',
          verticalAlign: 'top',
          horizontalAlign: 'center',
        })      
      })    
    },

    addDemoProjectModal() {
      // Open a model dialog for creating a new project
      console.log('addDemoProjectModal() called');
      this.$modal.show('demo-project');
    },

    createNewProjectModal() {
      // Open a model dialog for creating a new project
      console.log('createNewProjectModal() called');
      this.$modal.show('create-project');
    },


    createNewProject() {
      console.log('createNewProject() called')
      this.$modal.hide('create-project')
      
      // Start the loading bar.
      this.$Progress.start()
      
      // Have the server create a new project.
      rpcservice.rpcDownloadCall('create_new_project', [this.$store.state.currentUser.UID, this.proj_name, this.num_pops, this.data_start, this.data_end])
      .then(response => {
        // Update the project summaries so the new project shows up on the list.
        // Note: There's no easy way to get the new project UID to tell the 
        // project update to choose the new project because the RPC cannot pass 
        // it back.
        this.updateProjectSummaries(null)
        
        // Finish the loading bar.
        this.$Progress.finish()
        
        // Success popup.
        this.$notifications.notify({
          message: 'New project "'+this.proj_name+'" created',
          icon: 'ti-check',
          type: 'success',
          verticalAlign: 'top',
          horizontalAlign: 'center',
        })
      })
      .catch(error => {
        // Fail the loading bar.
        this.$Progress.fail()
        
        // Failure popup.
        this.$notifications.notify({
          message: 'Could not add new project',
          icon: 'ti-face-sad',
          type: 'warning',
          verticalAlign: 'top',
          horizontalAlign: 'center',
        })      
      })  
    },

    uploadProjectFromFile() {
      console.log('uploadProjectFromFile() called')

      // Have the server upload the project.
      rpcservice.rpcUploadCall('create_project_from_prj_file', [this.$store.state.currentUser.UID], {}, '.prj')
      .then(response => {
        // Start the loading bar.  (This is here because we don't want the 
        // progress bar running when the user is picking a file to upload.)
        this.$Progress.start()        
        
        // Update the project summaries so the new project shows up on the list.
        this.updateProjectSummaries(response.data.projectId)
        
        // Finish the loading bar.
        this.$Progress.finish()
        
        // Success popup.
        this.$notifications.notify({
          message: 'New project uploaded',
          icon: 'ti-check',
          type: 'success',
          verticalAlign: 'top',
          horizontalAlign: 'center',
        })               
      })
      .catch(error => {
        // Fail the loading bar.
        this.$Progress.fail()
        
        // Failure popup.
        this.$notifications.notify({
          message: 'Could not upload project',
          icon: 'ti-face-sad',
          type: 'warning',
          verticalAlign: 'top',
          horizontalAlign: 'center',
        })      
      })
    },

    projectIsActive(uid) {
      // If the project is undefined, it is not active.
      if (this.$store.state.activeProject.project === undefined) {
        return false
      }

      // Otherwise, the project is active if the UIDs match.
      else {
        return (this.$store.state.activeProject.project.id === uid)
      }
    },

    selectAll() {
      console.log('selectAll() called')

      // For each of the projects, set the selection of the project to the
      // _opposite_ of the state of the all-select checkbox's state.
      // NOTE: This function depends on it getting called before the
      // v-model state is updated.  If there are some cases of Vue
      // implementation where these happen in the opposite order, then
      // this will not give the desired result.
      this.projectSummaries.forEach(theProject => theProject.selected = !this.allSelected)
    },

    uncheckSelectAll() {
      this.allSelected = false
    },

    updateSorting(sortColumn) {
      console.log('updateSorting() called')

      // If the active sorting column is clicked...
      if (this.sortColumn === sortColumn) {
          // Reverse the sort.
          this.sortReverse = !this.sortReverse
      }
      // Otherwise.
      else {
        // Select the new column for sorting.
        this.sortColumn = sortColumn

        // Set the sorting for non-reverse.
        this.sortReverse = false
      }
    },

    applyNameFilter(projects) {
      return projects.filter(theProject => theProject.project.name.toLowerCase().indexOf(this.filterText.toLowerCase()) !== -1)
    },

    applySorting(projects) {
      return projects.sort((proj1, proj2) =>
        {
          let sortDir = this.sortReverse ? -1: 1
          if (this.sortColumn === 'name') {
            return (proj1.project.name.toLowerCase() > proj2.project.name.toLowerCase() ? sortDir: -sortDir)
          }
/*          else if (this.sortColumn === 'country') {
            return proj1.country > proj2.country ? sortDir: -sortDir
          } */
          else if (this.sortColumn === 'creationTime') {
            return proj1.project.creationTime > proj2.project.creationTime ? sortDir: -sortDir
          }
          else if (this.sortColumn === 'updatedTime') {
            return proj1.project.updateTime > proj2.project.updateTime ? sortDir: -sortDir
          }
        }
      )
    },

/*    applyCountryFilter(projects) {
      if (this.selectedCountry === 'Select country...')
        return projects
      else
        return projects.filter(theProj => theProj.country === this.selectedCountry)
    }, */

    openProject(uid) {
      // Find the project that matches the UID passed in.
      let matchProject = this.projectSummaries.find(theProj => theProj.project.id === uid)

      console.log('openProject() called for ' + matchProject.project.name)
          

// Code for testing loading bar.  
/*      this.$Progress.start()      // with this (default) setting, the bar takes about 7 sec. to fully progress        
//      this.$Progress.start(9700)  // with this setting, about 75% of the bar is progressed in 5 min.
      this.$Progress.setTransition(
        {
          speed: '0.2s',
          opacity: '0.6s',
          termination: 1000  // milliseconds that bar stays around after finish or fail
        })
        
//      rpcservice.rpcCall('simulate_slow_rpc', [7, true])  // 7 seconds, then succeed  
      rpcservice.rpcCall('simulate_slow_rpc', [7, false])  // 7 seconds, then fail
      .then(response => { 
        this.$Progress.finish()         
      })
      .catch(error => {
        this.$Progress.fail()
      }) */
      
      
      // Set the active project to the matched project.
      this.$store.commit('newActiveProject', matchProject)
      
      // Success popup.
      this.$notifications.notify({
        message: 'Project "'+matchProject.project.name+'" loaded',
        icon: 'ti-check',
        type: 'success',
        verticalAlign: 'top',
        horizontalAlign: 'center',
//        timeout: 1000  // this works
        timeout: 2000  // this does not (this is the default timeout)
//        timeout: 10000  // this does not        
      });
           
    },

    copyProject(uid) {
      // Find the project that matches the UID passed in.
      let matchProject = this.projectSummaries.find(theProj => theProj.project.id === uid)

      console.log('copyProject() called for ' + matchProject.project.name)
      
      // Start the loading bar.
      this.$Progress.start()
      
	    // Have the server copy the project, giving it a new name.
      rpcservice.rpcCall('copy_project', [uid])
      .then(response => {
        // Update the project summaries so the copied program shows up on the list.
        this.updateProjectSummaries(response.data.projectId)
        
<<<<<<< HEAD
        // Pop up a success notification.
=======
        // Finish the loading bar.
        this.$Progress.finish()
        
        // Success popup.        
>>>>>>> 655206dc
        this.$notifications.notify({
          message: 'Project "'+matchProject.project.name+'" copied',
          icon: 'ti-check',
          type: 'success',
          verticalAlign: 'top',
          horizontalAlign: 'center',
<<<<<<< HEAD
        })       
      })

=======
        })        
      })
      .catch(error => {
        // Fail the loading bar.
        this.$Progress.fail()
        
        // Failure popup.
        this.$notifications.notify({
          message: 'Could not copy project',
          icon: 'ti-face-sad',
          type: 'warning',
          verticalAlign: 'top',
          horizontalAlign: 'center',
        })      
      })
>>>>>>> 655206dc
    },

    renameProject(projectSummary) {
      console.log('renameProject() called for ' + projectSummary.project.name)

	    // If the project is not in a mode to be renamed, make it so.
	    if (projectSummary.renaming === '') {
		    projectSummary.renaming = projectSummary.project.name
      }

	    // Otherwise (it is to be renamed)...
	    else {
        // Make a deep copy of the projectSummary object by JSON-stringifying the old
        // object, and then parsing the result back into a new object.
        let newProjectSummary = JSON.parse(JSON.stringify(projectSummary))

        // Rename the project name in the client list from what's in the textbox.
        newProjectSummary.project.name = projectSummary.renaming
        
        // Start the loading bar.
        this.$Progress.start()
        
        // Have the server change the name of the project by passing in the new copy of the
        // summary.
        rpcservice.rpcCall('update_project_from_summary', [newProjectSummary])
        .then(response => {          
          // Update the project summaries so the rename shows up on the list.
          this.updateProjectSummaries(newProjectSummary.project.id)

		      // Turn off the renaming mode.
		      projectSummary.renaming = ''
          
          // Finish the loading bar.
          this.$Progress.finish()           
        })
        .catch(error => {
          // Fail the loading bar.
          this.$Progress.fail()
        
          // Failure popup.
          this.$notifications.notify({
            message: 'Could not rename project',
            icon: 'ti-face-sad',
            type: 'warning',
            verticalAlign: 'top',
            horizontalAlign: 'center',
          })      
        })    
      }

	    // This silly hack is done to make sure that the Vue component gets updated by this function call.
	    // Something about resetting the project name informs the Vue component it needs to
	    // update, whereas the renaming attribute fails to update it.
	    // TODO: We should find a better way to do this.
      let theName = projectSummary.project.name
      projectSummary.project.name = 'newname'
      projectSummary.project.name = theName
    },

    downloadProjectFile(uid) {
      // Find the project that matches the UID passed in.
      let matchProject = this.projectSummaries.find(theProj => theProj.project.id === uid)

      console.log('downloadProjectFile() called for ' + matchProject.project.name)
      
      // Start the loading bar.
      this.$Progress.start()
      
	    // Make the server call to download the project to a .prj file.
      rpcservice.rpcDownloadCall('download_project', [uid])
      .then(response => {
        // Finish the loading bar.
        this.$Progress.finish()          
      })
      .catch(error => {
        // Fail the loading bar.
        this.$Progress.fail()
        
        // Failure popup.
        this.$notifications.notify({
          message: 'Could not download project',
          icon: 'ti-face-sad',
          type: 'warning',
          verticalAlign: 'top',
          horizontalAlign: 'center',
        })      
      })
    },

    downloadDatabook(uid) {
      // Find the project that matches the UID passed in.
//      let matchProject = this.projectSummaries.find(theProj => theProj.project.id === uid)
//
//      console.log('downloadDatabook() called for ' + matchProject.project.name)
//
//      // Make the server call to download the project to a .prj file.
//      rpcservice.rpcDownloadCall('download_databook', [uid])
        this.$notifications.notify({
          message: 'This is not yet implemented, please check back soon.',
          icon: 'ti-face-sad',
          type: 'warning',
          verticalAlign: 'top',
          horizontalAlign: 'center',
        });

      },

    downloadProgbook(uid) {
      // Find the project that matches the UID passed in.
      let matchProject = this.projectSummaries.find(theProj => theProj.project.id === uid)

      console.log('downloadProgbook() called for ' + matchProject.project.name)
      
      // Start the loading bar.
      this.$Progress.start()
      
      // Make the server call to download the project to a .prj file.
      rpcservice.rpcDownloadCall('download_progbook', [uid])
      .then(response => {
        // Finish the loading bar.
        this.$Progress.finish()          
      })
      .catch(error => {
        // Fail the loading bar.
        this.$Progress.fail()
        
        // Failure popup.
        this.$notifications.notify({
          message: 'Could not download progbook',
          icon: 'ti-face-sad',
          type: 'warning',
          verticalAlign: 'top',
          horizontalAlign: 'center',
        })      
      })      
    },

    downloadDefaults(uid) {
      // Find the project that matches the UID passed in.
      let matchProject = this.projectSummaries.find(theProj => theProj.project.id === uid)

      console.log('downloadDefaults() called for ' + matchProject.project.name)

      // Make the server call to download the project to a .prj file.
      rpcservice.rpcDownloadCall('download_defaults', [uid])
    },

    uploadDatabook(uid) {
      // Find the project that matches the UID passed in.
      let matchProject = this.projectSummaries.find(theProj => theProj.project.id === uid)

      console.log('uploadDatabook() called for ' + matchProject.project.name)

      // Have the server copy the project, giving it a new name.
      rpcservice.rpcUploadCall('upload_databook', [uid], {})
      .then(response => {
        // Start the loading bar.  (This is here because we don't want the 
        // progress bar running when the user is picking a file to upload.)        
        this.$Progress.start()
        
        // Update the project summaries so the copied program shows up on the list.
        this.updateProjectSummaries(uid)
        
        // Finish the loading bar.
        this.$Progress.finish() 
          
        // Success popup.        
        this.$notifications.notify({
          message: 'Data uploaded to project "'+matchProject.project.name+'"',
          icon: 'ti-check',
          type: 'success',
          verticalAlign: 'top',
          horizontalAlign: 'center',
        })
      })
      .catch(error => {
        // Fail the loading bar.
        this.$Progress.fail()
        
        // Failure popup.
        this.$notifications.notify({
          message: 'Could not upload databook',
          icon: 'ti-face-sad',
          type: 'warning',
          verticalAlign: 'top',
          horizontalAlign: 'center',
        })      
      })
    },

    uploadProgbook(uid) {
      // Find the project that matches the UID passed in.
      let matchProject = this.projectSummaries.find(theProj => theProj.project.id === uid)

      console.log('uploadProgbook() called for ' + matchProject.project.name)

      // Have the server copy the project, giving it a new name.
      rpcservice.rpcUploadCall('upload_progbook', [uid], {})
      .then(response => {
        // Start the loading bar.  (This is here because we don't want the 
        // progress bar running when the user is picking a file to upload.)        
        this.$Progress.start()
          
        // Update the project summaries so the copied program shows up on the list.
        this.updateProjectSummaries(uid)
        
        // Finish the loading bar.
        this.$Progress.finish() 
          
        // Success popup.        
        this.$notifications.notify({
          message: 'Programs uploaded to project "'+matchProject.project.name+'"',
          icon: 'ti-check',
          type: 'success',
          verticalAlign: 'top',
          horizontalAlign: 'center',
        })        
      })
      .catch(error => {
        // Fail the loading bar.
        this.$Progress.fail()
        
        // Failure popup.
        this.$notifications.notify({
          message: 'Could not upload progbook',
          icon: 'ti-face-sad',
          type: 'warning',
          verticalAlign: 'top',
          horizontalAlign: 'center',
        })      
      })
    },

  // Confirmation alert
    deleteModal() {
      // Alert object data
      var obj = {
            message: 'Are you sure you want to delete the selected projects?',
            useConfirmBtn: true,
            customConfirmBtnClass: 'btn __red',
            customCloseBtnClass: 'btn',
            onConfirm: this.deleteSelectedProjects
          }
      this.$Simplert.open(obj)
    },

    deleteSelectedProjects() {
      // Pull out the names of the projects that are selected.
      let selectProjectsUIDs = this.projectSummaries.filter(theProj =>
        theProj.selected).map(theProj => theProj.project.id)

      console.log('deleteSelectedProjects() called for ', selectProjectsUIDs)

      // Have the server delete the selected projects.
	    if (selectProjectsUIDs.length > 0) {
        // Start the loading bar.
        this.$Progress.start()        
        
        rpcservice.rpcCall('delete_projects', [selectProjectsUIDs])
        .then(response => {
          // Get the active project ID.
          let activeProjectId = this.$store.state.activeProject.project.id
          if (activeProjectId === undefined) {
            activeProjectId = null
          } 
          
          // Update the project summaries so the deletions show up on the list. 
          // Make sure it tries to set the project that was active.
          // TODO: This will cause problems until we add a check to 
          // updateProjectSummaries() to make sure a project still exists with 
          // that ID.
          this.updateProjectSummaries(activeProjectId)
          
          // Finish the loading bar.
          this.$Progress.finish()            
        })
        .catch(error => {
          // Fail the loading bar.
          this.$Progress.fail()
        
          // Failure popup.
          this.$notifications.notify({
            message: 'Could not delete project/s',
            icon: 'ti-face-sad',
            type: 'warning',
            verticalAlign: 'top',
            horizontalAlign: 'center',
          })      
        }) 
	    }
    },

    downloadSelectedProjects() {
      // Pull out the names of the projects that are selected.
      let selectProjectsUIDs = this.projectSummaries.filter(theProj =>
        theProj.selected).map(theProj => theProj.project.id)

      console.log('deleteSelectedProjects() called for ', selectProjectsUIDs)

      // Have the server download the selected projects.
	    if (selectProjectsUIDs.length > 0) {
        // Start the loading bar.
        this.$Progress.start() 
        
        rpcservice.rpcDownloadCall('load_zip_of_prj_files', [selectProjectsUIDs])
        .then(response => {
          // Finish the loading bar.
          this.$Progress.finish()          
        })
        .catch(error => {
          // Fail the loading bar.
          this.$Progress.fail()
        
          // Failure popup.
          this.$notifications.notify({
            message: 'Could not download project/s',
            icon: 'ti-face-sad',
            type: 'warning',
            verticalAlign: 'top',
            horizontalAlign: 'center',
          })      
        })        
      }
    }
  }
}
</script>

<!-- Add "scoped" attribute to limit CSS to this component only -->
<!--<style lang="scss" scoped>-->
<!--</style>-->
<style>
  .vue-dialog div {
    box-sizing: border-box;
  }
  .vue-dialog .dialog-flex {
    width: 100%;
    height: 100%;
  }
  .vue-dialog .dialog-content {
    flex: 1 0 auto;
    width: 100%;
    padding: 15px;
    font-size: 14px;
  }
  .vue-dialog .dialog-c-title {
    font-weight: 600;
    padding-bottom: 15px;
  }
  .vue-dialog .dialog-c-text {
  }
  .vue-dialog .vue-dialog-buttons {
    display: flex;
    flex: 0 1 auto;
    width: 100%;
    border-top: 1px solid #eee;
  }
  .vue-dialog .vue-dialog-buttons-none {
    width: 100%;
    padding-bottom: 15px;
  }
  .vue-dialog-button {
    font-size: 12px !important;
    background: transparent;
    padding: 0;
    margin: 0;
    border: 0;
    cursor: pointer;
    box-sizing: border-box;
    line-height: 40px;
    height: 40px;
    color: inherit;
    font: inherit;
    outline: none;
  }
  .vue-dialog-button:hover {
    background: rgba(0, 0, 0, 0.01);
  }
  .vue-dialog-button:active {
    background: rgba(0, 0, 0, 0.025);
  }
  .vue-dialog-button:not(:first-of-type) {
    border-left: 1px solid #eee;
  }

</style><|MERGE_RESOLUTION|>--- conflicted
+++ resolved
@@ -602,11 +602,7 @@
         type: 'success',
         verticalAlign: 'top',
         horizontalAlign: 'center',
-//        timeout: 1000  // this works
-        timeout: 2000  // this does not (this is the default timeout)
-//        timeout: 10000  // this does not        
       });
-           
     },
 
     copyProject(uid) {
@@ -624,25 +620,16 @@
         // Update the project summaries so the copied program shows up on the list.
         this.updateProjectSummaries(response.data.projectId)
         
-<<<<<<< HEAD
-        // Pop up a success notification.
-=======
         // Finish the loading bar.
         this.$Progress.finish()
         
         // Success popup.        
->>>>>>> 655206dc
         this.$notifications.notify({
           message: 'Project "'+matchProject.project.name+'" copied',
           icon: 'ti-check',
           type: 'success',
           verticalAlign: 'top',
           horizontalAlign: 'center',
-<<<<<<< HEAD
-        })       
-      })
-
-=======
         })        
       })
       .catch(error => {
@@ -658,7 +645,6 @@
           horizontalAlign: 'center',
         })      
       })
->>>>>>> 655206dc
     },
 
     renameProject(projectSummary) {
