--- conflicted
+++ resolved
@@ -163,13 +163,8 @@
           Create demo project
         </div>
         <div class="dialog-c-text">
-<<<<<<< HEAD
           <select v-model="demoOption">
             <option v-for='project in demoOptions'>
-=======
-          <select v-model="createDemoModalProjName">
-            <option v-for='project in projectOptions'>
->>>>>>> b4ca3f9f
               {{ project }}
             </option>
           </select><br><br>
@@ -305,15 +300,8 @@
       data_end:   2035, // For creating a new project: number of populations
       activeuid:  [], // WARNING, kludgy to get create progbook working
       frameworkSummaries: [],
-<<<<<<< HEAD
       demoOptions: ['SIR model', 'Tuberculosis', 'Service delivery'],
       demoOption: 'SIR model',
-=======
-      createDemoModalProjName: '',      
-      proj_name: 'New project', // For creating a new project: number of populations
-      num_pops: 5, // For creating a new project: number of populations
-      projectOptions: ['SIR model', 'Tuberculosis', 'Service delivery'],
->>>>>>> b4ca3f9f
     }
   },
 
@@ -331,7 +319,7 @@
       if (this.$store.state.activeProject.project != undefined) { // Get the active project ID if there is an active project.
         projectId = this.$store.state.activeProject.project.id
       }
-      this.updateFrameworkSummaries()        // Load the frmaeworks so the new project dialog is populated
+      this.updateFrameworkSummaries()        // Load the frameworks so the new project dialog is populated
       this.updateProjectSummaries(projectId) // Load the project summaries of the current user.
     }
   },
@@ -442,11 +430,7 @@
       console.log('addDemoProject() called')
       this.$modal.hide('demo-project')
       status.start(this)
-<<<<<<< HEAD
       rpcservice.rpcCall('add_demo_project', [this.$store.state.currentUser.UID, this.demoOption]) // Have the server create a new project.
-=======
-      rpcservice.rpcCall('add_demo_project', [this.$store.state.currentUser.UID, this.createDemoModalProjName]) // Have the server create a new project.
->>>>>>> b4ca3f9f
       .then(response => {
         this.updateProjectSummaries(response.data.projectId) // Update the project summaries so the new project shows up on the list.
         status.succeed(this, '') // Already have notification from project
@@ -492,9 +476,9 @@
 
     uploadProjectFromFile() {
       console.log('uploadProjectFromFile() called')
+      status.start(this)
       rpcservice.rpcUploadCall('create_project_from_prj_file', [this.$store.state.currentUser.UID], {}, '.prj') // Have the server upload the project.
       .then(response => {
-        status.start(this)  // should go here so progress stuff doesn't start when user is working with dialog
         this.updateProjectSummaries(response.data.projectId) // Update the project summaries so the new project shows up on the list.
         status.succeed(this, 'New project uploaded')
       })
@@ -721,9 +705,9 @@
     uploadDatabook(uid) {
       let matchProject = this.projectSummaries.find(theProj => theProj.project.id === uid) // Find the project that matches the UID passed in.
       console.log('uploadDatabook() called for ' + matchProject.project.name)
+      status.start(this, 'Uploading databook...')
       rpcservice.rpcUploadCall('upload_databook', [uid], {})
       .then(response => {
-        status.start(this)  // should go here so progress stuff doesn't start when user is working with dialog
         this.updateProjectSummaries(uid) // Update the project summaries so the copied program shows up on the list.
         status.succeed(this, 'Data uploaded to project "'+matchProject.project.name+'"') // Indicate success.
       })
@@ -736,9 +720,9 @@
       // Find the project that matches the UID passed in.
       let matchProject = this.projectSummaries.find(theProj => theProj.project.id === uid)
       console.log('uploadProgbook() called for ' + matchProject.project.name)
+      status.start(this) // Start indicating progress. (This is here because we don't want the
       rpcservice.rpcUploadCall('upload_progbook', [uid], {})
       .then(response => {
-        status.start(this, 'Uploading databook...')  // should go here so progress stuff doesn't start when user is working with dialog
         this.updateProjectSummaries(uid) // Update the project summaries so the copied program shows up on the list.
         status.succeed(this, 'Programs uploaded to project "'+matchProject.project.name+'"')   // Indicate success.
       })
