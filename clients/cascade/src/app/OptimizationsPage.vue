<!--
Optimizations page

Last update: 2018-09-06
-->

<template>
  <div>

    <div v-if="projectID ==''">
      <div style="font-style:italic">
        <p>No project is loaded.</p>
      </div>
    </div>

    <div v-else-if="!hasData">
      <div style="font-style:italic">
        <p>Data not yet uploaded for the project.  Please upload a databook in the Projects page.</p>
      </div>
    </div>

    <div v-else-if="!hasPrograms">
      <div style="font-style:italic">
        <p>Programs not yet uploaded for the project.  Please upload a program book in the Projects page.</p>
      </div>
    </div>

    <div v-else>
      <div class="card">
        <help reflink="optimizations" label="Define optimizations"></help>
        <table class="table table-bordered table-hover table-striped" style="width: 100%">
          <thead>
          <tr>
            <th>Name</th>
            <th>Status</th>
            <th>Actions</th>
          </tr>
          </thead>
          <tbody>
          <tr v-for="optimSummary in optimSummaries">
            <td>
              <b>{{ optimSummary.name }}</b>
            </td>
            <td>
              {{ statusFormatStr(optimSummary) }}
              {{ timeFormatStr(optimSummary) }}
            </td>
            <td style="white-space: nowrap">
              <button class="btn __green" :disabled="!canRunTask(optimSummary)" @click="runOptim(optimSummary, 3600)">Run</button>
              <button class="btn" :disabled="!canRunTask(optimSummary)" @click="runOptim(optimSummary, 5)">Test run</button>
              <button class="btn __red" :disabled="!canCancelTask(optimSummary)" @click="clearTask(optimSummary)">Clear run</button>
              <button class="btn" :disabled="!canPlotResults(optimSummary)" @click="plotOptimization(optimSummary)">Plot results</button>
              <button class="btn btn-icon" @click="editOptim(optimSummary)" data-tooltip="Edit optimization"><i class="ti-pencil"></i></button>
              <button class="btn btn-icon" @click="copyOptim(optimSummary)" data-tooltip="Copy optimization"><i class="ti-files"></i></button>
              <button class="btn btn-icon" @click="deleteOptim(optimSummary)" data-tooltip="Delete optimization"><i class="ti-trash"></i></button>
            </td>
          </tr>
          </tbody>
        </table>

        <div>
          <button class="btn" @click="addOptimModal()">Add optimization</button>
        </div>
      </div>

      <!-- START RESULTS CARD -->
      <div class="card full-width-card" v-if="hasGraphs">
        <div class="calib-title">
          <help reflink="results-plots" label="Results"></help>
          <div>
            <b>{{ displayResultName }}</b>
            &nbsp; &nbsp; &nbsp;
            <b>Year: &nbsp;</b>
            <select v-model="endYear" @change="updateYearOrPopulation">
              <option v-for='year in simYears'>
                {{ year }}
              </option>
            </select>
            &nbsp;&nbsp;&nbsp;
            <b>Population: &nbsp;</b>
            <select v-model="activePop" @change="updateYearOrPopulation">
              <option v-for='pop in activePops'>
                {{ pop }}
              </option>
            </select>
            &nbsp;&nbsp;&nbsp;
            <button class="btn" @click="exportGraphs()">Export graphs</button>
            <button class="btn" :disabled="true" @click="exportResults('')">Export data</button>

          </div>
        </div>

        <div class="calib-main" :class="{'calib-main--full': true}">
          <div class="calib-graphs">
            <div class="featured-graphs">
              <div :id="'fig0'">
                <!--mpld3 content goes here-->
              </div>
            </div>
            <div class="other-graphs">
              <div v-for="index in placeholders" :id="'fig'+index" class="calib-graph">
                <!--mpld3 content goes here-->
              </div>
            </div>
          </div>
        </div>

        <div class="calib-tables" v-if="table" style="display:inline-block; padding-top:30px">
          <h4>Cascade stage losses</h4>
          <table class="table table-striped">
            <thead>
            <tr>
              <th></th>
              <th v-for="label in table.collabels.slice(0, -1)">{{label}}</th>
            </tr>
            </thead>
            <tbody>
            <tr v-for="(label, index) in table.rowlabels">
              <td>{{label}}</td>
              <td v-for="text in table.text[index].slice(0, -1)">{{text}}</td>
            </tr>
            </tbody>
          </table>
        </div>
      </div>
      <!-- ### End: results card ### -->

      <modal name="add-optim"
             height="auto"
             :scrollable="true"
             :width="800"
             :classes="['v--modal', 'vue-dialog']"
             :pivot-y="0.3"
             :adaptive="true"
             :clickToClose="clickToClose"
             :transition="transition">

        <div class="dialog-content">
          <div class="dialog-c-title" v-if="addEditDialogMode=='add'">
            Add optimization
          </div>
          <div class="dialog-c-title" v-else>
            Edit optimization
          </div>
          <div class="dialog-c-text">
            <div style="display:inline-block">
              <b>Optimization name</b><br>
              <input type="text"
                     class="txbox"
                     v-model="modalOptim.name"/><br>
              <b>Parameter set</b><br>
              <select v-model="parsetOptions[0]">
                <option v-for='parset in parsetOptions'>
                  {{ parset }}
                </option>
              </select><br><br>
              <b>Start year</b><br>
              <input type="text"
                     class="txbox"
                     v-model="modalOptim.start_year"/><br>
              <b>End year</b><br>
              <input type="text"
                     class="txbox"
                     v-model="modalOptim.end_year"/><br>
              <b>Budget factor</b><br>
              <input type="text"
                     class="txbox"
                     v-model="modalOptim.budget_factor"/><br>
            </div>
            <br>
            <b>Objective weights</b><br>
            <table class="table table-bordered table-hover table-striped" style="width: 100%">
              <thead>
              <tr>
                <th>Objective</th>
                <th>Weight</th>
              </tr>
              </thead>
              <tbody>
              <tr v-for="(val,key) in modalOptim.objective_labels">
                <td>
                  {{ modalOptim.objective_labels[key] }}
                </td>
                <td>
                  <input type="text"
                         class="txbox"
                         v-model="modalOptim.objective_weights[key]"/>
                </td>
              </tr>
              </tbody>
            </table>
            <b>Relative spending constraints</b><br>
            <table class="table table-bordered table-hover table-striped" style="width: 100%">
              <thead>
              <tr>
                <th>Program</th>
                <th>Minimum</th>
                <th>Maximum</th>
              </tr>
              </thead>
              <tbody>
              <tr v-for="(val,key) in modalOptim.prog_spending">
                <td>
                  {{ modalOptim.prog_spending[key].label }}
                </td>
                <td>
                  <input type="text"
                         class="txbox"
                         v-model="modalOptim.prog_spending[key].min"/>
                </td>
                <td>
                  <input type="text"
                         class="txbox"
                         v-model="modalOptim.prog_spending[key].max"/>
                </td>
              </tr>
              </tbody>
            </table>
          </div>
          <div style="text-align:justify">
            <button @click="saveOptim()" class='btn __green' style="display:inline-block">
              Save optimization
            </button>
            <button @click="cancelOptim()" class='btn __red' style="display:inline-block">
              Cancel
            </button>
          </div>
        </div>
      </modal>

    </div>
  </div>
</template>


<script>
  import axios from 'axios'
  var filesaver = require('file-saver')
  import utils from '@/services/utils'
  import rpcs from '@/services/rpc-service'
  import status from '@/services/status-service'
  import router from '@/router'

  export default {
    name: 'OptimizationsPage',

    data() {
      return {
        optimSummaries: [],
        optimsLoaded: false,
        defaultOptim: {},
        modalOptim: {},
        objectiveOptions: [],
        activeParset:  -1,
        activeProgset: -1,
        parsetOptions:  [],
        progsetOptions: [],
        newParsetName:  [],
        newProgsetName: [],
        displayResultName: '',
        startYear: 0,
        endYear: 0,
        graphData: [],
        areShowingPlotControls: false,
        plotOptions: [],
        table: null,
        activePop: "All",
        endYear: 0,
        addEditDialogMode: 'add',  // or 'edit'
        addEditDialogOldName: '',
        figscale: 1.0,
        hasGraphs: false,
      }
    },

    computed: {
      projectID()    { return utils.projectID(this) },
      hasData()      { return utils.hasData(this) },
      hasPrograms()  { return utils.hasPrograms(this) },
      simStart()     { return utils.simStart(this) },
      simEnd()       { return utils.simEnd(this) },
      simYears()     { return utils.simYears(this) },
      activePops()   { return utils.activePops(this) },
      placeholders() { return utils.placeholders() },
    },

    created() {
      if (this.$store.state.currentUser.displayname === undefined) { // If we have no user logged in, automatically redirect to the login page.
        router.push('/login')
      }
      else if ((this.$store.state.activeProject.project !== undefined) &&
        (this.$store.state.activeProject.project.hasData) &&
        (this.$store.state.activeProject.project.hasPrograms)) {
        console.log('created() called')
        this.startYear = this.simStart
        this.endYear = this.simEnd
        this.popOptions = this.activePops
        this.getPlotOptions()
          .then(response => {
            this.updateSets()
              .then(response2 => {
                this.getDefaultOptim()
                  .then(response3 => {
                    // Order doesn't matter for these.
                    this.getOptimSummaries()
                    this.resetModal()
                  })
              })
          })
      }
    },

    methods: {

      getPlotOptions()          { return utils.getPlotOptions(this) },
      clearGraphs()             { this.table = null; return utils.clearGraphs() },
      makeGraphs(graphdata)     { return utils.makeGraphs(this, graphdata) },
      exportGraphs(project_id)  { return utils.exportGraphs(this, project_id) },
      exportResults(serverDatastoreId)
      { return utils.exportResults(this, serverDatastoreId) },

      statusFormatStr(optimSummary) {
        if (optimSummary.status == 'not started') {
          return ''
        }
        else if (optimSummary.status == 'queued') {
          return 'Initializing... ' // + this.timeFormatStr(optimSummary.pendingTime)
        }
        else if (optimSummary.status == 'started') {
          return 'Running for ' // + this.timeFormatStr(optimSummary.executionTime)
        }
        else if (optimSummary.status == 'completed') {
          return 'Completed after  ' // + this.timeFormatStr(optimSummary.executionTime)
        }
        else {
          return ''
        }
      },

      timeFormatStr(optimSummary) {
        let rawValue = ''
        if (optimSummary.status == 'queued') {
          rawValue = optimSummary.pendingTime
        }
        else if ((optimSummary.status == 'started') || (optimSummary.status == 'completed')) {
          rawValue = optimSummary.executionTime
        }
        else {
          return ''
        }

        if (rawValue == '--') {
          return '--'
        }
        else {
          let numSecs = Number(rawValue).toFixed()
          let numHours = Math.floor(numSecs / 3600)
          numSecs -= numHours * 3600
          let numMins = Math.floor(numSecs / 60)
          numSecs -= numMins * 60
          let output = _.padStart(numHours.toString(), 2, '0') + ':' + _.padStart(numMins.toString(), 2, '0') + ':' + _.padStart(numSecs.toString(), 2, '0')
          return output
        }
      },

      scaleFigs(frac) {
        this.figscale = this.figscale*frac;
        if (frac === 1.0) {
          frac = 1.0/this.figscale
          this.figscale = 1.0
        }
        return utils.scaleFigs(frac)
      },

      clipValidateYearInput() {
        if (this.startYear > this.simEnd) {
          this.startYear = this.simEnd
        }
        else if (this.startYear < this.simStart) {
          this.startYear = this.simStart
        }
        if (this.endYear > this.simEnd) {
          this.endYear = this.simEnd
        }
        else if (this.endYear < this.simStart) {
          this.endYear = this.simStart
        }
      },

      canRunTask(optimSummary) {
        return ((optimSummary.status == 'not started') || (optimSummary.status == 'completed'))
      },

      canCancelTask(optimSummary) {
        let output = (optimSummary.status != 'not started')
        return output
      },

      canPlotResults(optimSummary) {
        return (optimSummary.status == 'completed')
      },

      getOptimTaskState(optimSummary) {
        var statusStr = ''

        // Check the status of the task.
        rpcs.rpc('check_task', [optimSummary.server_datastore_id])
          .then(result => {
            statusStr = result.data.task.status
            optimSummary.status = statusStr
            optimSummary.pendingTime = result.data.pendingTime
            optimSummary.executionTime = result.data.executionTime
          })
          .catch(error => {
            optimSummary.status = 'not started'
            optimSummary.pendingTime = '--'
            optimSummary.executionTime = '--'
          })
      },

      pollAllTaskStates() {
        console.log('Do a task poll...')
        // For each of the optimization summaries...
        this.optimSummaries.forEach(optimSum => {
          // If there is a valid task launched, check it.
          if ((optimSum.status != 'not started') && (optimSum.status != 'completed')) {
            this.getOptimTaskState(optimSum)
          }
        })

        // Hack to get the Vue display of optimSummaries to update
        this.optimSummaries.push(this.optimSummaries[0])
        this.optimSummaries.pop()

        // Sleep waitingtime seconds.
        var waitingtime = 2
        utils.sleep(waitingtime * 1000)
          .then(response => {
            // Only if we are still in the optimizations page, call ourselves.
            if (this.$route.path == '/optimizations') {
              this.pollAllTaskStates()
            }
          })
      },

      clearTask(optimSummary) {
        let server_datastore_id = optimSummary.server_datastore_id  // hack because this gets overwritten soon by caller        
        console.log('clearTask() called for '+this.currentOptim)
        rpcs.rpc('delete_task', [optimSummary.server_datastore_id])
          .then(response => {
            // Get the task state for the optimization.
            this.getOptimTaskState(optimSummary)

            // Delete cached result.
            rpcs.rpc('delete_results_cache_entry', [server_datastore_id])
          })
      },

      updateSets() {
        return new Promise((resolve, reject) => {
          console.log('updateSets() called')
          rpcs.rpc('get_parset_info', [this.projectID]) // Get the current user's parsets from the server.
            .then(response => {
              this.parsetOptions = response.data // Set the scenarios to what we received.
              if (this.parsetOptions.indexOf(this.activeParset) === -1) {
                console.log('Parameter set ' + this.activeParset + ' no longer found')
                this.activeParset = this.parsetOptions[0] // If the active parset no longer exists in the array, reset it
              } else {
                console.log('Parameter set ' + this.activeParset + ' still found')
              }
              this.newParsetName = this.activeParset // WARNING, KLUDGY
              console.log('Parset options: ' + this.parsetOptions)
              console.log('Active parset: ' + this.activeParset)
              rpcs.rpc('get_progset_info', [this.projectID]) // Get the current user's progsets from the server.
                .then(response => {
                  this.progsetOptions = response.data // Set the scenarios to what we received.
                  if (this.progsetOptions.indexOf(this.activeProgset) === -1) {
                    console.log('Program set ' + this.activeProgset + ' no longer found')
                    this.activeProgset = this.progsetOptions[0] // If the active parset no longer exists in the array, reset it
                  } else {
                    console.log('Program set ' + this.activeProgset + ' still found')
                  }
                  this.newProgsetName = this.activeProgset // WARNING, KLUDGY
                  console.log('Progset options: ' + this.progsetOptions)
                  console.log('Active progset: ' + this.activeProgset)
                  resolve(response)
                })
                .catch(error => {
                  status.fail(this, 'Could not get progset info', error)
                  reject(error)
                })
            })
            .catch(error => {
              status.fail(this, 'Could not get parset info', error)
              reject(error)
            })
        })
      },

      getDefaultOptim() {
        return new Promise((resolve, reject) => {
          console.log('getDefaultOptim() called')
          rpcs.rpc('get_default_optim', [this.projectID, 'cascade'])  // CASCADE-TB DIFFERENCE
            .then(response => {
              this.defaultOptim = response.data // Set the optimization to what we received.
              console.log('This is the default:')
              console.log(this.defaultOptim)
              resolve(response)
            })
            .catch(error => {
              status.fail(this, 'Could not get default optimization', error)
              reject(error)
            })
        })
      },

      getOptimSummaries() {
        console.log('getOptimSummaries() called')
        status.start(this)
        rpcs.rpc('get_optim_info', [this.projectID]) // Get the current project's optimization summaries from the server.
<<<<<<< HEAD
        .then(response => {
          this.optimSummaries = response.data // Set the optimizations to what we received.
          this.optimSummaries.forEach(optimSum => { // For each of the optimization summaries...
            optimSum.server_datastore_id = this.$store.state.activeProject.project.id + ':opt-' + optimSum.name // Build a task and results cache ID from the project's hex UID and the optimization name.
            optimSum.status = 'not started' // Set the status to 'not started' by default, and the pending and execution times to '--'.
            optimSum.pendingTime = '--'
            optimSum.executionTime = '--'
//            this.getOptimTaskState(optimSum) // Get the task state for the optimization.
          })
//          this.pollAllTaskStates() // Start polling of tasks states.
          this.optimsLoaded = true
          status.succeed(this, 'Optimizations loaded')
        })
        .catch(error => {
          status.fail(this, 'Could not load optimizations: ' + error.message)
        })
=======
          .then(response => {
            this.optimSummaries = response.data // Set the optimizations to what we received.
            this.optimSummaries.forEach(optimSum => { // For each of the optimization summaries...
              optimSum.server_datastore_id = this.$store.state.activeProject.project.id + ':opt-' + optimSum.name // Build a task and results cache ID from the project's hex UID and the optimization name.
              optimSum.status = 'not started' // Set the status to 'not started' by default, and the pending and execution times to '--'.
              optimSum.pendingTime = '--'
              optimSum.executionTime = '--'
              this.getOptimTaskState(optimSum) // Get the task state for the optimization.
            })
            this.pollAllTaskStates() // Start polling of tasks states.
            this.optimsLoaded = true
            status.succeed(this, 'Optimizations loaded')
          })
          .catch(error => {
            status.fail(this, 'Could not load optimizations', error)
          })
>>>>>>> 8ee360b2
      },

      setOptimSummaries() {
        console.log('setOptimSummaries() called')
        status.start(this)
        rpcs.rpc('set_optim_info', [this.projectID, this.optimSummaries])
          .then( response => {
            status.succeed(this, 'Optimizations saved')
          })
          .catch(error => {
            status.fail(this, 'Could not save optimizations', error)
          })
      },

      addOptimModal() { // Open a model dialog for creating a new project
        console.log('addOptimModal() called');
        this.resetModal()
        rpcs.rpc('get_default_optim', [this.projectID])
          .then(response => {
            this.defaultOptim = response.data // Set the optimization to what we received.
            this.addEditDialogMode = 'add'
            this.addEditDialogOldName = this.modalOptim.name
            this.$modal.show('add-optim');
            console.log(this.defaultOptim)
          })
      },

      saveOptim() {
        console.log('saveOptim() called')
        this.$modal.hide('add-optim')
        status.start(this)
        this.endYear = this.modalOptim.end_year
        let newOptim = _.cloneDeep(this.modalOptim) // Get the new optimization summary from the modal.
        let optimNames = [] // Get the list of all of the current optimization names.
        this.optimSummaries.forEach(optimSum => {
          optimNames.push(optimSum.name)
        })
        if (this.addEditDialogMode == 'edit') { // If we are editing an existing optimization...
          let index = optimNames.indexOf(this.addEditDialogOldName) // Get the index of the original (pre-edited) name
          if (index > -1) {
            this.optimSummaries[index].name = newOptim.name  // hack to make sure Vue table updated            
            this.optimSummaries[index] = newOptim
            if (newOptim.name != this.addEditDialogOldName) {  // If we've renamed an optimization
/*              if (newOptim.status != 'not started') { // Clear the present task.
                this.clearTask(newOptim)  // Clear the task from the server. 
              } */

              // Set a new server DataStore ID.
              newOptim.server_datastore_id = this.$store.state.activeProject.project.id + ':opt-' + newOptim.name
<<<<<<< HEAD
              
//              this.getOptimTaskState(newOptim)
            }              
=======

              this.getOptimTaskState(newOptim)
            }
>>>>>>> 8ee360b2
          }
          else {
            status.fail(this, 'Could not find optimization "' + this.addEditDialogOldName + '" to edit')
          }
        }
        else { // Else (we are adding a new optimization)...
          newOptim.name = utils.getUniqueName(newOptim.name, optimNames)
          newOptim.server_datastore_id = this.$store.state.activeProject.project.id + ':opt-' + newOptim.name
          this.optimSummaries.push(newOptim)
//          this.getOptimTaskState(newOptim)
        }

        rpcs.rpc('set_optim_info', [this.projectID, this.optimSummaries])
          .then( response => {
            status.succeed(this, 'Optimization added')
            this.resetModal()
          })
          .catch(error => {
            status.fail(this, 'Could not add optimization', error)
          })
      },

      cancelOptim() {
        this.$modal.hide('add-optim')
        this.resetModal()
      },

      resetModal() {
        console.log('resetModal() called')
        this.modalOptim = _.cloneDeep(this.defaultOptim)
        console.log(this.modalOptim)
      },

      editOptim(optimSummary) {
        // Open a model dialog for creating a new project
        console.log('editOptim() called');
        this.modalOptim = _.cloneDeep(optimSummary)
        console.log('defaultOptim', this.defaultOptim.obj)
        this.addEditDialogMode = 'edit'
        this.addEditDialogOldName = this.modalOptim.name
        this.$modal.show('add-optim');
      },

      copyOptim(optimSummary) {
        console.log('copyOptim() called')
        status.start(this)
        var newOptim = _.cloneDeep(optimSummary)
        var otherNames = []
        this.optimSummaries.forEach(optimSum => {
          otherNames.push(optimSum.name)
        })
        newOptim.name = utils.getUniqueName(newOptim.name, otherNames)
        newOptim.server_datastore_id = this.$store.state.activeProject.project.id + ':opt-' + newOptim.name
        this.optimSummaries.push(newOptim)
//        this.getOptimTaskState(newOptim)
        rpcs.rpc('set_optim_info', [this.projectID, this.optimSummaries])
          .then( response => {
            status.succeed(this, 'Opimization copied')
          })
          .catch(error => {
            status.fail(this, 'Could not copy optimization')
          })
      },

      deleteOptim(optimSummary) {
        console.log('deleteOptim() called')
        status.start(this)
/*        if (optimSummary.status != 'not started') {
          this.clearTask(optimSummary)  // Clear the task from the server.
        } */
        for(var i = 0; i< this.optimSummaries.length; i++) {
          if(this.optimSummaries[i].name === optimSummary.name) {
            this.optimSummaries.splice(i, 1);
          }
        }
        rpcs.rpc('set_optim_info', [this.projectID, this.optimSummaries])
          .then(response => {
            status.succeed(this, 'Optimization deleted')
          })
          .catch(error => {
            status.fail(this, 'Could not delete optimization', error)
          })
      },

      toggleShowingPlotControls() {
        this.areShowingPlotControls = !this.areShowingPlotControls
      },

      runOptim(optimSummary, maxtime) {
        console.log('runOptim() called for '+this.currentOptim + ' for time: ' + maxtime)
        this.clipValidateYearInput()  // Make sure the end year is sensibly set. 
        status.start(this)
        rpcs.rpc('set_optim_info', [this.projectID, this.optimSummaries]) // Make sure they're saved first
<<<<<<< HEAD
        .then(response => {
          rpcs.rpc('run_optimization', [this.projectID, optimSummary.server_datastore_id, optimSummary.name], 
            {'plot_options':this.plotOptions, 'maxtime':maxtime, 'tool':'cascade',  
            // CASCADE-TB DIFFERENCE
            'plotyear':this.endYear, 'pops':this.activePop, 'cascade':null})  // should this last be null?
          .then(response => {
            this.makeGraphs(response.data.graphs)
            this.table = response.data.table
            this.displayResultName = optimSummary.name
            status.succeed(this, 'Graphs created')
          })
          .catch(error => {
            status.fail(this, 'Could not make graphs:' + error.message) // Indicate failure.
          })
          
// Celery code.
/*        
          rpcs.rpc('make_results_cache_entry', [optimSummary.server_datastore_id])
          .then(response => {           
            rpcs.rpc('launch_task', [optimSummary.server_datastore_id, 'run_cascade_optimization', 
              [this.projectID, optimSummary.server_datastore_id, optimSummary.name], 
              {'plot_options':this.plotOptions, 'maxtime':maxtime, 'tool':'cascade',  
              // CASCADE-TB DIFFERENCE
              'plotyear':this.endYear, 'pops':this.activePop, 'cascade':null}])  // should this last be null?
            .then(response => {
              // Get the task state for the optimization.
              this.getOptimTaskState(optimSummary)
              
              // Indicate success.
              status.succeed(this, 'Started optimization')
            })
            .catch(error => {
              this.serverresponse = 'There was an error: ' + error.message // Pull out the error message.
              console.log(this.serverresponse)
              this.servererror = error.message // Set the server error.
               
              // Indicate failure.
              status.fail(this, 'Could not start optimization: ' + error.message)
            })           
=======
          .then(response => {
            rpcs.rpc('make_results_cache_entry', [optimSummary.server_datastore_id])
              .then(response => {
                rpcs.rpc('launch_task', [optimSummary.server_datastore_id, 'run_cascade_optimization',
                  [this.projectID, optimSummary.server_datastore_id, optimSummary.name],
                  {'plot_options':this.plotOptions, 'maxtime':maxtime, 'tool':'cascade',
                    // CASCADE-TB DIFFERENCE
                    'plotyear':this.endYear, 'pops':this.activePop, 'cascade':null}])  // should this last be null?
                  .then(response => {
                    // Get the task state for the optimization.
                    this.getOptimTaskState(optimSummary)
                    status.succeed(this, 'Started optimization')
                  })
                  .catch(error => {
                    status.fail(this, 'Could not start optimization', error)
                  })
              })
              .catch(error => {
                status.fail(this, 'Could not start optimization', error)
              })
>>>>>>> 8ee360b2
          })
          .catch(error => {
            status.fail(this, 'Could not start optimization', error)
          })
<<<<<<< HEAD
*/          
          
        })
        .catch(error => {
          this.serverresponse = 'There was an error: ' + error.message // Pull out the error message.
          console.log(this.serverresponse)
          this.servererror = error.message // Set the server error.
           
          // Indicate failure.
          status.fail(this, 'Could not start optimization: ' + error.message)
        })
=======
>>>>>>> 8ee360b2
      },

      plotOptimization(optimSummary) {
        console.log('plotOptimization() called')
        this.clipValidateYearInput()  // Make sure the start end years are in the right range. 
        status.start(this)
        this.$Progress.start(2000)  // restart just the progress bar, and make it slower
        // Make sure they're saved first
        rpcs.rpc('plot_results_cache_entry', [this.projectID, optimSummary.server_datastore_id, this.plotOptions],
          {tool:'cascade', plotyear:this.endYear, pops:this.activePop, plotbudget:true})
          .then(response => {
            this.makeGraphs(response.data.graphs)
            this.table = response.data.table
            this.displayResultName = optimSummary.name
            status.succeed(this, 'Graphs created')
          })
          .catch(error => {
            status.fail(this, 'Could not make graphs', error)
          })
      },

      updateYearOrPopulation() {
        // Get the list of all of the current optimization names.
        let optimNames = []

        // Get the list of optimization names.
        this.optimSummaries.forEach(optimSum => {
          optimNames.push(optimSum.name)
        })

        // Get the index matching (if any) which optimization matches
        // the one being displayed.
        let index = optimNames.indexOf(this.displayResultName)
        if (index > -1) {  // If we have any match...
          // Plot the desired graph.
          this.plotOptimization(this.optimSummaries[index])
        }
      }
    }
  }
</script>


<!-- Add "scoped" attribute to limit CSS to this component only -->
<style scoped>

</style><|MERGE_RESOLUTION|>--- conflicted
+++ resolved
@@ -1,7 +1,7 @@
 <!--
 Optimizations page
 
-Last update: 2018-09-06
+Last update: 2018-09-07
 -->
 
 <template>
@@ -248,6 +248,7 @@
       return {
         optimSummaries: [],
         optimsLoaded: false,
+        useCelery: false,
         defaultOptim: {},
         modalOptim: {},
         objectiveOptions: [],
@@ -518,7 +519,6 @@
         console.log('getOptimSummaries() called')
         status.start(this)
         rpcs.rpc('get_optim_info', [this.projectID]) // Get the current project's optimization summaries from the server.
-<<<<<<< HEAD
         .then(response => {
           this.optimSummaries = response.data // Set the optimizations to what we received.
           this.optimSummaries.forEach(optimSum => { // For each of the optimization summaries...
@@ -526,33 +526,19 @@
             optimSum.status = 'not started' // Set the status to 'not started' by default, and the pending and execution times to '--'.
             optimSum.pendingTime = '--'
             optimSum.executionTime = '--'
-//            this.getOptimTaskState(optimSum) // Get the task state for the optimization.
-          })
-//          this.pollAllTaskStates() // Start polling of tasks states.
+            if (this.useCelery) {
+              this.getOptimTaskState(optimSum) // Get the task state for the optimization.
+            }
+          })
+          if (this.useCelery) {
+            this.pollAllTaskStates() // Start polling of tasks states.
+          }
           this.optimsLoaded = true
           status.succeed(this, 'Optimizations loaded')
         })
         .catch(error => {
           status.fail(this, 'Could not load optimizations: ' + error.message)
         })
-=======
-          .then(response => {
-            this.optimSummaries = response.data // Set the optimizations to what we received.
-            this.optimSummaries.forEach(optimSum => { // For each of the optimization summaries...
-              optimSum.server_datastore_id = this.$store.state.activeProject.project.id + ':opt-' + optimSum.name // Build a task and results cache ID from the project's hex UID and the optimization name.
-              optimSum.status = 'not started' // Set the status to 'not started' by default, and the pending and execution times to '--'.
-              optimSum.pendingTime = '--'
-              optimSum.executionTime = '--'
-              this.getOptimTaskState(optimSum) // Get the task state for the optimization.
-            })
-            this.pollAllTaskStates() // Start polling of tasks states.
-            this.optimsLoaded = true
-            status.succeed(this, 'Optimizations loaded')
-          })
-          .catch(error => {
-            status.fail(this, 'Could not load optimizations', error)
-          })
->>>>>>> 8ee360b2
       },
 
       setOptimSummaries() {
@@ -596,21 +582,19 @@
             this.optimSummaries[index].name = newOptim.name  // hack to make sure Vue table updated            
             this.optimSummaries[index] = newOptim
             if (newOptim.name != this.addEditDialogOldName) {  // If we've renamed an optimization
-/*              if (newOptim.status != 'not started') { // Clear the present task.
-                this.clearTask(newOptim)  // Clear the task from the server. 
-              } */
+              if (this.useCelery) {
+                if (newOptim.status != 'not started') { // Clear the present task.
+                  this.clearTask(newOptim)  // Clear the task from the server. 
+                }
+              }
 
               // Set a new server DataStore ID.
               newOptim.server_datastore_id = this.$store.state.activeProject.project.id + ':opt-' + newOptim.name
-<<<<<<< HEAD
               
-//              this.getOptimTaskState(newOptim)
-            }              
-=======
-
-              this.getOptimTaskState(newOptim)
+              if (this.useCelery) {
+                this.getOptimTaskState(newOptim)
+              }
             }
->>>>>>> 8ee360b2
           }
           else {
             status.fail(this, 'Could not find optimization "' + this.addEditDialogOldName + '" to edit')
@@ -620,7 +604,9 @@
           newOptim.name = utils.getUniqueName(newOptim.name, optimNames)
           newOptim.server_datastore_id = this.$store.state.activeProject.project.id + ':opt-' + newOptim.name
           this.optimSummaries.push(newOptim)
-//          this.getOptimTaskState(newOptim)
+          if (this.useCelery) {
+            this.getOptimTaskState(newOptim)
+          }
         }
 
         rpcs.rpc('set_optim_info', [this.projectID, this.optimSummaries])
@@ -665,7 +651,9 @@
         newOptim.name = utils.getUniqueName(newOptim.name, otherNames)
         newOptim.server_datastore_id = this.$store.state.activeProject.project.id + ':opt-' + newOptim.name
         this.optimSummaries.push(newOptim)
-//        this.getOptimTaskState(newOptim)
+        if (this.useCelery) {
+          this.getOptimTaskState(newOptim)
+        }
         rpcs.rpc('set_optim_info', [this.projectID, this.optimSummaries])
           .then( response => {
             status.succeed(this, 'Opimization copied')
@@ -678,9 +666,11 @@
       deleteOptim(optimSummary) {
         console.log('deleteOptim() called')
         status.start(this)
-/*        if (optimSummary.status != 'not started') {
-          this.clearTask(optimSummary)  // Clear the task from the server.
-        } */
+        if (this.useCelery) {
+          if (optimSummary.status != 'not started') {
+            this.clearTask(optimSummary)  // Clear the task from the server.
+          }
+        }
         for(var i = 0; i< this.optimSummaries.length; i++) {
           if(this.optimSummaries[i].name === optimSummary.name) {
             this.optimSummaries.splice(i, 1);
@@ -704,75 +694,52 @@
         this.clipValidateYearInput()  // Make sure the end year is sensibly set. 
         status.start(this)
         rpcs.rpc('set_optim_info', [this.projectID, this.optimSummaries]) // Make sure they're saved first
-<<<<<<< HEAD
         .then(response => {
-          rpcs.rpc('run_optimization', [this.projectID, optimSummary.server_datastore_id, optimSummary.name], 
-            {'plot_options':this.plotOptions, 'maxtime':maxtime, 'tool':'cascade',  
-            // CASCADE-TB DIFFERENCE
-            'plotyear':this.endYear, 'pops':this.activePop, 'cascade':null})  // should this last be null?
-          .then(response => {
-            this.makeGraphs(response.data.graphs)
-            this.table = response.data.table
-            this.displayResultName = optimSummary.name
-            status.succeed(this, 'Graphs created')
-          })
-          .catch(error => {
-            status.fail(this, 'Could not make graphs:' + error.message) // Indicate failure.
-          })
+          if (this.useCelery) {  // We are using Celery        
+            rpcs.rpc('make_results_cache_entry', [optimSummary.server_datastore_id])
+            .then(response => {           
+              rpcs.rpc('launch_task', [optimSummary.server_datastore_id, 'run_cascade_optimization', 
+                [this.projectID, optimSummary.server_datastore_id, optimSummary.name], 
+                {'plot_options':this.plotOptions, 'maxtime':maxtime, 'tool':'cascade',  
+                // CASCADE-TB DIFFERENCE
+                'plotyear':this.endYear, 'pops':this.activePop, 'cascade':null}])  // should this last be null?
+              .then(response => {
+                // Get the task state for the optimization.
+                this.getOptimTaskState(optimSummary)
+                
+                // Indicate success.
+                status.succeed(this, 'Started optimization')
+              })
+              .catch(error => {
+                this.serverresponse = 'There was an error: ' + error.message // Pull out the error message.
+                console.log(this.serverresponse)
+                this.servererror = error.message // Set the server error.
+                 
+                // Indicate failure.
+                status.fail(this, 'Could not start optimization: ' + error.message)
+              })
+            })
+            .catch(error => {
+              status.fail(this, 'Could not start optimization', error)
+            })
+          }
           
-// Celery code.
-/*        
-          rpcs.rpc('make_results_cache_entry', [optimSummary.server_datastore_id])
-          .then(response => {           
-            rpcs.rpc('launch_task', [optimSummary.server_datastore_id, 'run_cascade_optimization', 
-              [this.projectID, optimSummary.server_datastore_id, optimSummary.name], 
+          else {  // We are NOT using Celery          
+            rpcs.rpc('run_optimization', [this.projectID, optimSummary.server_datastore_id, optimSummary.name], 
               {'plot_options':this.plotOptions, 'maxtime':maxtime, 'tool':'cascade',  
               // CASCADE-TB DIFFERENCE
-              'plotyear':this.endYear, 'pops':this.activePop, 'cascade':null}])  // should this last be null?
+              'plotyear':this.endYear, 'pops':this.activePop, 'cascade':null})  // should this last be null?
             .then(response => {
-              // Get the task state for the optimization.
-              this.getOptimTaskState(optimSummary)
-              
-              // Indicate success.
-              status.succeed(this, 'Started optimization')
+              this.makeGraphs(response.data.graphs)
+              this.table = response.data.table
+              this.displayResultName = optimSummary.name
+              status.succeed(this, 'Graphs created')
             })
             .catch(error => {
-              this.serverresponse = 'There was an error: ' + error.message // Pull out the error message.
-              console.log(this.serverresponse)
-              this.servererror = error.message // Set the server error.
-               
-              // Indicate failure.
-              status.fail(this, 'Could not start optimization: ' + error.message)
-            })           
-=======
-          .then(response => {
-            rpcs.rpc('make_results_cache_entry', [optimSummary.server_datastore_id])
-              .then(response => {
-                rpcs.rpc('launch_task', [optimSummary.server_datastore_id, 'run_cascade_optimization',
-                  [this.projectID, optimSummary.server_datastore_id, optimSummary.name],
-                  {'plot_options':this.plotOptions, 'maxtime':maxtime, 'tool':'cascade',
-                    // CASCADE-TB DIFFERENCE
-                    'plotyear':this.endYear, 'pops':this.activePop, 'cascade':null}])  // should this last be null?
-                  .then(response => {
-                    // Get the task state for the optimization.
-                    this.getOptimTaskState(optimSummary)
-                    status.succeed(this, 'Started optimization')
-                  })
-                  .catch(error => {
-                    status.fail(this, 'Could not start optimization', error)
-                  })
-              })
-              .catch(error => {
-                status.fail(this, 'Could not start optimization', error)
-              })
->>>>>>> 8ee360b2
-          })
-          .catch(error => {
-            status.fail(this, 'Could not start optimization', error)
-          })
-<<<<<<< HEAD
-*/          
-          
+              status.fail(this, 'Could not make graphs:' + error.message) // Indicate failure.
+            })
+          }
+     
         })
         .catch(error => {
           this.serverresponse = 'There was an error: ' + error.message // Pull out the error message.
@@ -782,8 +749,6 @@
           // Indicate failure.
           status.fail(this, 'Could not start optimization: ' + error.message)
         })
-=======
->>>>>>> 8ee360b2
       },
 
       plotOptimization(optimSummary) {
