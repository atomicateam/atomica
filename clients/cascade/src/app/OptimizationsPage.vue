--- conflicted
+++ resolved
@@ -1,7 +1,7 @@
 <!--
 Optimizations Page
 
-Last update: 2018-09-08
+Last update: 2018-09-06
 -->
 
 <template>
@@ -49,15 +49,9 @@
             </td>
             <td style="white-space: nowrap">
               <button class="btn __green" :disabled="!canRunTask(optimSummary)" @click="runOptim(optimSummary, 3600)">Run</button>
-<<<<<<< HEAD
-              <button class="btn" :disabled="!canRunTask(optimSummary)" @click="runOptim(optimSummary, 15)">Test run</button>
+              <button class="btn __green" :disabled="!canPlotResults(optimSummary)" @click="reloadGraphs(optimSummary.serverDatastoreId, true)">Plot results</button>
+              <button class="btn" :disabled="!canRunTask(optimSummary)" @click="runOptim(optimSummary, 10)">Test run</button>
               <button v-if="useCelery" class="btn __red" :disabled="!canCancelTask(optimSummary)" @click="clearTask(optimSummary)">Clear run</button>
-              <button class="btn" :disabled="!canPlotResults(optimSummary)" @click="plotOptimization(optimSummary)">Plot results</button>
-=======
-              <button class="btn __green" :disabled="!canPlotResults(optimSummary)" @click="reloadGraphs(optimSummary.serverDatastoreId, true)">Plot results</button>
-              <button class="btn" :disabled="!canRunTask(optimSummary)" @click="runOptim(optimSummary, 5)">Test run</button>
-              <button class="btn __red" :disabled="!canCancelTask(optimSummary)" @click="clearTask(optimSummary)">Clear run</button>
->>>>>>> 83e19fdd
               <button class="btn btn-icon" @click="editOptim(optimSummary)" data-tooltip="Edit optimization"><i class="ti-pencil"></i></button>
               <button class="btn btn-icon" @click="copyOptim(optimSummary)" data-tooltip="Copy optimization"><i class="ti-files"></i></button>
               <button class="btn btn-icon" @click="deleteOptim(optimSummary)" data-tooltip="Delete optimization"><i class="ti-trash"></i></button>
@@ -455,11 +449,9 @@
         return (routePath && optimState)
       },
 
-      getOptimTaskState(optimSummary) {
         console.log('getOptimTaskState() called for with: ' + optimSummary.status)
         let statusStr = '';
 
-<<<<<<< HEAD
         if (this.useCelery) {
           // Check the status of the task.
           rpcs.rpc('check_task', [optimSummary.serverDatastoreId])
@@ -495,21 +487,6 @@
               optimSummary.executionTime = '--'
             })          
         }
-=======
-        // Check the status of the task.
-        rpcs.rpc('check_task', [optimSummary.serverDatastoreId])
-          .then(result => {
-            statusStr = result.data.task.status
-            optimSummary.status = statusStr
-            optimSummary.pendingTime = result.data.pendingTime
-            optimSummary.executionTime = result.data.executionTime
-          })
-          .catch(error => {
-            optimSummary.status = 'not started'
-            optimSummary.pendingTime = '--'
-            optimSummary.executionTime = '--'
-          })
->>>>>>> 83e19fdd
       },
 
       pollAllTaskStates() {
@@ -531,7 +508,6 @@
       },
 
       clearTask(optimSummary) {
-<<<<<<< HEAD
         return new Promise((resolve, reject) => {
           let datastoreId = optimSummary.serverDatastoreId  // hack because this gets overwritten soon by caller
           console.log('clearTask() called for '+this.currentOptim)
@@ -559,57 +535,6 @@
         })
       },
 
-      updateSets() {
-        return new Promise((resolve, reject) => {
-          console.log('updateSets() called')
-          rpcs.rpc('get_parset_info', [this.projectID]) // Get the current user's parsets from the server.
-            .then(response => {
-              this.parsetOptions = response.data // Set the scenarios to what we received.
-              if (this.parsetOptions.indexOf(this.activeParset) === -1) {
-                console.log('Parameter set ' + this.activeParset + ' no longer found')
-                this.activeParset = this.parsetOptions[0] // If the active parset no longer exists in the array, reset it
-              } else {
-                console.log('Parameter set ' + this.activeParset + ' still found')
-              }
-              this.newParsetName = this.activeParset // WARNING, KLUDGY
-              console.log('Parset options: ' + this.parsetOptions)
-              console.log('Active parset: ' + this.activeParset)
-              rpcs.rpc('get_progset_info', [this.projectID]) // Get the current user's progsets from the server.
-                .then(response => {
-                  this.progsetOptions = response.data // Set the scenarios to what we received.
-                  if (this.progsetOptions.indexOf(this.activeProgset) === -1) {
-                    console.log('Program set ' + this.activeProgset + ' no longer found')
-                    this.activeProgset = this.progsetOptions[0] // If the active parset no longer exists in the array, reset it
-                  } else {
-                    console.log('Program set ' + this.activeProgset + ' still found')
-                  }
-                  this.newProgsetName = this.activeProgset // WARNING, KLUDGY
-                  console.log('Progset options: ' + this.progsetOptions)
-                  console.log('Active progset: ' + this.activeProgset)
-                  resolve(response)
-                })
-                .catch(error => {
-                  status.fail(this, 'Could not get progset info', error)
-                  reject(error)
-                })
-            })
-            .catch(error => {
-              status.fail(this, 'Could not get parset info', error)
-              reject(error)
-            })
-        })
-=======
-        let datastoreId = optimSummary.serverDatastoreId  // hack because this gets overwritten soon by caller
-        console.log('clearTask() called for '+this.currentOptim)
-        rpcs.rpc('delete_task', [optimSummary.serverDatastoreId])
-          .then(response => {
-            this.getOptimTaskState(optimSummary) // Get the task state for the optimization.
-            rpcs.rpc('delete_results_cache_entry', [datastoreId]) // Delete cached result.
-          })
-        this.hasGraphs = false
->>>>>>> 83e19fdd
-      },
-
       getDefaultOptim() {
         return new Promise((resolve, reject) => {
           console.log('getDefaultOptim() called')
@@ -631,7 +556,6 @@
         console.log('getOptimSummaries() called')
         status.start(this)
         rpcs.rpc('get_optim_info', [this.projectID]) // Get the current project's optimization summaries from the server.
-<<<<<<< HEAD
         .then(response => {
           this.optimSummaries = response.data // Set the optimizations to what we received.
           this.optimSummaries.forEach(optimSum => { // For each of the optimization summaries...
@@ -642,31 +566,6 @@
             
             // Get the task state for the optimization.
             this.getOptimTaskState(optimSum) // Get the task state for the optimization.
-=======
-          .then(response => {
-            this.optimSummaries = response.data // Set the optimizations to what we received.
-
-            // For each of the optimization summaries...
-            this.optimSummaries.forEach(optimSum => {
-              // Build a task and results cache ID from the project's hex UID and the optimization name.
-              optimSum.serverDatastoreId = this.$store.state.activeProject.project.id + ':opt-' + optimSum.name
-
-              // Set the status to 'not started' by default, and the pending and execution
-              // times to '--'.
-              optimSum.status = 'not started'
-              optimSum.pendingTime = '--'
-              optimSum.executionTime = '--'
-
-              // Get the task state for the optimization.
-              this.getOptimTaskState(optimSum)
-            })
-            this.pollAllTaskStates() // Start polling of tasks states.
-            this.optimsLoaded = true
-            status.succeed(this, 'Optimizations loaded')
-          })
-          .catch(error => {
-            status.fail(this, 'Could not load optimizations', error)
->>>>>>> 83e19fdd
           })
           if (this.useCelery) {
             this.pollAllTaskStates() // Start polling of tasks states.
@@ -675,7 +574,7 @@
           status.succeed(this, 'Optimizations loaded')
         })
         .catch(error => {
-          status.fail(this, 'Could not load optimizations: ' + error.message)
+          status.fail(this, 'Could not load optimizations', error)
         })
       },
 
@@ -726,11 +625,7 @@
 
               // Set a new server DataStore ID.
               newOptim.serverDatastoreId = this.$store.state.activeProject.project.id + ':opt-' + newOptim.name
-<<<<<<< HEAD
-              
-=======
-
->>>>>>> 83e19fdd
+
               this.getOptimTaskState(newOptim)
             }
           }
@@ -829,7 +724,37 @@
           RPCname = 'run_tb_optimization'
         }
         rpcs.rpc('set_optim_info', [this.projectID, this.optimSummaries]) // Make sure they're saved first
-<<<<<<< HEAD
+          .then(response => {
+            rpcs.rpc('make_results_cache_entry', [optimSummary.serverDatastoreId])
+              .then(response => {
+                rpcs.rpc('launch_task', [optimSummary.serverDatastoreId, RPCname,
+                  [this.projectID, optimSummary.serverDatastoreId, optimSummary.name],
+                  {'plot_options':this.plotOptions, 'maxtime':maxtime, 'tool':this.$globaltool,
+                    'plotyear':this.endYear, 'pops':this.activePop, 'cascade':null}])  // should this last be null?
+                  .then(response => {
+                    // Get the task state for the optimization.
+                    this.getOptimTaskState(optimSummary)
+                    status.succeed(this, 'Started optimization')
+                  })
+                  .catch(error => {
+                    status.fail(this, 'Could not start optimization', error)
+                  })
+              })
+              .catch(error => {
+                status.fail(this, 'Could not start optimization', error)
+              })
+          })
+          .catch(error => {
+            status.fail(this, 'Could not start optimization', error)
+          })
+      },
+
+
+      runOptim(optimSummary, maxtime) {  // CK: TEMMPPPPPPPPPP
+        console.log('runOptim() called for '+this.currentOptim + ' for time: ' + maxtime)
+        this.clipValidateYearInput()  // Make sure the end year is sensibly set. 
+        status.start(this)
+        rpcs.rpc('set_optim_info', [this.projectID, this.optimSummaries]) // Make sure they're saved first
         .then(response => {
           if (this.useCelery) {  // We are using Celery        
             rpcs.rpc('make_results_cache_entry', [optimSummary.serverDatastoreId])
@@ -845,23 +770,6 @@
                 
                 // Indicate success.
                 status.succeed(this, 'Started optimization')
-=======
-          .then(response => {
-            rpcs.rpc('make_results_cache_entry', [optimSummary.serverDatastoreId])
-              .then(response => {
-                rpcs.rpc('launch_task', [optimSummary.serverDatastoreId, RPCname,
-                  [this.projectID, optimSummary.serverDatastoreId, optimSummary.name],
-                  {'plot_options':this.plotOptions, 'maxtime':maxtime, 'tool':this.$globaltool,
-                    'plotyear':this.endYear, 'pops':this.activePop, 'cascade':null}])  // should this last be null?
-                  .then(response => {
-                    // Get the task state for the optimization.
-                    this.getOptimTaskState(optimSummary)
-                    status.succeed(this, 'Started optimization')
-                  })
-                  .catch(error => {
-                    status.fail(this, 'Could not start optimization', error)
-                  })
->>>>>>> 83e19fdd
               })
               .catch(error => {
                 this.serverresponse = 'There was an error: ' + error.message // Pull out the error message.
@@ -909,47 +817,6 @@
         })
       },
 
-<<<<<<< HEAD
-      plotOptimization(optimSummary) {
-        console.log('plotOptimization() called')
-        this.clipValidateYearInput()  // Make sure the start end years are in the right range. 
-        status.start(this)
-        this.$Progress.start(2000)  // restart just the progress bar, and make it slower
-        // Make sure they're saved first
-        rpcs.rpc('plot_results_cache_entry', [this.projectID, optimSummary.serverDatastoreId, this.plotOptions],
-          {tool:'cascade', plotyear:this.endYear, pops:this.activePop, plotbudget:true})
-          .then(response => {
-            if (this.$route.path === '/optimizations') {  // check to see if still on same page
-              this.makeGraphs(response.data.graphs)
-              this.table = response.data.table
-              this.displayResultName = optimSummary.name
-              status.succeed(this, 'Graphs created')
-            }
-          })
-          .catch(error => {
-            status.fail(this, 'Could not make graphs', error)
-          })
-      },
-
-      updateYearOrPopulation() {
-        // Get the list of all of the current optimization names.
-        let optimNames = []
-
-        // Get the list of optimization names.
-        this.optimSummaries.forEach(optimSum => {
-          optimNames.push(optimSum.name)
-        })
-
-        // Get the index matching (if any) which optimization matches
-        // the one being displayed.
-        let index = optimNames.indexOf(this.displayResultName)
-        if (index > -1) {  // If we have any match...
-          // Plot the desired graph.
-          this.plotOptimization(this.optimSummaries[index])
-        }
-      }
-=======
->>>>>>> 83e19fdd
     }
   }
 </script>
