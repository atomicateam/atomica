<!--
Optimizations Page

Last update: 2018-08-24
-->

<template>
  <div>

    <div v-if="projectID ==''">
      <div style="font-style:italic">
        <p>No project is loaded.</p>
      </div>
    </div>

    <div v-else-if="!hasData">
      <div style="font-style:italic">
        <p>Data not yet uploaded for the project.  Please upload a databook in the Projects page.</p>
      </div>
    </div>

    <div v-else>
<<<<<<< HEAD
      <table class="table table-bordered table-hover table-striped" style="width: 100%">
        <thead>
        <tr>
          <th>Name</th>
          <th>Status</th>
          <th>Actions</th>
        </tr>
        </thead>
        <tbody>
        <tr v-for="optimSummary in optimSummaries">
          <td>
            <b>{{ optimSummary.name }}</b>
          </td>
          <td>
            --
          </td>
          <td style="white-space: nowrap">
            <button class="btn __green" @click="runOptim(optimSummary)">Run</button>
            <button class="btn __red" @click="cancelRun(optimSummary)">Cancel</button>
            <button class="btn">Plot results</button>
            <button class="btn" @click="editOptim(optimSummary)">Edit</button>
            <button class="btn" @click="copyOptim(optimSummary)">Copy</button>
            <button class="btn" @click="deleteOptim(optimSummary)">Delete</button>
          </td>
        </tr>
        </tbody>
      </table>

      <div>
        <button class="btn __blue" @click="addOptimModal()">Add optimization</button>
        &nbsp;&nbsp;&nbsp;
        &nbsp;&nbsp;&nbsp;&nbsp;&nbsp;&nbsp;
        <div class="controls-box">
          <!--<b>Start year: &nbsp;</b>-->
          <!--<input type="text"-->
          <!--class="txbox"-->
          <!--v-model="startYear"-->
          <!--style="display: inline-block; width:70px"/>-->
          <!--&nbsp;&nbsp;&nbsp;-->
          <b>Year: &nbsp;</b>
          <input type="text"
                 class="txbox"
                 v-model="endYear"
                 style="display: inline-block; width:70px"/>
          &nbsp;&nbsp;&nbsp;
          <b>Population: &nbsp;</b>
          <select v-model="activePop">
            <option v-for='pop in activePops'>
              {{ pop }}
            </option>
          </select>
=======
      <div class="card">
        <help reflink="optimizations" label="Define optimizations"></help>
        <table class="table table-bordered table-hover table-striped" style="width: 100%">
          <thead>
          <tr>
            <th>Name</th>
            <th>Actions</th>
          </tr>
          </thead>
          <tbody>
          <tr v-for="optimSummary in optimSummaries">
            <td>
              <b>{{ optimSummary.name }}</b>
            </td>
            <td style="white-space: nowrap">
              <button class="btn __green" @click="runOptim(optimSummary)">Run</button>
              <button class="btn btn-icon" @click="editOptim(scenSummary)"><i class="ti-pencil"></i></button>
              <button class="btn btn-icon" @click="copyOptim(scenSummary)"><i class="ti-files"></i></button>
              <button class="btn btn-icon" @click="deleteOptim(scenSummary)"><i class="ti-trash"></i></button>
            </td>
          </tr>
          </tbody>
        </table>

        <div>
          <button class="btn __blue" @click="addOptimModal()">Add optimization</button>
>>>>>>> 79b5d10e
        </div>
      </div>

      <div class="card full-width-card">
        <div class="calib-title">
          <h5> Result plots </h5>
          <div>
            <!--<b>Start year: &nbsp;</b>-->
            <!--<input type="text"-->
                  <!--class="txbox"-->
                  <!--v-model="startYear"-->
                  <!--style="display: inline-block; width:70px"/>-->
            <!--&nbsp;&nbsp;&nbsp;-->

            <b>Year: &nbsp;</b>
            <input type="text"
                  class="txbox"
                  v-model="endYear"
                  style="display: inline-block; width:70px"/>
            &nbsp;&nbsp;&nbsp;
            <b>Population: &nbsp;</b>
            <select v-model="activePop">
              <option v-for='pop in activePops'>
                {{ pop }}
              </option>
            </select>
            &nbsp;&nbsp;&nbsp;
            <button class="btn" @click="exportGraphs(projectID)">Export graphs</button>
            <button class="btn" @click="exportResults(projectID)">Export data</button>
            <!-- <button class="btn btn-icon" @click="downloadProjectFile(projectSummary.project.id)" data-tooltip="Export">
              <i class="ti-download"></i>
            </button>
            <button class="btn btn-icon" @click="downloadProjectFile(projectSummary.project.id)" data-tooltip="Settings">
              <i class="ti-settings"></i>
            </button>
            <button class="btn btn-icon" @click="downloadProjectFile(projectSummary.project.id)" data-tooltip="Export">
              <i class="ti-zoom-in"></i>
            </button> -->
          </div>
        </div>
        <div class="calib-figures">
          <div class="calib-graphs">
            <div v-for="index in placeholders" :id="'fig'+index" class="calib-graph">
              <!--mpld3 content goes here-->
            </div>
          </div>
          <div class="calib-tables" v-if="table">
            <h3>Cascade stage losses</h3>
            <table class="table table-striped">
              <thead>
              <tr>
                <th></th>
                <th v-for="label in table.collabels.slice(0, -1)">{{label}}</th>
              </tr>
              </thead>
              <tbody>
              <tr v-for="(label, index) in table.rowlabels">
                <td>{{label}}</td>
                <td v-for="text in table.text[index].slice(0, -1)">{{text}}</td>
              </tr>
              </tbody>
            </table>
          </div>
        </div>
      </div>

      <modal name="add-optim"
             height="auto"
             :scrollable="true"
             :width="900"
             :classes="['v--modal', 'vue-dialog']"
             :pivot-y="0.3"
             :adaptive="true"
             :clickToClose="clickToClose"
             :transition="transition">

        <div class="dialog-content">
          <div class="dialog-c-title" v-if="addEditDialogMode=='add'">
            Add optimization
          </div>
          <div class="dialog-c-title" v-else>
            Edit optimization
          </div>          
          <div class="dialog-c-text">
            Optimization name:<br>
            <input type="text"
                   class="txbox"
                   v-model="modalOptim.name"/><br>
            Parameter set:<br>
            <select v-model="parsetOptions[0]">
              <option v-for='parset in parsetOptions'>
                {{ parset }}
              </option>
            </select><br><br>
            Maximum time to run optimization (s):<br>
            <input type="text"
                   class="txbox"
                   v-model="modalOptim.maxtime"/><br>
            Start year:<br>
            <input type="text"
                   class="txbox"
                   v-model="modalOptim.start_year"/><br>
            End year:<br>
            <input type="text"
                   class="txbox"
                   v-model="modalOptim.end_year"/><br>
            <!--Budget factor:<br>-->
            <!--<input type="text"-->
                   <!--class="txbox"-->
                   <!--v-model="modalOptim.budget_factor"/><br>-->
            <br>
            <b>Objective</b><br>
            <input type="radio" v-model="modalOptim.objective_weights.finalstage" value="1">&nbsp;Maximize the number of people in the final stage of the cascade<br>
            <input type="radio" v-model="modalOptim.objective_weights.finalstage" value="0">&nbsp;Maximize the conversion rates along each stage of the cascade<br>
            <br>
            <b>Relative spending constraints</b><br>
            <table class="table table-bordered table-hover table-striped" style="width: 100%">
              <thead>
              <tr>
                <th>Program</th>
                <th>Minimum</th>
                <th>Maximum</th>
              </tr>
              </thead>
              <tbody>
              <tr v-for="(val,key) in modalOptim.prog_spending">
                <td>
                  {{ modalOptim.prog_spending[key].label }}
                </td>
                <td>
                  <input type="text"
                         class="txbox"
                         v-model="modalOptim.prog_spending[key].min"/>
                </td>
                <td>
                  <input type="text"
                         class="txbox"
                         v-model="modalOptim.prog_spending[key].max"/>
                </td>
              </tr>
              </tbody>
            </table>
          </div>
          <div style="text-align:justify">
            <button @click="saveOptim()" class='btn __green' style="display:inline-block">
              Save optimization
            </button>
            <button @click="cancelOptim()" class='btn __red' style="display:inline-block">
              Cancel
            </button>
          </div>
        </div>
      </modal>

    </div>
  </div>
</template>


<script>
  import axios from 'axios'
  var filesaver = require('file-saver')
  import utils from '@/services/utils'
  import rpcs from '@/services/rpc-service'
  import taskservice from '@/services/task-service'
  import status from '@/services/status-service'
  import router from '@/router'
  import Vue from 'vue';
  import help from '@/app/HelpLink.vue'

  export default {
    name: 'OptimizationPage',

    components: {
      help
    },

    data() {
      return {
        serverresponse: 'no response',
        optimSummaries: [],
        defaultOptim: {  
          // set stuff here to avoid render errors before things are loaded
          objective_weights: {
            conversion: 0, 
            finalstage: 1
          }          
        },
        modalOptim: {
          // set stuff here to avoid render errors before things are loaded
          objective_weights: {
            conversion: 0, 
            finalstage: 1
          }
        },
        objectiveOptions: [],
        activeParset:  -1,
        activeProgset: -1,
        parsetOptions:  [],
        progsetOptions: [],
        newParsetName:  [],
        newProgsetName: [],
        graphData: [],
        plotOptions: [],
        table: null,
        activePop: "All",
        endYear: 0,
        addEditDialogMode: 'add',  // or 'edit'
        addEditDialogOldName: '',
        figscale: 1.0,
      }
    },

    computed: {
      projectID()    { return utils.projectID(this) },
      hasData()      { return utils.hasData(this) },
      simStart()     { return utils.simStart(this) },
      simEnd()       { return utils.simEnd(this) },
      activePops()   { return utils.activePops(this) },       
      placeholders() { return utils.placeholders() },
    },

    created() {
      // If we have no user logged in, automatically redirect to the login page.
      if (this.$store.state.currentUser.displayname == undefined) {
        router.push('/login')
      }
      else if ((this.$store.state.activeProject.project != undefined) && 
        (this.$store.state.activeProject.project.hasData) ) {
        utils.sleep(1)  // used so that spinners will come up by callback func
        .then(response => {
          // Load the optimization summaries of the current project.
          this.startYear = this.simStart
          this.endYear = this.simEnd
          this.popOptions = this.activePops
          this.getOptimSummaries()
          this.getDefaultOptim()
          this.resetModal()
          this.updateSets()
          this.getPlotOptions()          
        })
      }
    },

    methods: {
      
      getPlotOptions()          { return utils.getPlotOptions(this) },
      clearGraphs()             { this.table = null; return utils.clearGraphs() },
      makeGraphs(graphdata)     { return utils.makeGraphs(this, graphdata) },
      exportGraphs(project_id)  { return utils.exportGraphs(this, project_id) },
      exportResults(project_id) { return utils.exportResults(this, project_id) },
      
      scaleFigs(frac) {
        this.figscale = this.figscale*frac;
        if (frac === 1.0) {
          frac = 1.0/this.figscale
          this.figscale = 1.0
        }
        return utils.scaleFigs(frac)
      },
      
      clipValidateYearInput() {
        if (this.endYear > this.simEnd) {
          this.endYear = this.simEnd
        }
        else if (this.endYear < this.simStart) {
          this.endYear = this.simStart
        }
      },
      
      updateSets() {
        console.log('updateSets() called')
        // Get the current user's parsets from the server.
        rpcs.rpc('get_parset_info', [this.projectID])
        .then(response => {
          this.parsetOptions = response.data // Set the scenarios to what we received.
          if (this.parsetOptions.indexOf(this.activeParset) === -1) {
            console.log('Parameter set ' + this.activeParset + ' no longer found')
            this.activeParset = this.parsetOptions[0] // If the active parset no longer exists in the array, reset it
          } else {
            console.log('Parameter set ' + this.activeParset + ' still found')
          }
          this.newParsetName = this.activeParset // WARNING, KLUDGY
          console.log('Parset options: ' + this.parsetOptions)
          console.log('Active parset: ' + this.activeParset)
          
          // Get the current user's progsets from the server.
          rpcs.rpc('get_progset_info', [this.projectID])
          .then(response => {
            this.progsetOptions = response.data // Set the scenarios to what we received.
            if (this.progsetOptions.indexOf(this.activeProgset) === -1) {
              console.log('Program set ' + this.activeProgset + ' no longer found')
              this.activeProgset = this.progsetOptions[0] // If the active parset no longer exists in the array, reset it
            } else {
              console.log('Program set ' + this.activeProgset + ' still found')
            }
            this.newProgsetName = this.activeProgset // WARNING, KLUDGY
            console.log('Progset options: ' + this.progsetOptions)
            console.log('Active progset: ' + this.activeProgset)
          })          
          .catch(error => {
            // Failure popup.
            status.failurePopup(this, 'Could not get progset info')
          })          
        })
        .catch(error => {
          // Failure popup.
          status.failurePopup(this, 'Could not get parset info')
        })              
      },

      getDefaultOptim() {
        console.log('getDefaultOptim() called')
        rpcs.rpc('get_default_optim', [this.projectID])
        .then(response => {
          this.defaultOptim = response.data // Set the optimization to what we received.
          this.resetModal()
          console.log('This is the default:')
          console.log(this.defaultOptim);
        })
        .catch(error => {
          // Failure popup.
          status.failurePopup(this, 'Could not get default optimization')
        })        
      },

      getOptimSummaries() {
        console.log('getOptimSummaries() called')
        
        // Start indicating progress.
        // Note: For some reason, the popup spinner doesn't work from inside created() 
        // so it doesn't show up here.         
        status.start(this)
        
        // Get the current project's optimization summaries from the server.
        rpcs.rpc('get_optim_info', [this.projectID])
        .then(response => {
          this.optimSummaries = response.data // Set the optimizations to what we received.
          
          // Indicate success.
          status.succeed(this, 'Optimizations loaded')
        })
        .catch(error => {
          // Indicate failure.
          status.fail(this, 'Could not load optimizations')
        })          
      },

      setOptimSummaries() {
        console.log('setOptimSummaries() called')
        
        // Start indicating progress.
        status.start(this)
        
        rpcs.rpc('set_optim_info', [this.projectID, this.optimSummaries])
        .then( response => {
          // Indicate success.
          status.succeed(this, 'Optimizations saved')
        })
        .catch(error => {
          // Indicate failure.
          status.fail(this, 'Could not save optimizations')
        })        
      },

      addOptimModal() {
        // Open a model dialog for creating a new project
        console.log('addOptimModal() called');
        this.resetModal()
        rpcs.rpc('get_default_optim', [this.projectID])
        .then(response => {
          this.defaultOptim = response.data // Set the optimization to what we received.
          this.addEditDialogMode = 'add'
          this.addEditDialogOldName = this.modalOptim.name
          this.$modal.show('add-optim');
          console.log(this.defaultOptim)
        })
      },

      saveOptim() {
        console.log('saveOptim() called')
        this.$modal.hide('add-optim')
        
        // Start indicating progress.
        status.start(this)

        // Set the objectives
        this.modalOptim.objective_weights.conversion = (1.0-Number(this.modalOptim.objective_weights.finalstage))
        this.endYear = this.modalOptim.end_year
        
        // Get the optimization summary from the modal.
        let newOptim = utils.dcp(this.modalOptim) // Not sure if dcp is necessary
        
        // Get the list of all of the current optimization names.
        let optimNames = []
        this.optimSummaries.forEach(optimSum => {
          optimNames.push(optimSum.name)
        })
        
        // If we are editing an existing optimization...
        if (this.addEditDialogMode == 'edit') {
          // Get the index of the _old_ name
          let index = optimNames.indexOf(this.addEditDialogOldName)
          if (index > -1) {
            this.optimSummaries[index] = newOptim
          }
          else {
            console.log('Error: a mismatch in editing keys')
          }            
        }
        // Else (we are adding a new optimization)...
        else {
          newOptim.name = utils.getUniqueName(newOptim.name, optimNames)
          this.optimSummaries.push(newOptim)
        }
        
        rpcs.rpc('set_optim_info', [this.projectID, this.optimSummaries])
        .then( response => {
          // Indicate success.
          status.succeed(this, 'Optimization added')
          this.resetModal()
        })
        .catch(error => {
          // Indicate failure.
          status.fail(this, 'Could not add optimization')
          
          // TODO: Should probably fix the corrupted this.optimSummaries.
        })        
      },

      cancelOptim() {
        this.$modal.hide('add-optim')
        this.resetModal()
      },

      resetModal() {
        console.log('resetModal() called')
        this.modalOptim = utils.dcp(this.defaultOptim)
        console.log(this.modalOptim)
      },

      editOptim(optimSummary) {
        // Open a model dialog for creating a new project
        console.log('editOptim() called');
        this.modalOptim = utils.dcp(optimSummary)
        console.log('defaultOptim', this.defaultOptim.obj)
        this.addEditDialogMode = 'edit'
        this.addEditDialogOldName = this.modalOptim.name
        this.$modal.show('add-optim');
      },

      copyOptim(optimSummary) {
        console.log('copyOptim() called')
        
        // Start indicating progress.
        status.start(this)
        
        var newOptim = utils.dcp(optimSummary); // You've got to be kidding me, buster
        var otherNames = []
        this.optimSummaries.forEach(optimSum => {
          otherNames.push(optimSum.name)
        })
        newOptim.name = utils.getUniqueName(newOptim.name, otherNames)
        this.optimSummaries.push(newOptim)
        rpcs.rpc('set_optim_info', [this.projectID, this.optimSummaries])
        .then( response => {
          // Indicate success.
          status.succeed(this, 'Opimization copied')
        })
        .catch(error => {
          // Indicate failure.
          status.fail(this, 'Could not copy optimization')
          
          // TODO: Should probably fix the corrupted this.optimSummaries.
        })        
      },

      deleteOptim(optimSummary) {
        console.log('deleteOptim() called')
        
        // Start indicating progress.
        status.start(this)
        
        for(var i = 0; i< this.optimSummaries.length; i++) {
          console.log('Trying ' + this.optimSummaries[i].name + ' vs ' + optimSummary.name)
          if(this.optimSummaries[i].name === optimSummary.name) {
            this.optimSummaries.splice(i, 1);
          }
        }
        rpcs.rpc('set_optim_info', [this.projectID, this.optimSummaries])
        .then(response => {
          // Indicate success.
          status.succeed(this, 'Optimization deleted')
        })
        .catch(error => {
          // Indicate failure.
          status.fail(this, 'Could not delete optimization')
          
          // TODO: Should probably fix the corrupted this.optimSummaries.
        })        
      },

      toggleShowingPlots() {
        this.areShowingPlots = !this.areShowingPlots
      },

      runOptim(optimSummary) {
        console.log('runOptim() called for '+this.currentOptim)
        this.clipValidateYearInput()  // Make sure the end year is sensibly set. 
        // Start indicating progress.
        status.start(this)
        this.$Progress.start(9000)  // restart just the progress bar, and make it slower        
        // Make sure they're saved first
        rpcs.rpc('set_optim_info', [this.projectID, this.optimSummaries])
        .then(response => {          
          // Go to the server to get the results from the package set.
//            rpcservice.rpcCall('run_optimization',
          taskservice.getTaskResultPolling('run_cascade_optimization', 9999, 3, 'run_cascade_optimization',
            [this.projectID, optimSummary.name, this.plotOptions, true, this.endYear, this.activePop])
          .then(response => {
            this.makeGraphs(response.data.result.graphs)
            this.table = response.data.result.table
            
            // Indicate success.
            status.succeed(this, 'Graphs created')
          })
          .catch(error => {
            this.serverresponse = 'There was an error: ' + error.message // Pull out the error message.
            console.log(this.serverresponse)
            this.servererror = error.message // Set the server error.
             
            // Indicate failure.
            status.fail(this, 'Could not make graphs: ' + error.message)
          })
        })
        .catch(error => {
          this.serverresponse = 'There was an error: ' + error.message // Pull out the error message.
          console.log(this.serverresponse)
          this.servererror = error.message // Set the server error.
           
          // Indicate failure.
          status.fail(this, 'Could not make graphs: ' + error.message)
        })        
      },
      
      cancelRun(optimSummary) {
        console.log('cancelRun() called for '+this.currentOptim)
        var task_id = 'run_cascade_optimization'
        rpcs.rpc('delete_task', [task_id])
      },

      plotOptimization() {
        console.log('plotOptimization() called')
        this.clipValidateYearInput()  // Make sure the end year is sensibly set. 
        status.start(this)
        this.$Progress.start(2000)  // restart just the progress bar, and make it slower
        // Make sure they're saved first
        rpcs.rpc('plot_optimization', [this.projectID, this.plotOptions], 
          {tool:'cascade', plotyear:this.endYear, pops:this.activePop})
          .then(response => {
            this.makeGraphs(response.data.graphs)
            this.table = response.data.table
            status.succeed(this, 'Graphs created')
          })
          .catch(error => {
            this.serverresponse = 'There was an error: ' + error.message // Pull out the error message.
            this.servererror = error.message // Set the server error.
            status.fail(this, 'Could not make graphs') // Indicate failure.
          })
      },

    }
  }
</script>


<!-- Add "scoped" attribute to limit CSS to this component only -->
<style scoped>
  /*
  HACK: The purpose of this code is to get things to line up a bit until
  we have a proper layout. Using fixed pixel widths is terrible and we
  shouldn't do it in other places.
  */
/*  .calib-tables span {
    display: block;
    margin-bottom: 1rem;
    font-weight: bold;
  }
  .calib-tables, .calib-tables table, .calib-tables tr, .calib-tables td {
    color: black; */ /* To match graph */
/*    font-family: Helvetica, sans-serif; */ /* To match graph */
/*  }
  .calib-tables table, .calib-tables tr, .calib-tables td {
    border: 2px solid #ddd;
  }
  .calib-tables table td {
    width: 96px;
    padding: 0.5rem;
    text-align: right;
  }
  .calib-tables table td:nth-child(1) {
    width: 192px; */ /* Header column */
/*    padding-right: 11px;
  } */
</style><|MERGE_RESOLUTION|>--- conflicted
+++ resolved
@@ -20,59 +20,6 @@
     </div>
 
     <div v-else>
-<<<<<<< HEAD
-      <table class="table table-bordered table-hover table-striped" style="width: 100%">
-        <thead>
-        <tr>
-          <th>Name</th>
-          <th>Status</th>
-          <th>Actions</th>
-        </tr>
-        </thead>
-        <tbody>
-        <tr v-for="optimSummary in optimSummaries">
-          <td>
-            <b>{{ optimSummary.name }}</b>
-          </td>
-          <td>
-            --
-          </td>
-          <td style="white-space: nowrap">
-            <button class="btn __green" @click="runOptim(optimSummary)">Run</button>
-            <button class="btn __red" @click="cancelRun(optimSummary)">Cancel</button>
-            <button class="btn">Plot results</button>
-            <button class="btn" @click="editOptim(optimSummary)">Edit</button>
-            <button class="btn" @click="copyOptim(optimSummary)">Copy</button>
-            <button class="btn" @click="deleteOptim(optimSummary)">Delete</button>
-          </td>
-        </tr>
-        </tbody>
-      </table>
-
-      <div>
-        <button class="btn __blue" @click="addOptimModal()">Add optimization</button>
-        &nbsp;&nbsp;&nbsp;
-        &nbsp;&nbsp;&nbsp;&nbsp;&nbsp;&nbsp;
-        <div class="controls-box">
-          <!--<b>Start year: &nbsp;</b>-->
-          <!--<input type="text"-->
-          <!--class="txbox"-->
-          <!--v-model="startYear"-->
-          <!--style="display: inline-block; width:70px"/>-->
-          <!--&nbsp;&nbsp;&nbsp;-->
-          <b>Year: &nbsp;</b>
-          <input type="text"
-                 class="txbox"
-                 v-model="endYear"
-                 style="display: inline-block; width:70px"/>
-          &nbsp;&nbsp;&nbsp;
-          <b>Population: &nbsp;</b>
-          <select v-model="activePop">
-            <option v-for='pop in activePops'>
-              {{ pop }}
-            </option>
-          </select>
-=======
       <div class="card">
         <help reflink="optimizations" label="Define optimizations"></help>
         <table class="table table-bordered table-hover table-striped" style="width: 100%">
@@ -89,6 +36,8 @@
             </td>
             <td style="white-space: nowrap">
               <button class="btn __green" @click="runOptim(optimSummary)">Run</button>
+              <button class="btn __red" @click="cancelRun(optimSummary)">Cancel</button>
+              <button class="btn">Plot results</button>
               <button class="btn btn-icon" @click="editOptim(scenSummary)"><i class="ti-pencil"></i></button>
               <button class="btn btn-icon" @click="copyOptim(scenSummary)"><i class="ti-files"></i></button>
               <button class="btn btn-icon" @click="deleteOptim(scenSummary)"><i class="ti-trash"></i></button>
@@ -99,7 +48,6 @@
 
         <div>
           <button class="btn __blue" @click="addOptimModal()">Add optimization</button>
->>>>>>> 79b5d10e
         </div>
       </div>
 
