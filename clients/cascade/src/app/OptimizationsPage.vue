<!--
Optimizations Page

Last update: 2018-08-22
-->

<template>
  <div>

    <div v-if="projectID ==''">
      <div style="font-style:italic">
        <p>No project is loaded.</p>
      </div>
    </div>

    <div v-else-if="!hasData">
      <div style="font-style:italic">
        <p>Data not yet uploaded for the project.  Please upload a databook in the Projects page.</p>
      </div>
    </div>

    <div v-else>
      <div class="card">
        <help reflink="optimizations" label="Define optimizations"></help>
        <table class="table table-bordered table-hover table-striped" style="width: 100%">
          <thead>
          <tr>
            <th>Name</th>
            <th>Actions</th>
          </tr>
          </thead>
          <tbody>
          <tr v-for="optimSummary in optimSummaries">
            <td>
              <b>{{ optimSummary.name }}</b>
            </td>
            <td style="white-space: nowrap">
              <button class="btn __green" @click="runOptim(optimSummary, 3600)">Run</button>
              <button class="btn" @click="runOptim(optimSummary, 15)">Test run</button>
              <!--<button class="btn" @click="cancelRun(optimSummary)">Clear task</button>-->
              <button class="btn btn-icon" @click="editOptim(optimSummary)"><i class="ti-pencil"></i></button>
              <button class="btn btn-icon" @click="copyOptim(optimSummary)"><i class="ti-files"></i></button>
              <button class="btn btn-icon" @click="deleteOptim(optimSummary)"><i class="ti-trash"></i></button>
            </td>
          </tr>
          </tbody>
        </table>

        <div>
          <button class="btn __blue" @click="addOptimModal()">Add optimization</button>
        </div>
      </div>

      <!-- ### Start: results card ### -->
    <div class="card full-width-card">
      <div class="calib-title">
        <help reflink="results-plots" label="Results"></help>
        <div>

          <b>Year: &nbsp;</b>
          <select v-model="endYear" v-on:change="plotScenarios()">
            <option v-for='year in simYears'>
              {{ year }}
            </option>
          </select>
          &nbsp;&nbsp;&nbsp;
          <b>Population: &nbsp;</b>
          <select v-model="activePop" v-on:change="plotScenarios()">
            <option v-for='pop in activePops'>
              {{ pop }}
            </option>
          </select>
          &nbsp;&nbsp;&nbsp;
          <button class="btn" @click="exportGraphs()">Export graphs</button>
          <button class="btn" @click="exportResults(projectID)">Export data</button>

        </div>
      </div>

      <div class="calib-main" :class="{'calib-main--full': true}">
        <div class="calib-graphs">
          <div class="featured-graphs">
            <div :id="'fig0'">
              <!--mpld3 content goes here-->
            </div>
          </div>
          <div class="other-graphs">
            <div v-for="index in placeholders" :id="'fig'+index" class="calib-graph">
              <!--mpld3 content goes here-->
            </div>
          </div>
        </div>
      </div>

      <div class="calib-tables" v-if="table">
        <h4>Cascade stage losses</h4>
        <table class="table table-striped">
          <thead>
          <tr>
            <th></th>
            <th v-for="label in table.collabels.slice(0, -1)">{{label}}</th>
          </tr>
          </thead>
          <tbody>
          <tr v-for="(label, index) in table.rowlabels">
            <td>{{label}}</td>
            <td v-for="text in table.text[index].slice(0, -1)">{{text}}</td>
          </tr>
          </tbody>
        </table>
      </div>
    </div>
      <!-- ### End: results card ### -->

      <modal name="add-optim"
             height="auto"
             :scrollable="true"
             :width="900"
             :classes="['v--modal', 'vue-dialog']"
             :pivot-y="0.3"
             :adaptive="true"
             :clickToClose="clickToClose"
             :transition="transition">

        <div class="dialog-content">
          <div class="dialog-c-title" v-if="addEditDialogMode=='add'">
            Add optimization
          </div>
          <div class="dialog-c-title" v-else>
            Edit optimization
          </div>
          <div class="dialog-c-text">
            Optimization name:<br>
            <input type="text"
                   class="txbox"
                   v-model="modalOptim.name"/><br>
            Parameter set:<br>
            <select v-model="parsetOptions[0]">
              <option v-for='parset in parsetOptions'>
                {{ parset }}
              </option>
            </select><br><br>
            Start year:<br>
            <input type="text"
                   class="txbox"
                   v-model="modalOptim.start_year"/><br>
            End year:<br>
            <input type="text"
                   class="txbox"
                   v-model="modalOptim.end_year"/><br>
            <!--Budget factor:<br>-->
            <!--<input type="text"-->
            <!--class="txbox"-->
            <!--v-model="modalOptim.budget_factor"/><br>-->
            <br>
            <b>Objective weights</b><br>
            <span v-for="(val,key) in modalOptim.objective_labels">
              {{ modalOptim.objective_labels[key] }}
              <input type="text"
                     class="txbox"
                     v-model="modalOptim.objective_weights[key]"/><br>
            </span>
            <br>
            <b>Relative spending constraints</b><br>
            <table class="table table-bordered table-hover table-striped" style="width: 100%">
              <thead>
              <tr>
                <th>Program</th>
                <th>Minimum</th>
                <th>Maximum</th>
              </tr>
              </thead>
              <tbody>
              <tr v-for="(val,key) in modalOptim.prog_spending">
                <td>
                  {{ modalOptim.prog_spending[key].label }}
                </td>
                <td>
                  <input type="text"
                         class="txbox"
                         v-model="modalOptim.prog_spending[key].min"/>
                </td>
                <td>
                  <input type="text"
                         class="txbox"
                         v-model="modalOptim.prog_spending[key].max"/>
                </td>
              </tr>
              </tbody>
            </table>
          </div>
          <div style="text-align:justify">
            <button @click="saveOptim()" class='btn __green' style="display:inline-block">
              Save optimization
            </button>
            <button @click="cancelOptim()" class='btn __red' style="display:inline-block">
              Cancel
            </button>
          </div>
        </div>
      </modal>

    </div>
  </div>
</template>


<script>
  import axios from 'axios'
  var filesaver = require('file-saver')
  import utils from '@/services/utils'
  import rpcs from '@/services/rpc-service'
  import taskservice from '@/services/task-service'
  import status from '@/services/status-service'
  import router from '@/router'
  import Vue from 'vue';
  import help from '@/app/HelpLink.vue'

  export default {
    name: 'OptimizationPage',

    components: {
      help
    },

    data() {
      return {
        response: 'no response',
        optimSummaries: [],
        defaultOptim: {},
        modalOptim: {},
        objectiveOptions: [],
        activeParset:  -1,
        activeProgset: -1,
        parsetOptions:  [],
        progsetOptions: [],
        newParsetName:  [],
        newProgsetName: [],
        startYear: 0,
        endYear: 0,         
        graphData: [],
        areShowingPlotControls: false,
        plotOptions: [],
        table: null,
        activePop: "All",
        endYear: 0,
        addEditDialogMode: 'add',  // or 'edit'
        addEditDialogOldName: '',
        figscale: 1.0,
      }
    },

    computed: {
      projectID()    { return utils.projectID(this) },
      hasData()      { return utils.hasData(this) },
      simStart()     { return utils.simStart(this) },
      simEnd()       { return utils.simEnd(this) },
      simYears()     { return utils.simYears(this) },
      activePops()   { return utils.activePops(this) },
      placeholders() { return utils.placeholders() },
    },

    created() {
      if (this.$store.state.currentUser.displayname == undefined) { // If we have no user logged in, automatically redirect to the login page.
        router.push('/login')
      }
      else if ((this.$store.state.activeProject.project != undefined) &&
        (this.$store.state.activeProject.project.hasData) ) {
        utils.sleep(1)  // used so that spinners will come up by callback func
          .then(response => {
            // Load the optimization summaries of the current project.
            this.startYear = this.simStart
            this.endYear = this.simEnd
            this.popOptions = this.activePops
            this.getOptimSummaries()
            this.getDefaultOptim()
            this.resetModal()
            this.updateSets()
            this.getPlotOptions()
          })
      }
    },

    methods: {

      getPlotOptions()          { return utils.getPlotOptions(this) },
      clearGraphs()             { this.table = null; return utils.clearGraphs() },
      makeGraphs(graphdata)     { return utils.makeGraphs(this, graphdata) },
      exportGraphs()            { return utils.exportGraphs(this) },
      exportGraphs(project_id)  { return utils.exportGraphs(this, project_id) },
      exportResults(project_id) { return utils.exportResults(this, project_id) },

      scaleFigs(frac) {
        this.figscale = this.figscale*frac;
        if (frac === 1.0) {
          frac = 1.0/this.figscale
          this.figscale = 1.0
        }
        return utils.scaleFigs(frac)
      },
      
      clipValidateYearInput() {
        if (this.startYear > this.simEnd) {
          this.startYear = this.simEnd
        }
        else if (this.startYear < this.simStart) {
          this.startYear = this.simStart
        }       
        if (this.endYear > this.simEnd) {
          this.endYear = this.simEnd
        }
        else if (this.endYear < this.simStart) {
          this.endYear = this.simStart
        }
      },
      
      updateSets() {
        console.log('updateSets() called')
        rpcs.rpc('get_parset_info', [this.projectID]) // Get the current user's parsets from the server.
          .then(response => {
            this.parsetOptions = response.data // Set the scenarios to what we received.
            if (this.parsetOptions.indexOf(this.activeParset) === -1) {
              console.log('Parameter set ' + this.activeParset + ' no longer found')
              this.activeParset = this.parsetOptions[0] // If the active parset no longer exists in the array, reset it
            } else {
              console.log('Parameter set ' + this.activeParset + ' still found')
            }
            this.newParsetName = this.activeParset // WARNING, KLUDGY
            console.log('Parset options: ' + this.parsetOptions)
            console.log('Active parset: ' + this.activeParset)
            rpcs.rpc('get_progset_info', [this.projectID]) // Get the current user's progsets from the server.
              .then(response => {
                this.progsetOptions = response.data // Set the scenarios to what we received.
                if (this.progsetOptions.indexOf(this.activeProgset) === -1) {
                  console.log('Program set ' + this.activeProgset + ' no longer found')
                  this.activeProgset = this.progsetOptions[0] // If the active parset no longer exists in the array, reset it
                } else {
                  console.log('Program set ' + this.activeProgset + ' still found')
                }
                this.newProgsetName = this.activeProgset // WARNING, KLUDGY
                console.log('Progset options: ' + this.progsetOptions)
                console.log('Active progset: ' + this.activeProgset)
              })
              .catch(error => {
                status.failurePopup(this, 'Could not get progset info')
              })
          })
          .catch(error => {
            status.failurePopup(this, 'Could not get parset info')
          })
      },

      getDefaultOptim() {
        console.log('getDefaultOptim() called')
        rpcs.rpc('get_default_optim', [this.projectID, 'cascade'])  // CASCADE-TB DIFFERENCE
          .then(response => {
            this.defaultOptim = response.data // Set the optimization to what we received.
            console.log('This is the default:')
            console.log(this.defaultOptim);
          })
          .catch(error => {
            status.failurePopup(this, 'Could not get default optimization')
          })
      },

      getOptimSummaries() {
        console.log('getOptimSummaries() called')
        status.start(this)
        rpcs.rpc('get_optim_info', [this.projectID]) // Get the current project's optimization summaries from the server.
          .then(response => {
            this.optimSummaries = response.data // Set the optimizations to what we received.
            status.succeed(this, 'Optimizations loaded')
          })
          .catch(error => {
            status.fail(this, 'Could not load optimizations')
          })
      },

      setOptimSummaries() {
        console.log('setOptimSummaries() called')
        status.start(this)
        rpcs.rpc('set_optim_info', [this.projectID, this.optimSummaries])
          .then( response => {
            status.succeed(this, 'Optimizations saved')
          })
          .catch(error => {
            status.fail(this, 'Could not save optimizations')
          })
      },

      addOptimModal() { // Open a model dialog for creating a new project
        console.log('addOptimModal() called');
        this.resetModal()
        rpcs.rpc('get_default_optim', [this.projectID])
          .then(response => {
            this.defaultOptim = response.data // Set the optimization to what we received.
            this.addEditDialogMode = 'add'
            this.addEditDialogOldName = this.modalOptim.name
            this.$modal.show('add-optim');
            console.log(this.defaultOptim)
          })
      },

      saveOptim() {
        console.log('saveOptim() called')
        this.$modal.hide('add-optim')
        status.start(this)
        this.endYear = this.modalOptim.end_year
<<<<<<< HEAD
        let newOptim = utils.dcp(this.modalOptim) // Get the new optimization summary from the modal.
=======
        let newOptim = _.cloneDeep(this.addEditModal.optimSummary) // Get the new optimization summary from the modal.
>>>>>>> 657513ab
        let optimNames = [] // Get the list of all of the current optimization names.
        this.optimSummaries.forEach(optimSum => {
          optimNames.push(optimSum.name)
        })
        if (this.addEditDialogMode == 'edit') { // If we are editing an existing optimization...
          let index = optimNames.indexOf(this.addEditDialogOldName) // Get the index of the original (pre-edited) name
          if (index > -1) {
            this.optimSummaries[index].name = newOptim.name  // hack to make sure Vue table updated            
            this.optimSummaries[index] = newOptim
          }
          else {
            status.fail(this, 'Could not find optimization "' + this.addEditDialogOldName + '" to edit')
          }
        }
        else { // Else (we are adding a new optimization)...
          newOptim.name = utils.getUniqueName(newOptim.name, optimNames)
          this.optimSummaries.push(newOptim)
        }

        rpcs.rpc('set_optim_info', [this.projectID, this.optimSummaries])
          .then( response => {
            status.succeed(this, 'Optimization added')
            this.resetModal()
          })
          .catch(error => {
            status.fail(this, 'Could not add optimization: ' + error.message)
          })
      },

      cancelOptim() {
        this.$modal.hide('add-optim')
        this.resetModal()
      },

      resetModal() {
        console.log('resetModal() called')
        this.modalOptim = _.cloneDeep(this.defaultOptim)
        console.log(this.modalOptim)
      },

      editOptim(optimSummary) {
        // Open a model dialog for creating a new project
        console.log('editOptim() called');
        this.modalOptim = _.cloneDeep(optimSummary)
        console.log('defaultOptim', this.defaultOptim.obj)
        this.addEditDialogMode = 'edit'
        this.addEditDialogOldName = this.modalOptim.name
        this.$modal.show('add-optim');
      },

      copyOptim(optimSummary) {
        console.log('copyOptim() called')
        status.start(this)
        var newOptim = _.cloneDeep(optimSummary); // You've got to be kidding me, buster
        var otherNames = []
        this.optimSummaries.forEach(optimSum => {
          otherNames.push(optimSum.name)
        })
        newOptim.name = utils.getUniqueName(newOptim.name, otherNames)
        this.optimSummaries.push(newOptim)
        rpcs.rpc('set_optim_info', [this.projectID, this.optimSummaries])
          .then( response => {
            status.succeed(this, 'Opimization copied')
          })
          .catch(error => {
            status.fail(this, 'Could not copy optimization')
          })
      },

      deleteOptim(optimSummary) {
        console.log('deleteOptim() called')
        status.start(this)
        for(var i = 0; i< this.optimSummaries.length; i++) {
          if(this.optimSummaries[i].name === optimSummary.name) {
            this.optimSummaries.splice(i, 1);
          }
        }
        rpcs.rpc('set_optim_info', [this.projectID, this.optimSummaries])
          .then(response => {
            status.succeed(this, 'Optimization deleted')
          })
          .catch(error => {
            status.fail(this, 'Could not delete optimization')
          })
      },

      toggleShowingPlotControls() {
        this.areShowingPlotControls = !this.areShowingPlotControls
      },

      runOptim(optimSummary, maxtime) {
        console.log('runOptim() called for '+this.currentOptim + ' for time: ' + maxtime)
        this.clipValidateYearInput()  // Make sure the start end years are in the right range.
        status.start(this)
        rpcs.rpc('set_optim_info', [this.projectID, this.optimSummaries])
          .then(response => { // Go to the server to get the results
            taskservice.getTaskResultPolling('run_cascade_optimization', 9999, 1, 'run_cascade_optimization',
              [this.projectID, optimSummary.name], {'plot_options':this.plotOptions, 'maxtime':maxtime, 'tool':'cascade',  // CASCADE-TB DIFFERENCE
                'plotyear':this.endYear, 'pops':this.activePop, 'cascade':null})
              .then(response => {
                this.makeGraphs(response.data.result.graphs)
                this.table = response.data.result.table
                status.succeed(this, 'Optimization complete')
              })
              .catch(error => {
                console.log('There was an error: ' + error.message) // Pull out the error message.
                status.fail(this, 'Could not run optimization: ' + error.message)
              })
          })
          .catch(error => {
            console.log('There was an error: ' + error.message)
            status.fail(this, 'Could not set optimization info: ' + error.message)
          })
      },
      
      // TODO: remove this after debugging
      cancelRun(optimSummary) {
        console.log('cancelRun() called for '+this.currentOptim)
        rpcs.rpc('delete_task', ['run_optimization'])
      },
      
      plotOptimization() {
        console.log('plotOptimization() called')
        this.clipValidateYearInput()  // Make sure the start end years are in the right range. 
        status.start(this)
        this.$Progress.start(2000)  // restart just the progress bar, and make it slower
        // Make sure they're saved first
        rpcs.rpc('plot_optimization', [this.projectID, this.plotOptions],
          {tool:'cascade', plotyear:this.endYear, pops:this.activePop})
          .then(response => {
            this.makeGraphs(response.data.graphs)
            this.table = response.data.table
            status.succeed(this, 'Graphs created')
          })
          .catch(error => {
            this.serverresponse = 'There was an error: ' + error.message // Pull out the error message.
            this.servererror = error.message // Set the server error.
            status.fail(this, 'Could not make graphs') // Indicate failure.
          })
      },
    }
  }
</script>


<!-- Add "scoped" attribute to limit CSS to this component only -->
<style scoped>

</style><|MERGE_RESOLUTION|>--- conflicted
+++ resolved
@@ -406,11 +406,7 @@
         this.$modal.hide('add-optim')
         status.start(this)
         this.endYear = this.modalOptim.end_year
-<<<<<<< HEAD
-        let newOptim = utils.dcp(this.modalOptim) // Get the new optimization summary from the modal.
-=======
-        let newOptim = _.cloneDeep(this.addEditModal.optimSummary) // Get the new optimization summary from the modal.
->>>>>>> 657513ab
+        let newOptim = _.cloneDeep(this.modalOptim) // Get the new optimization summary from the modal.
         let optimNames = [] // Get the list of all of the current optimization names.
         this.optimSummaries.forEach(optimSum => {
           optimNames.push(optimSum.name)
