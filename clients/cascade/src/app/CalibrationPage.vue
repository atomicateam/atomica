--- conflicted
+++ resolved
@@ -405,95 +405,6 @@
           console.log('loadParTable() called')
           // TODO: Get spinners working right for this leg of initialization.
           rpcs.rpc('get_y_factors', [this.$store.state.activeProject.project.id, this.activeParset])
-<<<<<<< HEAD
-          .then(response => {
-            this.parList = response.data // Get the parameter values
-//            status.succeed(this, '')  // No green notification.            
-            resolve(response)            
-          })
-          .catch(error => {
-            status.fail(this, 'Could not load parameters', error)
-            reject(error)
-          })
-        })          
-      },
-
-      toggleShowingParams() {
-        this.areShowingParameters = !this.areShowingParameters
-      },
-
-      toggleShowingPlotControls() {
-        this.areShowingPlotControls = !this.areShowingPlotControls
-      },
-
-      manualCalibration(project_id) {
-        console.log('manualCalibration() called')
-        this.clipValidateYearInput()  // Make sure the start end years are in the right range.
-        status.start(this) 
-        rpcs.rpc('manual_calibration', [project_id, this.serverDatastoreId], {'parsetname':this.activeParset, 'y_factors':this.parList, 'plot_options':this.plotOptions,
-          'plotyear':this.endYear, 'pops':this.activePop, 'tool':'cascade', 'cascade':null}
-        ) // Go to the server to get the results from the package set.
-          .then(response => {
-            if (this.$route.path === '/calibration') {  // check to see if still on same page
-//            status.succeed(this, 'Simulation run') // Indicate success.
-              this.makeGraphs(response.data.graphs)
-            }
-          })
-          .catch(error => {
-            console.log(error.message)
-            status.fail(this, 'Could not run manual calibration', error)
-          })
-      },
-
-      autoCalibrate(project_id) {
-        console.log('autoCalibrate() called')
-        this.clipValidateYearInput()  // Make sure the start end years are in the right range.
-        status.start(this) 
-        this.$Progress.start(7000)
-        if (this.calibTime === '30 seconds') {
-          var maxtime = 30
-        } else {
-          var maxtime = 9999
-        }
-        rpcs.rpc('automatic_calibration', [project_id, this.serverDatastoreId], {'parsetname':this.activeParset, 'max_time':maxtime, 'plot_options':this.plotOptions,
-          'plotyear':this.endYear, 'pops':this.activePop, 'tool':'cascade', 'cascade':null}
-        ) // Go to the server to get the results from the package set.
-          .then(response => {
-            if (this.$route.path === '/calibration') {  // check to see if still on same page
-              this.makeGraphs(response.data.graphs)
-            }
-          })
-          .catch(error => {
-            console.log(error.message)
-            status.fail(this, 'Could not run automatic calibration', error)
-          })
-      },
-      
-      plotCalibration(showNoCacheError) {
-        console.log('plotCalibration() called')
-        this.clipValidateYearInput()  // Make sure the start end years are in the right range.
-        status.start(this)
-        this.$Progress.start(2000)  // restart just the progress bar, and make it slower
-        // Make sure they're saved first
-        rpcs.rpc('plot_results_cache_entry', [this.projectID, this.serverDatastoreId, this.plotOptions],
-          {tool:'cascade', plotyear:this.endYear, pops:this.activePop, calibration:true})
-        .then(response => {
-          if (this.$route.path === '/calibration') {  // check to see if still on same page
-            this.makeGraphs(response.data.graphs)
-            this.table = response.data.table
-            status.succeed(this, 'Graphs created')
-          }
-        })
-        .catch(error => {
-          this.serverresponse = 'There was an error', error // Pull out the error message.
-          this.servererror = error.message // Set the server error.
-          if (showNoCacheError) {
-            status.fail(this, 'Could not make graphs', error) 
-          }
-          else {
-            status.succeed(this, '')  // Silently stop progress bar and spinner.
-          }
-=======
             .then(response => {
               this.parList = response.data // Get the parameter values
               resolve(response)
@@ -502,7 +413,6 @@
               status.fail(this, 'Could not load parameters', error)
               reject(error)
             })
->>>>>>> 83e19fdd
         })
       },
 
@@ -590,7 +500,9 @@
         rpcs.rpc('manual_calibration', [project_id, this.serverDatastoreId], {'parsetname':this.activeParset, 'y_factors':this.parList, 'plot_options':this.plotOptions,
           'plotyear':this.endYear, 'pops':this.activePop, 'tool':this.$globaltool, 'cascade':null}) // Go to the server to get the results
           .then(response => {
-            this.makeGraphs(response.data)
+            if (this.$route.path === '/calibration') {
+              this.makeGraphs(response.data)
+            } // CK: TEMPPPPPPPPP DUPLICATE as lambda function
             this.table = response.data.table
             status.succeed(this, 'Simulation run, graphs now rendering...')
           })
