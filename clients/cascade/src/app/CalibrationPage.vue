<!--
Calibration Page

Last update: 2018-09-06
-->

<template>
  <div class="SitePage">

    <div v-if="projectID ==''">
      <div style="font-style:italic">
        <p>No project is loaded.</p>
      </div>
    </div>

    <div v-else-if="!hasData">
      <div style="font-style:italic">
        <p>Data not yet uploaded for the project.  Please upload a databook in the Projects page.</p>
      </div>
    </div>

    <div v-else>

      <!-- ### Start: calibration card ### -->
      <div class="card">
        <div><help reflink="bl-overview" label="Calibration and reconciliation"></help></div>
        <div class="controls-box">
          <button class="btn __green" @click="saveParTable()">Run</button>
          <button class="btn" @click="toggleParams()">
            <span v-if="showParameters">Hide</span>
            <span v-else>Show</span>
            parameters
          </button>
          &nbsp;<help reflink="manual-calibration"></help>
        </div>
        &nbsp;&nbsp;
        <div class="controls-box">
          <button class="btn" @click="autoCalibrate(projectID)">Automatic calibration</button>
          for&nbsp;
          <select v-model="calibTime">
            <option v-for='time in calibTimes'>
              {{ time }}
            </option>
          </select>
          &nbsp;<help reflink="automatic-calibration"></help>
        </div>
        &nbsp;&nbsp;
        <div class="controls-box">
          <b>Parameter set: &nbsp;</b>
          <select v-model="activeParset">
            <option v-for='parset in parsetOptions'>
              {{ parset }}
            </option>
          </select>&nbsp;
          <button class="btn btn-icon" @click="renameParsetModal()" data-tooltip="Rename"><i class="ti-pencil"></i></button>
          <button class="btn btn-icon" @click="copyParset()" data-tooltip="Copy"><i class="ti-files"></i></button>
          <button class="btn btn-icon" @click="deleteParset()" data-tooltip="Delete"><i class="ti-trash"></i></button>
          <button class="btn btn-icon" @click="downloadParset()" data-tooltip="Download"><i class="ti-download"></i></button>
          <button class="btn btn-icon" @click="uploadParset()" data-tooltip="Upload"><i class="ti-upload"></i></button>
          <button class="btn btn-icon" @click="loadParTable()" data-tooltip="Refresh"><i class="ti-reload"></i></button>&nbsp;
          <help reflink="parameter-sets"></help>
        </div>

        <div class="controls-box">
          <button class="btn" @click="reconcile()">Reconcile</button>&nbsp;
          <help reflink="reconciliation"></help>
        </div>
      </div>
      <!-- ### End: calibration card ### -->


      <!-- ### Start: parameters card ### -->
      <div class="PageSection" v-show="showParameters">
        <div class="card">
          <help reflink="parameters" label="Parameters"></help>

          <input type="text"
                 class="txbox"
                 style="margin-left:0px; margin-bottom:10px; display:inline-block; width:100%"
                 :placeholder="filterPlaceholder"
                 v-model="filterText"/>

          <table class="table table-bordered table-hover table-striped" style="width: 100%">
            <thead>
            <tr>
              <th v-if="$globaltool=='tb'">Category</th>
              <th>Parameter</th>
              <th v-if="$globaltool=='tb'">Overall scale factor</th>
              <th v-for="popLabel in poplabels">{{ popLabel }}</th>
            </tr>
            </thead>
            <tbody>
            <tr v-for="par in filteredParlist">
              <td v-if="$globaltool=='tb'">{{par.parcategory}}</td>
              <td>{{par.parlabel}}</td>
              <td v-if="$globaltool=='tb'">
                <input type="text"
                       class="txbox"
                       v-model="par.meta_y_factor"/>
              </td>
              <td v-for="poppar in par.pop_y_factors">
                <input type="text"
                       class="txbox"
                       v-model="poppar.dispvalue"/>
              </td>
            </tr>
            </tbody>
          </table>
          <button class="btn __green" @click="saveParTable()">Save & run</button>&nbsp;
        </div>
      </div>
      <!-- ### End: parameters card ### -->


      <!-- ### Start: results card ### -->
      <div class="PageSection" v-if="hasGraphs">
        <div class="card">
          <!-- ### Start: plot controls ### -->
          <div class="calib-title">
            <help reflink="bl-results" label="Results"></help>
            <div>

              <b>Year: &nbsp;</b>
              <select v-model="endYear" @change="reloadGraphs(true)">
                <option v-for='year in simYears'>
                  {{ year }}
                </option>
              </select>
              &nbsp;&nbsp;&nbsp;
              <b>Population: &nbsp;</b>
              <select v-model="activePop" @change="reloadGraphs(true)">
                <option v-for='pop in activePops'>{{ pop }}</option>
              </select>&nbsp;&nbsp;&nbsp;
              <button class="btn btn-icon" @click="scaleFigs(0.9)" data-tooltip="Zoom out">&ndash;</button>
              <button class="btn btn-icon" @click="scaleFigs(1.0)" data-tooltip="Reset zoom"><i class="ti-zoom-in"></i></button>
              <button class="btn btn-icon" @click="scaleFigs(1.1)" data-tooltip="Zoom in">+</button>&nbsp;&nbsp;&nbsp;
              <button class="btn" @click="exportGraphs()">Export graphs</button>
              <button class="btn" @click="exportResults(serverDatastoreId)">Export data</button>
              <button v-if="false" class="btn btn-icon" @click="togglePlotControls()"><i class="ti-settings"></i></button> <!-- When popups are working: v-if="$globaltool=='tb'" -->
            </div>
          </div>
          <!-- ### End: plot controls ### -->


          <!-- ### Start: results and plot selectors ### -->
          <div class="calib-card-body">

            <!-- ### Start: plots ### -->
            <div class="calib-card-body">
              <div class="calib-graphs">

                <div class="other-graphs">
                  <div v-for="index in placeholders">
                    <div :id="'figcontainer'+index" class="figcontainer" v-show="showGraphDivs[index]">
                      <div :id="'fig'+index" class="calib-graph">
                        <!--mpld3 content goes here-->
                      </div>
                      <!--<div style="display:inline-block">-->
                      <!--<button class="btn __bw btn-icon" @click="maximize(index)" data-tooltip="Show legend"><i class="ti-menu-alt"></i></button>-->
                      <!--</div>-->
                    </div>
                  </div>
                </div>

                <!-- ### Start: Cascade plot ### -->
                <div class="featured-graphs">
                  <div :id="'fig0'">
                    <!-- mpld3 content goes here, no legend for it -->
                  </div>
                </div>
                <!-- ### End: Cascade plot ### -->

                <!-- ### Start: JS Cascade plot ### -->
                <div style="max-width: 800px; margin: 0 auto;">
                  <stacked-cascade class="cascade"
                    :h="400"
                    :yAxisTitle="'Number of people'"
                    :cascadeData="jsonData"
                    :colourScheme="jsonColors"
                    :legendDisplay="true" />
                </div>
                <!-- ### End: Cascade plot ### -->

                <!-- ### Start: cascade table ### -->
                <div v-if="$globaltool=='cascade' && table" class="calib-tables">
                  <h4>Cascade stage losses</h4>
                  <table class="table table-striped" style="text-align:right;">
                    <thead>
                    <tr>
                      <th></th>
                      <th v-for="label in table.collabels.slice(0, -1)">{{label}}</th>
                    </tr>
                    </thead>
                    <tbody>
                    <tr v-for="(label, index) in table.rowlabels">
                      <td>{{label}}</td>
                      <td v-for="text in table.text[index].slice(0, -1)">{{text}}</td>
                    </tr>
                    </tbody>
                  </table>
                </div>
                <!-- ### End: cascade table ### -->

              </div> <!-- ### End: calib-graphs ### -->
            </div>
            <!-- ### End: plots ### -->

            <!-- ### Start: dialogs ### -->
            <!--<div v-for="index in placeholders">-->
            <!--<div class="dialogs" :id="'legendcontainer'+index" style="display:flex" v-show="showLegendDivs[index]">-->
            <!--<dialog-drag :id="'DD'+index"-->
            <!--:key="index"-->
            <!--@close="minimize(index)"-->
            <!--:options="{top: openDialogs[index].options.top, left: openDialogs[index].options.left}">-->

            <!--<span slot='title' style="color:#fff">Legend</span>-->
            <!--<div :id="'legend'+index">-->
            <!--&lt;!&ndash; Legend content goes here&ndash;&gt;-->
            <!--</div>-->
            <!--</dialog-drag>-->
            <!--</div>-->
            <!--</div>-->
            <!-- ### End: dialogs ### -->


            <!-- ### Start: plot selectors ### -->
            <div class="plotopts-main" :class="{'plotopts-main--full': !showPlotControls}" v-if="showPlotControls">
              <div class="plotopts-params">
                <table class="table table-bordered table-hover table-striped" style="width: 100%">
                  <thead>
                  <tr>
                    <th>Plot</th>
                    <th>Active</th>
                  </tr>
                  </thead>
                  <tbody>
                  <tr v-for="item in plotOptions">
                    <td>
                      {{ item.plot_name }}
                    </td>
                    <td style="text-align: center">
                      <input type="checkbox" v-model="item.active"/>
                    </td>
                  </tr>
                  </tbody>
                </table>
              </div>
            </div>
            <!-- ### End: plot selectors ### -->

          </div>  <!-- ### End: card body ### -->
        </div> <!-- ### End: results card ### -->
      </div> <!-- ### End: PageSection/hasGraphs ### -->
    </div> <!-- ### End: v-else project (results) ### -->


    <!-- ### Start: add scenarios modal ### -->
    <modal name="rename-parset"
           height="auto"
           :classes="['v--modal', 'vue-dialog']"
           :width="width"
           :pivot-y="0.3"
           :adaptive="true"
           :clickToClose="clickToClose"
           :transition="transition">

      <div class="dialog-content">
        <div class="dialog-c-title">
          Rename parameter set
        </div>
        <div class="dialog-c-text">
          New name:<br>
          <input type="text"
                 class="txbox"
                 v-model="activeParset"/><br>
        </div>
        <div style="text-align:justify">
          <button @click="renameParset()" class='btn __green' style="display:inline-block">
            Rename
          </button>

          <button @click="$modal.hide('rename-parset')" class='btn __red' style="display:inline-block">
            Cancel
          </button>
        </div>
      </div>

    </modal>
    <!-- ### End: rename parset modal ### -->

  </div>
</template>


<script>
  var filesaver = require('file-saver')
  import axios  from 'axios'
  import router from '@/router'
  import utils  from '@/js/utils'
  import graphs from '@/js/graphs'
  import shared from '@/js/shared'
  import rpcs   from '@/js/rpc-service'
  import status from '@/js/status-service'
  import StackedCascade from './StackedCascadeComponent/StackedCascade'

  export default {
    name: 'CalibrationPage',

    components: {
      StackedCascade,
    },

    data() {
      return {
        // Parameter and program set information
        activeParset:  -1,
        activeProgset: -1,
        parsetOptions: [],
        progsetOptions: [],

        // Plotting data
        showPlotControls: false,
        hasGraphs: false,
        table: null, // Not actually used on this page
        startYear: 0,
        endYear: 2018, // TEMP FOR DEMO
        activePop: "All",
        popOptions: [],
        plotOptions: [],
        yearOptions: [],
        serverDatastoreId: '',
        openDialogs: [],
        showGraphDivs: [], // These don't actually do anything, but they're here for future use
        showLegendDivs: [],
        mousex: -1,
        mousey: -1,
        figscale: 1.0,

        // Page-specific data
        parlist: [],
        poplabels:[],
        origParsetName: [],
        showParameters: false,
        calibTime: '30 seconds',
        calibTimes: ['30 seconds', 'Unlimited'],
        filterPlaceholder: 'Type here to filter parameters', // Placeholder text for second table filter box
        filterText: '', // Text in the first table filter box
<<<<<<< HEAD
=======

        // Cascade plot data
        jsonData: [],
        jsonColors: [],
>>>>>>> 5b9d3e17
      }
    },

    computed: {
      projectID()    { return utils.projectID(this) },
      hasData()      { return utils.hasData(this) },
      hasPrograms()  { return utils.hasPrograms(this) },
      simStart()     { return utils.simStart(this) },
      simEnd()       { return utils.simEnd(this) },
      simYears()     { return utils.simYears(this) },
      activePops()   { return utils.activePops(this) },
      placeholders() { return graphs.placeholders(this, 1) },

      filteredParlist() {
        return this.applyParametersFilter(this.parlist)
      }
    },

    created() {
      graphs.addListener(this)
      graphs.createDialogs(this)
      if ((this.$store.state.activeProject.project !== undefined) &&
        (this.$store.state.activeProject.project.hasData) ) {
        console.log('created() called')
        this.startYear = this.simStart
        this.endYear = this.simEnd // CK: Uncomment to set the end year to 2035 instead of 2018
        this.popOptions = this.activePops
        this.serverDatastoreId = this.$store.state.activeProject.project.id + ':calibration'
        this.getPlotOptions(this.$store.state.activeProject.project.id)
          .then(response => {
            this.updateSets()
              .then(response2 => {
                this.loadParTable()
                  .then(response3 => {
                    this.reloadGraphs(false)
                  })
              })
          })
      }
    },

    watch: {
//      activeParset() {
//        this.loadParTable()
//      }
    },

    methods: {

      validateYears()            { return utils.validateYears(this) },
      updateSets()               { return shared.updateSets(this) },
      exportGraphs()             { return shared.exportGraphs(this) },
      exportResults(datastoreID) { return shared.exportResults(this, datastoreID) },
      scaleFigs(frac)            { return graphs.scaleFigs(this, frac)},
      clearGraphs()              { return graphs.clearGraphs(this) },
      togglePlotControls()       { return graphs.togglePlotControls(this) },
      getPlotOptions(project_id) { return graphs.getPlotOptions(this, project_id) },
      makeGraphs(graphdata)      { return graphs.makeGraphs(this, graphdata, '/calibration') },
      reloadGraphs(showErr)      { return graphs.reloadGraphs(this, this.projectID, this.serverDatastoreId, showErr, true) }, // Set to calibration=true
      maximize(legend_id)        { return graphs.maximize(this, legend_id) },
      minimize(legend_id)        { return graphs.minimize(this, legend_id) },

      toggleParams() {
        this.showParameters = !this.showParameters
      },

      loadParTable() {
        return new Promise((resolve, reject) => {
          console.log('loadParTable() called for ' + this.activeParset)
          // TODO: Get spinners working right for this leg of initialization.
          rpcs.rpc('get_y_factors', [this.projectID, this.activeParset, this.$globaltool])
            .then(response => {
              this.parlist = response.data.parlist // Get the parameter values
              var tmpParset = _.cloneDeep(this.activeParset)
              this.activeParset = null
              utils.sleep(500).then(response => {
                this.activeParset = tmpParset
              })
              this.parlist.push('Update Vue DOM')
              this.parlist.pop()
              this.poplabels = response.data.poplabels
              console.log(response)
              console.log(this.poplabels)
              console.log(this.parlist)
              resolve(response)
            })
            .catch(error => {
              status.fail(this, 'Could not load parameters', error)
              reject(error)
            })
        })
      },

      saveParTable() {
        return new Promise((resolve, reject) => {
          rpcs.rpc('set_y_factors', [this.projectID, this.activeParset, this.parlist, this.$globaltool])
            .then(response => {
              this.loadParTable()
                .then(response2 => {
                  status.succeed(this, 'Parameters updated')
                  this.manualCalibration(this.projectID)
                  resolve(response2)
                })
              resolve(response)
            })
            .catch(error => {
              status.fail(this, 'Could not save parameters', error)
              reject(error)
            })
        })
      },

      applyParametersFilter(parlist) {
        return parlist.filter(par => ((par.parcategory.toLowerCase().indexOf(this.filterText.toLowerCase()) !== -1)
                                      || (par.parlabel.toLowerCase().indexOf(this.filterText.toLowerCase()) !== -1)))
      },

      renameParsetModal() {
        console.log('renameParsetModal() called');
        this.origParsetName = this.activeParset // Store this before it gets overwritten
        this.$modal.show('rename-parset');
      },

      renameParset() {
        console.log('renameParset() called for ' + this.activeParset)
        this.$modal.hide('rename-parset');
        status.start(this)
        rpcs.rpc('rename_parset', [this.projectID, this.origParsetName, this.activeParset]) // Have the server copy the project, giving it a new name.
          .then(response => {
            this.updateSets() // Update the project summaries so the copied program shows up on the list.
            // TODO: look into whether the above line is necessary
            status.succeed(this, 'Parameter set "'+this.activeParset+'" renamed') // Indicate success.
          })
          .catch(error => {
            status.fail(this, 'Could not rename parameter set', error)
          })
      },

      copyParset() {
        console.log('copyParset() called for ' + this.activeParset)
        status.start(this)
        rpcs.rpc('copy_parset', [this.projectID, this.activeParset]) // Have the server copy the project, giving it a new name.
          .then(response => {
            this.updateSets() // Update the project summaries so the copied program shows up on the list.
            // TODO: look into whether the above line is necessary
            this.activeParset = response.data
            status.succeed(this, 'Parameter set "'+this.activeParset+'" copied') // Indicate success.
          })
          .catch(error => {
            status.fail(this, 'Could not copy parameter set', error)
          })
      },

      deleteParset() {
        console.log('deleteParset() called for ' + this.activeParset)
        status.start(this)
        rpcs.rpc('delete_parset', [this.projectID, this.activeParset]) // Have the server copy the project, giving it a new name.
          .then(response => {
            this.updateSets() // Update the project summaries so the copied program shows up on the list.
            // TODO: look into whether the above line is necessary
            status.succeed(this, 'Parameter set "'+this.activeParset+'" deleted') // Indicate success.
          })
          .catch(error => {
            status.fail(this, 'Cannot delete last parameter set: ensure there are at least 2 parameter sets before deleting one', error)
          })
      },

      downloadParset() {
        console.log('downloadParset() called for ' + this.activeParset)
        status.start(this)
        rpcs.download('download_parset', [this.projectID, this.activeParset]) // Have the server copy the project, giving it a new name.
          .then(response => { // Indicate success.
            status.succeed(this, '')  // No green popup message.
          })
          .catch(error => {
            status.fail(this, 'Could not download parameter set', error)
          })
      },

      uploadParset() {
        console.log('uploadParset() called')
        rpcs.upload('upload_parset', [this.projectID], {}, '.par') // Have the server copy the project, giving it a new name.
          .then(response => {
            status.start(this)
            this.updateSets() // Update the project summaries so the copied program shows up on the list.
            // TODO: look into whether the above line is necessary
            this.activeParset = response.data
            status.succeed(this, 'Parameter set "' + this.activeParset + '" uploaded') // Indicate success.
          })
          .catch(error => {
            status.fail(this, 'Could not upload parameter set', error)
          })
      },

      manualCalibration(project_id) {
        console.log('manualCalibration() called')
        this.validateYears()  // Make sure the start end years are in the right range.
        status.start(this)
        rpcs.rpc('manual_calibration', [project_id, this.serverDatastoreId], {'parsetname':this.activeParset, 'plot_options':this.plotOptions,
          'plotyear':this.endYear, 'pops':this.activePop, 'tool':this.$globaltool, 'cascade':null}) // Go to the server to get the results
          .then(response => {
            this.makeGraphs(response.data)
            this.table = response.data.table
            this.jsonData = response.data.jsondata
            this.jsonColors = response.data.jsoncolors
            console.log('TEMPPP debugging')
            console.log(this.jsonData)
            console.log(this.jsonColors)
            status.succeed(this, 'Simulation run, graphs now rendering...')
          })
          .catch(error => {
            console.log(error.message)
            status.fail(this, 'Could not run manual calibration', error)
          })
      },

      autoCalibrate(project_id) {
        console.log('autoCalibrate() called')
        this.validateYears()  // Make sure the start end years are in the right range.
        status.start(this)
        if (this.calibTime === '30 seconds') {
          var maxtime = 30
        } else {
          var maxtime = 9999
        }
        rpcs.rpc('automatic_calibration', [project_id, this.serverDatastoreId], {'parsetname':this.activeParset, 'max_time':maxtime, 'plot_options':this.plotOptions,
          'plotyear':this.endYear, 'pops':this.activePop, 'tool':this.$globaltool, 'cascade':null}
        ) // Go to the server to get the results from the package set.
          .then(response => {
            this.table = response.data.table
            this.jsonData = response.data.jsondata
            this.jsonColors = response.data.jsoncolors
            this.makeGraphs(response.data.graphs)
            status.succeed(this, 'Simulation run, graphs now rendering...')
          })
          .catch(error => {
            console.log(error.message)
            status.fail(this, 'Could not run automatic calibration', error)
          })
      },

      reconcile() {
        console.log('reconcile() called for ' + this.activeParset)
        status.start(this)
        rpcs.download('reconcile', [this.projectID, this.activeParset]) // Have the server copy the project, giving it a new name.
          .then(response => { // Indicate success.
            status.succeed(this, '')  // No green popup message.
          })
          .catch(error => {
            status.fail(this, 'Could not reconcile program set', error)
          })
      },
    }
  }
</script>

<!-- Add "scoped" attribute to limit CSS to this component only -->
<style lang="scss" scoped>
</style><|MERGE_RESOLUTION|>--- conflicted
+++ resolved
@@ -345,13 +345,10 @@
         calibTimes: ['30 seconds', 'Unlimited'],
         filterPlaceholder: 'Type here to filter parameters', // Placeholder text for second table filter box
         filterText: '', // Text in the first table filter box
-<<<<<<< HEAD
-=======
 
         // Cascade plot data
         jsonData: [],
         jsonColors: [],
->>>>>>> 5b9d3e17
       }
     },
 
