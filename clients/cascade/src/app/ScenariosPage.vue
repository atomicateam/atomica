--- conflicted
+++ resolved
@@ -1,7 +1,7 @@
 <!--
 Scenarios page
 
-Last update: 2018-09-07
+Last update: 2018-09-09
 -->
 
 <template>
@@ -360,79 +360,6 @@
 
     methods: {
 
-<<<<<<< HEAD
-      getPlotOptions()          { return utils.getPlotOptions(this) },
-      clearGraphs()             { this.table = null; return utils.clearGraphs() },
-      makeGraphs(graphdata)     { return utils.makeGraphs(this, graphdata) },
-      exportGraphs(project_id)  { return utils.exportGraphs(this, project_id) },
-      exportResults(serverDatastoreId)
-      { return utils.exportResults(this, serverDatastoreId) },
-
-      scaleFigs(frac) {
-        this.figscale = this.figscale*frac;
-        if (frac === 1.0) {
-          frac = 1.0/this.figscale
-          this.figscale = 1.0
-        }
-        return utils.scaleFigs(frac)
-      },
-
-      clipValidateYearInput() {
-        if (this.startYear > this.simEnd) {
-          this.startYear = this.simEnd
-        }
-        else if (this.startYear < this.simStart) {
-          this.startYear = this.simStart
-        }
-        if (this.endYear > this.simEnd) {
-          this.endYear = this.simEnd
-        }
-        else if (this.endYear < this.simStart) {
-          this.endYear = this.simStart
-        }
-      },
-
-      updateSets() {
-        return new Promise((resolve, reject) => {
-          console.log('updateSets() called')
-          rpcs.rpc('get_parset_info', [this.projectID]) // Get the current user's parsets from the server.
-            .then(response => {
-              this.parsetOptions = response.data // Set the scenarios to what we received.
-              if (this.parsetOptions.indexOf(this.activeParset) === -1) {
-                console.log('Parameter set ' + this.activeParset + ' no longer found')
-                this.activeParset = this.parsetOptions[0] // If the active parset no longer exists in the array, reset it
-              } else {
-                console.log('Parameter set ' + this.activeParset + ' still found')
-              }
-              this.newParsetName = this.activeParset // WARNING, KLUDGY
-              console.log('Parset options: ' + this.parsetOptions)
-              console.log('Active parset: ' + this.activeParset)
-              rpcs.rpc('get_progset_info', [this.projectID]) // Get the current user's progsets from the server.
-                .then(response => {
-                  this.progsetOptions = response.data // Set the scenarios to what we received.
-                  if (this.progsetOptions.indexOf(this.activeProgset) === -1) {
-                    console.log('Program set ' + this.activeProgset + ' no longer found')
-                    this.activeProgset = this.progsetOptions[0] // If the active parset no longer exists in the array, reset it
-                  } else {
-                    console.log('Program set ' + this.activeProgset + ' still found')
-                  }
-                  this.newProgsetName = this.activeProgset // WARNING, KLUDGY
-                  console.log('Progset options: ' + this.progsetOptions)
-                  console.log('Active progset: ' + this.activeProgset)
-                  resolve(response)
-                })
-                .catch(error => {
-                  status.fail(this, 'Could not get progset info', error)
-                  reject(error)
-                })
-            })
-            .catch(error => {
-              status.fail(this, 'Could not get parset info', error)
-              reject(error)
-            })
-        })
-      },
-=======
       validateYears()                   { return utils.validateYears(this) },
       updateSets()                      { return shared.updateSets(this) },
       exportGraphs(datastoreID)         { return shared.exportGraphs(this, datastoreID) },
@@ -445,7 +372,6 @@
       reloadGraphs(showErr)             { return graphs.reloadGraphs(this, this.projectID, this.serverDatastoreId, showErr, false, false) }, // Set to calibration=false, plotbudget=false
       maximize(legend_id)               { return graphs.maximize(this, legend_id) },
       minimize(legend_id)               { return graphs.minimize(this, legend_id) },
->>>>>>> 83e19fdd
 
       getDefaultBudgetScen() {
         console.log('getDefaultBudgetScen() called')
@@ -597,17 +523,9 @@
             rpcs.rpc('run_scenarios', [this.projectID, this.serverDatastoreId, this.plotOptions],
               {saveresults: false, tool:this.$globaltool, plotyear:this.endYear, pops:this.activePop})
               .then(response => {
-<<<<<<< HEAD
-                if (this.$route.path === '/scenarios') {  // check to see if still on same page                
-                  this.table = response.data.table // CASCADE-TB DIFFERENCE
-                  this.makeGraphs(response.data.graphs)
-                  status.succeed(this, '') // Success message in graphs function
-                }
-=======
                 this.table = response.data.table
                 this.makeGraphs(response.data)
                 status.succeed(this, '') // Success message in graphs function
->>>>>>> 83e19fdd
               })
               .catch(error => {
                 status.fail(this, 'Could not run scenarios', error)
@@ -618,35 +536,6 @@
           })
       },
 
-<<<<<<< HEAD
-      plotScenarios(showNoCacheError) {
-        console.log('plotScens() called')
-        this.clipValidateYearInput()  // Make sure the start end years are in the right range.
-        status.start(this)
-        this.$Progress.start(2000)  // restart just the progress bar, and make it slower
-        // Make sure they're saved first
-        rpcs.rpc('plot_results_cache_entry', [this.projectID, this.serverDatastoreId, this.plotOptions],
-          {tool:'cascade', plotyear:this.endYear, pops:this.activePop, plotbudget:true})
-          .then(response => {
-            if (this.$route.path === '/scenarios') {  // check to see if still on same page
-              this.makeGraphs(response.data.graphs)
-              this.table = response.data.table // CASCADE-TB DIFFERENCE
-              status.succeed(this, 'Graphs created')
-            }
-          })
-          .catch(error => {
-            this.serverresponse = 'There was an error', error // Pull out the error message.
-            this.servererror = error.message // Set the server error.
-            if (showNoCacheError) {
-              status.fail(this, 'Could not make graphs', error) 
-            }
-            else {
-              status.succeed(this, '')  // Silently stop progress bar and spinner.
-            }
-          })
-      },
-=======
->>>>>>> 83e19fdd
     }
   }
 </script>
