--- conflicted
+++ resolved
@@ -41,9 +41,5 @@
         'pyswarm',
         'hyperopt',
         'sciris',
-<<<<<<< HEAD
-        'openpyxl',
-=======
->>>>>>> a3f146db
     ],
 )