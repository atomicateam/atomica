--- conflicted
+++ resolved
@@ -37,11 +37,7 @@
         'pandas',
         'six>=1.11.0',
         'xlsxwriter',
-<<<<<<< HEAD
         'openpyxl>=2.5,<2.6',
-        'scipy',
-=======
->>>>>>> a1aa5ff6
         'pyswarm',
         'hyperopt',
         'sciris',
