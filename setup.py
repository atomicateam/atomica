--- conflicted
+++ resolved
@@ -36,15 +36,10 @@
         'celery',
         'decorator>=4.1.2',
         'dill>=0.2.7.1',
-<<<<<<< HEAD
         'flask_login',
         'matplotlib>=1.4.2',
         'numpy>=1.10.1',
         'pandas',
-=======
-        'xlsxwriter',
-        'xlrd',
->>>>>>> 26e2c9ef
         'pyparsing',
         'redis',
         'six>=1.11.0',
