--- conflicted
+++ resolved
@@ -4,20 +4,12 @@
 Last update: 2018sep07
 """
 
-import logging
-logger = logging.getLogger('atomica')
-logger.critical('debugjj import scirisweb as sw')
+
 import scirisweb as sw
-logger.critical('debugjj from . import projects as prj')
 from . import projects as prj
-logger.critical('debugjj from . import rpcs')
 from . import rpcs
-logger.critical('debugjj from . import config_cascade as config')
 from . import config_cascade as config
-logger.critical(config.REDIS_URL)
-logger.critical('debugjj import matplotlib.pyplot as ppl')
 import matplotlib.pyplot as ppl
-
 ppl.switch_backend(config.MATPLOTLIB_BACKEND)
 
 # Globals
@@ -35,7 +27,7 @@
 
 @async_task
 def run_cascade_optimization(project_id, cache_id, optim_name=None, plot_options=None, maxtime=None, tool=None, plotyear=None, pops=None, cascade=None, dosave=True, online=True):
-    logger.critical('Running optimization...')
+    print('Running optimization...')
     import sciris as sc
     sc.printvars(locals(), ['project_id', 'optim_name', 'plot_options', 'maxtime', 'tool', 'plotyear', 'pops', 'cascade', 'dosave', 'online'], color='blue')
     if online: # Assume project_id is actually an ID
@@ -52,21 +44,9 @@
     rpcs.put_results_cache_entry(cache_id, results, apptasks_call=True)
 
     # Plot the results.    
-    output = rpcs.process_plots(proj, results, tool='cascade', year=plotyear, pops=pops, cascade=cascade, plot_options=plot_options, dosave=dosave, online=online, plot_budget=True)
-<<<<<<< HEAD
-#    if online:
-#        print('Saving project...')
-#        rpcs.save_project(proj)    
-=======
-    if online:
-        logger.critical('Saving project...')
-        rpcs.save_project(proj)    
->>>>>>> f15af8b9
+    output = rpcs.process_plots(proj, results, tool='cascade', year=plotyear, pops=pops, cascade=cascade, plot_options=plot_options, dosave=dosave, online=online, plot_budget=True) 
     return output
 
 
 # Add the asynchronous task functions in this module to the tasks.py module so run_task() can call them.
-sw.add_task_funcs(task_func_dict)
-
-
-logger.critical('celerysetupcomplete')+sw.add_task_funcs(task_func_dict)