"""
Version:
"""

###########################################################################
### Housekeeping
###########################################################################

import pylab as pl
import sciris as sc
import scirisweb as sw
import atomica.ui as au
from atomica_apps import rpcs, apptasks_cascade as atca, apptasks_tb as attb, main
pl.switch_backend('Qt4Agg')

torun = [
#'project_io',
#'get_cascade_plot',
#'get_cascade_json',
#'make_plots',
#'run_scenarios',
<<<<<<< HEAD
#'run_cascade_optimization',
'run_tb_optimization',
# 'export_results',
=======
# 'run_cascade_optimization',
#'run_tb_optimization',
'minimize_money',
>>>>>>> ecb4072f
]

# Set parameters
tool = ['tb','cascade'][0] # Change this to change between TB and Cascade
default_which = {'tb':'tb', 'cascade':'hypertension'}[tool]
user_id  = '12345678123456781234567812345678' # This is the hard-coded UID of the "demo" user
proj_id  = sc.uuid(as_string=True) # These can all be the same
cache_id = sc.uuid(as_string=True) # These can all be the same


###########################################################################
### Definitions
###########################################################################

def demoproj(which=None, online=True):
    if which is None: which = default_which
    P = au.demo(which=which)
    P.name = 'RPCs test %s' % proj_id[:6]
    if online:
        rpcs.save_project_as_new(P, user_id=user_id, uid=proj_id)
        rpcs.make_results_cache_entry(cache_id)
    return P

def heading(string, style=None):
    divider = '='*60
    sc.blank()
    if style == 'big': string = '\n'.join([divider, string, divider])
    sc.colorize('blue', string)
    return None



###########################################################################
### Run the tests
###########################################################################

string = 'Starting tests for:\n  tool = %s\n  which = %s\n  user = %s\n  proj = %s' % (tool, default_which, user_id, proj_id)
heading(string, 'big')
T = sc.tic()
app = main.make_app(which=tool)
proj = demoproj(which=default_which, online=True)


if 'project_io' in torun:
    heading('Running project_io', 'big')
    uid = rpcs.save_project_as_new(proj, user_id=user_id)
    P = rpcs.load_project_record(uid)
    print(P)


if 'get_cascade_plot' in torun and tool=='cascade':
    heading('Running get_cascade_plot', 'big')
    browser = False
    results = proj.run_optimization(maxtime=3)
    args = {
        'results':results,
        'pops':   'All',
        'year':   2030,
        'cascade': None,
        'plot_budget': True
        }
    output, figs, legends = rpcs.get_cascade_plot(proj, **args)
    print('Output:')
    print(output)
    if browser:
        sw.browser(output['graphs'])


if 'get_cascade_json' in torun and tool=='cascade':
    heading('Running get_cascade_json', 'big')
    dosave = True
    filename = 'cascade.json'
    results = proj.run_optimization(maxtime=3)
    output = rpcs.get_json_cascade(results, proj.data)
    print('Output:')
    print(output)
    if dosave:
        sc.savejson(filename, output)
        print('JSON saved to %s' % filename)


if 'make_plots' in torun:
    heading('Running make_plots', 'big')

    # Settings
    browser     = True
    calibration = True
    show_BE     = False

    # Run
    results = proj.run_sim()
    if show_BE: output = proj.plot(results) # WARNING, doesn't work
    output, figs, legends = rpcs.make_plots(proj, results=results, calibration=calibration, outputfigs=True)

    # Output
    print('Output:')
    sc.pp(output)
    if browser:
        sw.browser(output['graphs']+output['legends'])

if 'export_results' in torun:
    # This test validates exporting Excel files from Result objects
    proj = demoproj('tb')
    results = proj.demo_scenarios(dorun=True)
    au.export_results(results,'test_rpcs_export_results.zip')

if 'run_scenarios' in torun:
    browser = True
    output = rpcs.run_scenarios(proj_id, cache_id, tool='cascade')
    sc.pp(output)
    if browser:
        sw.browser(output['graphs']+output['legends'])


if 'run_cascade_optimization' in torun and tool=='cascade':
    heading('Running run_cascade_optimization', 'big')
    browser = True
    maxtime = 5
    optim_summaries = rpcs.get_optim_info(proj_id)
    rpcs.set_optim_info(proj_id, optim_summaries)
    output = atca.run_cascade_optimization(proj_id, cache_id, maxtime=maxtime, online=True)
    print('Output:')
    sc.pp(output)
    if browser:
        sw.browser(output['graphs']+output['legends'])


if 'run_tb_optimization' in torun and tool=='tb':
    heading('Running run_tb_optimization', 'big')
    browser = True
    maxtime = 10
    optim_summaries = rpcs.get_optim_info(proj_id)
    rpcs.set_optim_info(proj_id, optim_summaries)
    output = attb.run_tb_optimization(proj_id, cache_id, pops='All', tool='tb', maxtime=maxtime, online=True)
    print('Output:')
    sc.pp(output)
    if browser:
        sw.browser(output['graphs']+output['legends'])

<<<<<<< HEAD
=======
if 'minimize_money' in torun and tool=='tb':
    browser = False
    results = proj.demo_optimization(dorun=True,tool=tool,optim_type='money')
>>>>>>> ecb4072f

sc.toc(T)
print('Done.')<|MERGE_RESOLUTION|>--- conflicted
+++ resolved
@@ -19,15 +19,9 @@
 #'get_cascade_json',
 #'make_plots',
 #'run_scenarios',
-<<<<<<< HEAD
 #'run_cascade_optimization',
 'run_tb_optimization',
-# 'export_results',
-=======
-# 'run_cascade_optimization',
-#'run_tb_optimization',
-'minimize_money',
->>>>>>> ecb4072f
+# 'minimize_money',
 ]
 
 # Set parameters
@@ -167,12 +161,9 @@
     if browser:
         sw.browser(output['graphs']+output['legends'])
 
-<<<<<<< HEAD
-=======
 if 'minimize_money' in torun and tool=='tb':
     browser = False
     results = proj.demo_optimization(dorun=True,tool=tool,optim_type='money')
->>>>>>> ecb4072f
 
 sc.toc(T)
 print('Done.')