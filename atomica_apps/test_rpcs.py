--- conflicted
+++ resolved
@@ -14,15 +14,6 @@
 pl.switch_backend('Qt4Agg')
 
 torun = [
-<<<<<<< HEAD
-# 'get_cascade_plot',
-# 'get_cascade_json',
-# 'get_plots',
-# 'process_plots',
-# 'run_cascade_optimization',
-# 'run_tb_optimization',
-'export_results',
-=======
 #'project_io',
 #'get_cascade_plot',
 #'get_cascade_json',
@@ -30,7 +21,7 @@
 #'run_scenarios',
 'run_cascade_optimization',
 #'run_tb_optimization',
->>>>>>> 45a51f1a
+# 'export_results',
 ]
 
 # Set parameters
@@ -86,10 +77,10 @@
     browser = False
     results = proj.run_optimization(maxtime=3)
     args = {
-        'results':results, 
-        'pops':   'All', 
-        'year':   2030, 
-        'cascade': None, 
+        'results':results,
+        'pops':   'All',
+        'year':   2030,
+        'cascade': None,
         'plot_budget': True
         }
     output, figs, legends = rpcs.get_cascade_plot(proj, **args)
@@ -114,17 +105,17 @@
 
 if 'make_plots' in torun:
     heading('Running make_plots', 'big')
-    
+
     # Settings
     browser     = True
     calibration = True
     show_BE     = False
-    
+
     # Run
     results = proj.run_sim()
     if show_BE: output = proj.plot(results) # WARNING, doesn't work
     output, figs, legends = rpcs.make_plots(proj, results=results, calibration=calibration, outputfigs=True)
-    
+
     # Output
     print('Output:')
     sc.pp(output)
@@ -154,8 +145,8 @@
     sc.pp(output)
     if browser:
         sw.browser(output['graphs']+output['legends'])
-    
-    
+
+
 if 'run_tb_optimization' in torun and tool=='tb':
     heading('Running run_tb_optimization', 'big')
     browser = True
@@ -165,7 +156,7 @@
     sc.pp(output)
     if browser:
         sw.browser(output['graphs']+output['legends'])
-    
+
 
 sc.toc(T)
 print('Done.')