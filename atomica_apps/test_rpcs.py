"""
Version:
"""

###########################################################################
### Housekeeping
###########################################################################

import pylab as pl
import sciris as sc
import scirisweb as sw
import atomica.ui as au
from atomica_apps import rpcs, apptasks_cascade as atca, apptasks_tb as attb, main
pl.switch_backend('Qt4Agg')

torun = [
#'project_io',
#'get_cascade_plot',
#'get_cascade_json',
#'make_plots',
#'run_scenarios',
'run_cascade_optimization',
#'run_tb_optimization',
]

# Set parameters
tool = ['tb','cascade'][1] # Change this to change between TB and Cascade
default_which = {'tb':'tb', 'cascade':'hypertension'}[tool]
user_id  = '12345678123456781234567812345678' # This is the hard-coded UID of the "demo" user
proj_id  = sc.uuid(as_string=True) # These can all be the same
cache_id = sc.uuid(as_string=True) # These can all be the same


###########################################################################
### Definitions
###########################################################################

def demoproj(which=None, online=True):
    if which is None: which = default_which
    P = au.demo(which=which)
    P.name = 'RPCs test %s' % proj_id[:6]
    if online:
        rpcs.save_project_as_new(P, user_id=user_id, uid=proj_id)
        rpcs.make_results_cache_entry(cache_id)
    return P

def heading(string, style=None):
    divider = '='*60
    sc.blank()
    if style == 'big': string = '\n'.join([divider, string, divider])
    sc.colorize('blue', string)
    return None



###########################################################################
### Run the tests
###########################################################################

string = 'Starting tests for:\n  tool = %s\n  which = %s\n  user = %s\n  proj = %s' % (tool, default_which, user_id, proj_id)
heading(string, 'big')
T = sc.tic()
app = main.make_app(which=tool)
proj = demoproj(which=default_which, online=True)


if 'project_io' in torun:
    heading('Running project_io', 'big')
    uid = rpcs.save_project_as_new(proj, user_id=user_id)
    P = rpcs.load_project_record(uid)
    print(P)


if 'get_cascade_plot' in torun and tool=='cascade':
    heading('Running get_cascade_plot', 'big')
    browser = False
    results = proj.run_optimization(maxtime=3)
    args = {
        'results':results, 
        'pops':   'All', 
        'year':   2030, 
        'cascade': None, 
        'plot_budget': True
        }
    output, figs, legends = rpcs.get_cascade_plot(proj, **args)
    print('Output:')
    print(output)
    if browser:
        sw.browser(output['graphs'])


if 'get_cascade_json' in torun and tool=='cascade':
    heading('Running get_cascade_json', 'big')
    dosave = True
    filename = 'cascade.json'
    results = proj.run_optimization(maxtime=3)
    output = rpcs.get_json_cascade(results, proj.data)
    print('Output:')
    print(output)
    if dosave:
<<<<<<< HEAD
        with open(filename,'w') as f:
            json.dump(sc.sanitizejson(output), f)
            print('JSON saved to %s' % filename)
=======
        sc.savejson(filename, output)
        print('JSON saved to %s' % filename)
>>>>>>> 83e19fdd


if 'make_plots' in torun:
    heading('Running make_plots', 'big')
    
    # Settings
    browser     = True
    calibration = True
    show_BE     = False
    
    # Run
    results = proj.run_sim()
    if show_BE: output = proj.plot(results) # WARNING, doesn't work
    output, figs, legends = rpcs.make_plots(proj, results=results, calibration=calibration, outputfigs=True)
    
    # Output
    print('Output:')
    sc.pp(output)
    if browser:
        sw.browser(output['graphs']+output['legends'])


if 'run_scenarios' in torun:
    browser = True
    output = rpcs.run_scenarios(proj_id, cache_id, tool='cascade')
    sc.pp(output)
    if browser:
        sw.browser(output['graphs']+output['legends'])


if 'run_cascade_optimization' in torun and tool=='cascade':
    heading('Running run_cascade_optimization', 'big')
    browser = True
    maxtime = 5
    output = atca.run_cascade_optimization(proj_id, cache_id, maxtime=maxtime, online=True)
    print('Output:')
    sc.pp(output)
    if browser:
        sw.browser(output['graphs']+output['legends'])
    
    
if 'run_tb_optimization' in torun and tool=='tb':
    heading('Running run_tb_optimization', 'big')
    browser = True
    maxtime = 10
    output = attb.run_tb_optimization(proj_id, cache_id, maxtime=maxtime, online=True)
    print('Output:')
    sc.pp(output)
    if browser:
        sw.browser(output['graphs']+output['legends'])
    

sc.toc(T)
print('Done.')<|MERGE_RESOLUTION|>--- conflicted
+++ resolved
@@ -98,14 +98,8 @@
     print('Output:')
     print(output)
     if dosave:
-<<<<<<< HEAD
-        with open(filename,'w') as f:
-            json.dump(sc.sanitizejson(output), f)
-            print('JSON saved to %s' % filename)
-=======
         sc.savejson(filename, output)
         print('JSON saved to %s' % filename)
->>>>>>> 83e19fdd
 
 
 if 'make_plots' in torun:
