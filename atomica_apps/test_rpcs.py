"""
Version:
"""

###########################################################################
### Housekeeping
###########################################################################

torun = [
'slack',
#'project_io',
#'get_cascade_plot',
#'get_cascade_json',
#'make_plots',
#'get_y_factors',
#'autocalibration',
#'run_scenarios',
<<<<<<< HEAD
#'run_cascade_optimization',
#'run_tb_optimization',
# 'minimize_money',
#'default_programs',
=======
# 'run_cascade_optimization',
#'run_tb_optimization',
# 'export_results',
'parameter_scenario'
>>>>>>> 3c401a4c
]

# Set defaults
tool = ['tb','cascade'][0] # Change this to change between TB and Cascade
default_which = {'tb':'tb', 'cascade':'hypertension'}[tool]

# Imports
import sciris as sc
import scirisweb as sw
import atomica.ui as au
from atomica_apps import rpcs, main
if tool == 'cascade': from atomica_apps import config_cascade as config, apptasks_cascade as appt
elif tool == 'tb':    from atomica_apps import config_tb      as config, apptasks_tb      as appt


###########################################################################
### Definitions
###########################################################################

def demoproj(proj_id, username, which=None):
    if which is None: which = default_which
    P = au.demo(which=which)
    P.name = 'RPCs test %s' % proj_id[:6]
    P.uid = sc.uuid(proj_id)
    P = rpcs.cache_results(P)
    rpcs.save_new_project(P, username, uid=P.uid) # Force a matching uid
    proj = rpcs.load_project(P.uid) # Since some operations get performed on it while it's being saved
    return proj

def heading(string, style=None):
    divider = '='*60
    sc.blank()
    if style == 'big': string = '\n'.join([divider, string, divider])
    sc.colorize('blue', string)
    return None

# Launch app
T = sc.tic()
app = main.make_app(which=tool)
user = sw.make_default_users(app)[0]
proj_id  = sc.uuid(tostring=True)
cache_id = sc.uuid(tostring=True)
proj = demoproj(proj_id, user.username, which=default_which)
datastore = rpcs.find_datastore(config=config)


###########################################################################
### Run the tests
###########################################################################

string = 'Starting tests for:\n  tool = %s\n  which = %s\n  user = %s\n  proj = %s' % (tool, default_which, user.username, proj_id)
heading(string, 'big')


if 'slack' in torun:
    app.slacknotification('Test Slack notification from test_rpcs.py')


if 'project_io' in torun:
    heading('Running project_io', 'big')
    uid = rpcs.save_new_project(proj, username=user.username)
    P = rpcs.load_project_record(uid)
    print(P)


if 'get_cascade_plot' in torun and tool=='cascade':
    heading('Running get_cascade_plot', 'big')
    browser = False
    results = proj.run_optimization(maxtime=3)
    args = {
        'results':results,
        'pops':   'All',
        'year':   2030,
        'cascade': None,
        'plot_budget': True
        }
    output, figs, legends = rpcs.get_cascade_plot(proj, **args)
    print('Output:')
    print(output)
    if browser:
        sw.browser(output['graphs'])


if 'get_cascade_json' in torun and tool=='cascade':
    heading('Running get_cascade_json', 'big')
    dosave = True
    filename = 'cascade.json'
    results = proj.run_optimization(maxtime=3)
    output = rpcs.get_json_cascade(results, proj.data)
    print('Output:')
    print(output)
    if dosave:
        sc.savejson(filename, output)
        print('JSON saved to %s' % filename)


if 'make_plots' in torun:
    heading('Running make_plots', 'big')

    # Settings
    browser     = False
    calibration = True
    verbose     = False

    # Run
    results = proj.run_sim()
    output, figs, legends = rpcs.make_plots(proj, results=results, calibration=calibration, outputfigs=True)

    # Output
    print('Output:')
    if verbose:
        sc.pp(output)
    if browser:
        sw.browser(output['graphs']+output['legends'])


if 'get_y_factors' in torun:
    output = rpcs.get_y_factors(proj_id)


if 'autocalibration' in torun:
    max_time = '30'
    output = rpcs.automatic_calibration(proj_id, cache_id, parsetname=-1, max_time=max_time, saveresults=True, plot_options=None, tool=tool, plotyear=None, pops=None,cascade=None, dosave=True)


if 'export_results' in torun:
    # This test validates exporting Excel files from Result objects
    proj = demoproj('tb')
    results = proj.demo_scenarios(dorun=True)
    au.export_results(results,'test_rpcs_export_results.zip')


if 'run_scenarios' in torun:
    browser = True
    output = rpcs.run_scenarios(proj_id, cache_id, tool='cascade')
    sc.pp(output)
    if browser:
        sw.browser(output['graphs']+output['legends'])


if 'run_cascade_optimization' in torun and tool=='cascade':
    heading('Running run_cascade_optimization', 'big')
    browser = True
    maxtime = 5
    optim_summaries = rpcs.get_optim_info(proj_id)
    rpcs.set_optim_info(proj_id, optim_summaries)
    output = appt.run_cascade_optimization(proj_id, cache_id, maxtime=maxtime, online=True)
    print('Output:')
    sc.pp(output)
    if browser:
        sw.browser(output['graphs']+output['legends'])


if 'run_tb_optimization' in torun and tool=='tb':
    heading('Running run_tb_optimization', 'big')
    browser = True
    maxtime = 10
    optim_summaries = rpcs.get_optim_info(proj_id)
    rpcs.set_optim_info(proj_id, optim_summaries)
    output = appt.run_tb_optimization(proj_id, cache_id, pops='All', tool='tb', maxtime=maxtime, online=True)
    print('Output:')
    sc.pp(output)
    if browser:
        sw.browser(output['graphs']+output['legends'])

<<<<<<< HEAD
if 'minimize_money' in torun and tool=='tb':
    browser = False
    results = proj.demo_optimization(dorun=True,tool=tool,optim_type='money')


if 'default_programs' in torun:
    progyears = [2015,2017]
    active_progs = rpcs.get_default_programs()
    rpcs.create_default_progbook(proj_id, progyears, active_progs=active_progs)
    print(active_progs)

=======
if 'parameter_scenario' in torun:
    proj = demoproj('tb')

    # These populate the FE
    parsetname='default'
    start_year = 2018 # Populate this from the dropdown
    scen_pars = rpcs.get_parscen_params(proj,parsetname,start_year)

    # These are supplied by the user in the FE
    end_year = 2025
    fe_scen_pars = sc.odict()
    for k,v in scen_pars.items():
        fe_scen_pars[k] = [v,None]
    baseline_scen = sc.dcp(fe_scen_pars)
    fe_scen_pars[('Early latency departure rate','Children 0-4')][1] = fe_scen_pars[('Early latency departure rate','Children 0-4')][0]*0.5

    # Make and add the scenarios
    rpcs.make_par_scen(proj,'Baseline',parsetname,start_year, end_year, baseline_scen)
    rpcs.make_par_scen(proj,'Scenario',parsetname,start_year, end_year, fe_scen_pars)

    # Run and plot results
    for scen in proj.scens.values():
        if isinstance(scen,au.ParameterScenario):
            scen.active = True
        else:
            scen.active = False
    results = proj.run_scenarios() # Run all the scenarios marked 'active' - for running parameter scenarios, can set 'active' based on the type
    # rpcs.make_plots(proj,results,tool='tb') # Differences depends on what the changes made above are, maybe make some more drastic changes

    d = au.PlotData(results,outputs='e_dep',pops='0-4')
    figs = au.plot_series(d,axis='results')
    au.save_figs(figs)
>>>>>>> 3c401a4c

sc.toc(T)
print('Done.')<|MERGE_RESOLUTION|>--- conflicted
+++ resolved
@@ -7,7 +7,7 @@
 ###########################################################################
 
 torun = [
-'slack',
+#'slack',
 #'project_io',
 #'get_cascade_plot',
 #'get_cascade_json',
@@ -15,17 +15,11 @@
 #'get_y_factors',
 #'autocalibration',
 #'run_scenarios',
-<<<<<<< HEAD
 #'run_cascade_optimization',
 #'run_tb_optimization',
 # 'minimize_money',
 #'default_programs',
-=======
-# 'run_cascade_optimization',
-#'run_tb_optimization',
-# 'export_results',
-'parameter_scenario'
->>>>>>> 3c401a4c
+'parameter_scenario',
 ]
 
 # Set defaults
@@ -191,7 +185,6 @@
     if browser:
         sw.browser(output['graphs']+output['legends'])
 
-<<<<<<< HEAD
 if 'minimize_money' in torun and tool=='tb':
     browser = False
     results = proj.demo_optimization(dorun=True,tool=tool,optim_type='money')
@@ -203,7 +196,7 @@
     rpcs.create_default_progbook(proj_id, progyears, active_progs=active_progs)
     print(active_progs)
 
-=======
+
 if 'parameter_scenario' in torun:
     proj = demoproj('tb')
 
@@ -236,7 +229,6 @@
     d = au.PlotData(results,outputs='e_dep',pops='0-4')
     figs = au.plot_series(d,axis='results')
     au.save_figs(figs)
->>>>>>> 3c401a4c
 
 sc.toc(T)
 print('Done.')