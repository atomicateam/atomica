--- conflicted
+++ resolved
@@ -34,17 +34,7 @@
     # Put the results into the ResultsCache.
     rpcs.put_results_cache_entry(cache_id, results, apptasks_call=True)
     
-<<<<<<< HEAD
-    output = rpcs.process_plots(proj, results, tool='tb', year=plotyear, pops=pops, cascade=cascade, plot_options=plot_options, dosave=dosave, online=online, plot_budget=True)
-#    if online:
-#        print('Saving project...')
-#        rpcs.save_project(proj)    
-=======
     output = rpcs.make_plots(proj, results, tool='tb', year=plotyear, pops=pops, cascade=cascade, plot_options=plot_options, dosave=dosave, online=online, plot_budget=True)
-    if online:
-        print('Saving project...')
-        rpcs.save_project(proj)    
->>>>>>> 83e19fdd
     return output
 
 
