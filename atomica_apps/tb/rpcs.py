--- conflicted
+++ resolved
@@ -22,15 +22,9 @@
 import atomica.ui as au
 from . import projects as prj
 from matplotlib.legend import Legend
+import matplotlib.pyplot as pl
 from matplotlib.pyplot import rc
-import matplotlib.pyplot as pl
-
-<<<<<<< HEAD
-from matplotlib.pyplot import rc
-import matplotlib.pyplot as plt
-
-=======
->>>>>>> 51739aa2
+
 rc('font', size=14)
 
 
@@ -638,7 +632,6 @@
 
 
 def supported_plots_func():
-<<<<<<< HEAD
 
     supported_plots = sc.odict() # Preserve order
     supported_plots['Population size'] = 'alive'
@@ -660,31 +653,8 @@
     supported_plots['Latent treatment'] = 'ltt_inf'
     supported_plots['Active treatment'] = 'num_treat'
     supported_plots['TB-related deaths'] = ':ddis'
-=======
-    supported_plots = {
-            'Population size':['alive'],
-            'Latent infections':['lt_inf'],
-            'Active TB':['ac_inf'],
-            'Active DS-TB':['ds_inf'],
-            'Active MDR-TB':['mdr_inf'],
-            'Active XDR-TB':['xdr_inf'],
-            'New active DS-TB':['pd_div:flow','nd_div:flow'],
-            'New active MDR-TB':['pm_div:flow','nm_div:flow'],
-            'New active XDR-TB':['px_div:flow','nx_div:flow'],
-            'Smear negative active TB':['sn_inf'],
-            'Smear positive active TB':['sp_inf'],
-            'Latent diagnoses':['le_treat:flow','ll_treat:flow'],
-            'New active TB diagnoses':['pd_diag:flow','pm_diag:flow','px_diag:flow','nd_diag:flow','nm_diag:flow','nx_diag:flow'],
-            'New active DS-TB diagnoses':['pd_diag:flow','nd_diag:flow'],
-            'New active MDR-TB diagnoses':['pm_diag:flow','nm_diag:flow'],
-            'New active XDR-TB diagnoses':['px_diag:flow','nx_diag:flow'],
-            'Latent treatment':['ltt_inf'],
-            'Active treatment':['num_treat'],
-            'TB-related deaths':[':ddis'],
-            }
->>>>>>> 51739aa2
+
     return supported_plots
-
 
 @register_RPC(validation_type='nonanonymous user')    
 def get_supported_plots(only_keys=False):
@@ -697,7 +667,6 @@
         return supported_plots
 
 
-<<<<<<< HEAD
 def get_calibration_plots(proj, result, plot_names=None, pops=None, outputs=None, replace_nans=True,stacked=False):
     # Plot calibration - only one result is permitted, and the axis is guaranteed to be pops
     supported_plots = supported_plots_func()
@@ -747,8 +716,6 @@
     return {'graphs':graphs}
 
 
-=======
->>>>>>> 51739aa2
 def get_plots(proj, results=None, plot_names=None, pops='all', outputs=None, do_plot_data=None, replace_nans=True,stacked=False):
     results = sc.promotetolist(results)
     supported_plots = supported_plots_func() 
@@ -834,7 +801,6 @@
     proj.modified = sc.today()
     result = proj.run_sim(parset=parsetname, store_results=False)
     store_result_separately(proj, result)
-<<<<<<< HEAD
     output = get_calibration_plots(proj, result,pops=None,stacked=True)
 
     # Commands below will render unstacked plots with data, and will interleave them
@@ -842,9 +808,7 @@
     unstacked_output = get_calibration_plots(proj, result,pops=None,stacked=False)
     output['graphs'] = [x for t in zip(output['graphs'], unstacked_output['graphs']) for x in t]
 
-=======
-    output = get_plots(proj, result,pops=None,stacked=True)
->>>>>>> 51739aa2
+
     return output
 
 #TO_PORT
@@ -861,7 +825,6 @@
     result = proj.run_sim(parset=parsetname, store_results=True)
     print('Resultsets after run: %s' % len(proj.results))
     save_project(proj)    
-<<<<<<< HEAD
 
     output = get_calibration_plots(proj, result,pops=None,stacked=True)
 
@@ -870,9 +833,6 @@
     unstacked_output = get_calibration_plots(proj, result,pops=None,stacked=False)
     output['graphs'] = [x for t in zip(output['graphs'], unstacked_output['graphs']) for x in t]
 
-=======
-    output = get_plots(proj, result,pops=None,stacked=True)
->>>>>>> 51739aa2
     return output
 
 
