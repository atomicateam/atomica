--- conflicted
+++ resolved
@@ -22,13 +22,8 @@
 import atomica.ui as au
 from . import projects as prj
 from matplotlib.legend import Legend
-<<<<<<< HEAD
-from matplotlib.pyplot import rc
-=======
 import matplotlib.pyplot as pl
 from matplotlib.pyplot import rc
-
->>>>>>> 6dd8fdf4
 rc('font', size=14)
 
 
