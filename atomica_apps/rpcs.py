"""
Atomica remote procedure calls (RPCs)
    
Last update: 2018sep05 by gchadder3
"""

###############################################################
### Imports
##############################################################

import time
import os
import re
import numpy as np
from zipfile import ZipFile
from flask_login import current_user
import mpld3
import sciris as sc
import scirisweb as sw
import atomica.ui as au
import atomica as at
from . import projects as prj
from . import frameworks as frw
from matplotlib.legend import Legend
import matplotlib.pyplot as pl
from matplotlib.pyplot import rc
rc('font', size=14)



RPC_dict = {} # Dictionary to hold all of the registered RPCs in this module.
RPC = sw.makeRPCtag(RPC_dict) # RPC registration decorator factory created using call to make_RPC().


def CursorPosition():
    plugin = mpld3.plugins.MousePosition(fontsize=8, fmt='.4r')
    return plugin

def LineLabels(line=None, label=None):
    plugin = mpld3.plugins.LineLabelTooltip(line, label=label)
    return plugin


def timeit(method):
    def timed(*args, **kw):
        ts = time.time()
        result = method(*args, **kw)
        te = time.time()

        if 'log_time' in kw:
            name = kw.get('log_name', method.__name__.upper())
            kw['log_time'][name] = int((te - ts) * 1000)
        else:
            print('%r  %2.2f ms' %  (method.__name__, (te - ts) * 1000))
        return result

    return timed


def to_number(raw):
    ''' Convert something to a number. WARNING, I'm sure this already exists!! '''
    try:
        if sc.isstring(raw):
            raw = raw.replace(',','') # Remove commas, if present
            raw = raw.replace('$','') # Remove dollars, if present
        output = float(raw)
    except Exception as E:
        if raw is None:
            output = None
        else:
            raise E
    return output


def get_path(filename, online=True):
    if online:
        dirname = sw.globalvars.downloads_dir.dir_path # Use the downloads directory to put the file in.
        fullpath = '%s%s%s' % (dirname, os.sep, filename) # Generate the full file name with path.
    else:
        fullpath = filename
    return fullpath

###############################################################
### Results global and classes
##############################################################
    

# Global for the results cache.
results_cache = None


class ResultSet(sw.Blob):

    def __init__(self, uid, result_set, set_label):
        super(ResultSet, self).__init__(uid, type_prefix='resultset', 
            file_suffix='.rst', instance_label=set_label)
        self.result_set = result_set  # can be single Result or list of Results
        
    def show(self):
        # Show superclass attributes.
        super(ResultSet, self).show()  
        
        # Show the defined display text for the project.
        print('---------------------')
        print('Result set contents: ')
        print(self.result_set)


class ResultsCache(sw.BlobDict):

    def __init__(self, uid):
        super(ResultsCache, self).__init__(uid, type_prefix='resultscache', 
            file_suffix='.rca', instance_label='Results Cache', 
            objs_within_coll=False)
        
        # Create the Python dict to hold the hashes from cache_ids to the UIDs.
        self.cache_id_hashes = {}
        
    def load_from_copy(self, other_object):
        if type(other_object) == type(self):
            # Do the superclass copying.
            super(ResultsCache, self).load_from_copy(other_object)
            
            self.cache_id_hashes = other_object.cache_id_hashes
            
    def retrieve(self, cache_id):
        print('>> ResultsCache.retrieve() called') 
        print('>>   cache_id = %s' % cache_id)
        
        # Get the UID for the blob corresponding to the cache ID (if any).
        result_set_blob_uid = self.cache_id_hashes.get(cache_id, None)
        
        # If we found no match, return None.
        if result_set_blob_uid is None:
            print('>> ERROR: ResultSet %s not in cache_id_hashes' % result_set_blob_uid)
            return None
        
        # Otherwise, return the object found.
        else:
            obj = self.get_object_by_uid(result_set_blob_uid)
            if obj is None:
                print('>> ERROR: ResultSet %s not in DataStore handle_dict' % result_set_blob_uid)
                return None
            else:
                return self.get_object_by_uid(result_set_blob_uid).result_set
    
    def store(self, cache_id, result_set):
        print('>> ResultsCache.store() called')
        print('>>   cache_id = %s' % cache_id)
        print('>>   result_set contents:')
        print(result_set)
        
        # If there already is a cache entry for this, update the object there.
        if cache_id in self.cache_id_hashes.keys():
            result_set_blob = ResultSet(self.cache_id_hashes[cache_id], 
                result_set, cache_id)
            print('>> Running update_object()')
            self.update_object(result_set_blob)
            
        # Otherwise, update the cache ID hashes and add the new object.
        else:
            print('>> Running add_object()')
            result_set_blob = ResultSet(None, result_set, cache_id)
            self.cache_id_hashes[cache_id] = result_set_blob.uid
            self.add_object(result_set_blob)
    
    def delete(self, cache_id):
        print('>> ResultsCache.delete()')
        print('>>   cache_id = %s' % cache_id)
        
        # Get the UID for the blob corresponding to the cache ID (if any).
        result_set_blob_uid = self.cache_id_hashes.get(cache_id, None)
        
        # If we found no match, give an error.
        if result_set_blob_uid is None:
            print('>> ERROR: ResultSet not in cache_id_hashes')
            
        # Otherwise, delete the object found.
        else:
            del self.cache_id_hashes[cache_id] 
            self.delete_object_by_uid(result_set_blob_uid)
        
    def delete_all(self):
        print('>> ResultsCache.delete_all() called')
        # Reset the hashes from cache_ids to UIDs.
        self.cache_id_hashes = {}
        
        # Do the rest of the deletion process.
        self.delete_all_objects()
        
    def delete_by_project(self, project_uid):
        print('>> ResultsCache.delete_by_project() called')
        print('>>   project_uid = %s' % project_uid)
        
        # Build a list of the keys that match the given project.
        matching_cache_ids = []
        for cache_id in self.cache_id_hashes.keys():
            cache_id_project = re.sub(':.*', '', cache_id)
            if cache_id_project == project_uid:
                matching_cache_ids.append(cache_id)
        
        # For each matching key, delete the entry.
        for cache_id in matching_cache_ids:
            self.delete(cache_id)
            
    def show(self):
        super(sw.BlobDict, self).show()   # Show superclass attributes.
        if self.objs_within_coll: print('Objects stored within dict?: Yes')
        else:                     print('Objects stored within dict?: No')
        print('Cache ID dict contents: ')
        print(self.cache_id_hashes)         
        print('---------------------')
        print('Contents')
        print('---------------------')
        
        if self.objs_within_coll: # If we are storing things inside the obj_dict...
            for key in self.obj_dict: # For each key in the dictionary...
                obj = self.obj_dict[key] # Get the object pointed to.
                obj.show() # Show the handle contents.
        else: # Otherwise, we are using the UUID set.
            for uid in self.ds_uuid_set: # For each item in the set...
                obj = sw.globalvars.data_store.retrieve(uid)
                if obj is None:
                    print('--------------------------------------------')
                    print('ERROR: UID %s object failed to retrieve' % uid)
                else:
                    obj.show() # Show the object with that UID in the DataStore.
        print('--------------------------------------------')
 

###############################################################
### Framework functions
##############################################################
    

def load_framework_record(framework_id, raise_exception=True):
    """
    Return the framework DataStore reocord, given a framework UID.
    """ 
    
    # Load the matching frw.FrameworkSO object from the database.
    framework_record = frw.frame_collection.get_object_by_uid(framework_id)

    # If we have no match, we may want to throw an exception.
    if framework_record is None:
        if raise_exception:
            raise Exception('FrameworkDoesNotExist(id=%s)' % framework_id)
            
    # Return the Framework object for the match (None if none found).
    return framework_record


def load_framework(framework_id, raise_exception=True):
    """
    Return the Nutrition Framework object, given a framework UID, or None if no 
    ID match is found.
    """ 
    
    # Load the framework record matching the ID passed in.
    framework_record = load_framework_record(framework_id, 
        raise_exception=raise_exception)
    
    # If there is no match, raise an exception or return None.
    if framework_record is None:
        if raise_exception:
            raise Exception('FrameworkDoesNotExist(id=%s)' % framework_id)
        else:
            return None
        
    # Return the found framework.
    return framework_record.frame


def load_framework_summary_from_framework_record(framework_record):
    """
    Return the framework summary, given the DataStore record.
    """ 
    
    # Return the built framework summary.
    return framework_record.get_user_front_end_repr()
  
                
def save_framework(frame):
    """
    Given a Framework object, wrap it in a new frw.FrameworkSO object and put this 
    in the framework collection (either adding a new object, or updating an 
    existing one)  skip_result lets you null out saved results in the Framework.
    """ 
    
    # Load the framework record matching the UID of the framework passed in.
    framework_record = load_framework_record(frame.uid)
    
    # Copy the framework, only save what we want...
    new_framework = sc.dcp(frame)
    new_framework.modified = sc.now()
         
    # Create the new framework entry and enter it into the FrameworkCollection.
    # Note: We don't need to pass in framework.uid as a 3rd argument because 
    # the constructor will automatically use the Framework's UID.
    frameSO = frw.FrameworkSO(new_framework, framework_record.owner_uid)
    frw.frame_collection.update_object(frameSO)
    

def save_framework_as_new(frame, user_id):
    """
    Given a Framework object and a user UID, wrap the Framework in a new frw.FrameworkSO 
    object and put this in the framework collection, after getting a fresh UID
    for this Framework.  Then do the actual save.
    """ 
    frame.uid = sc.uuid() # Set a new framework UID, so we aren't replicating the UID passed in.
    frameSO = frw.FrameworkSO(frame, user_id) # Create the new framework entry and enter it into the FrameworkCollection.
    frw.frame_collection.add_object(frameSO)  
    print(">> save_framework_as_new '%s'" % frame.name) # Display the call information.
    save_framework(frame) # Save the changed Framework object to the DataStore.
    return None

    
##############################################################
### Project functions
##############################################################
    

def load_project_record(project_id, raise_exception=True):
    """
    Return the project DataStore reocord, given a project UID.
    """ 
    
    # Load the matching prj.ProjectSO object from the database.
    project_record = prj.proj_collection.get_object_by_uid(project_id)

    # If we have no match, we may want to throw an exception.
    if project_record is None:
        if raise_exception:
            raise Exception('ProjectDoesNotExist(id=%s)' % project_id)
            
    # Return the Project object for the match (None if none found).
    return project_record


@timeit
def load_project(project_id, raise_exception=True, online=True):
    """
    Return the Nutrition Project object, given a project UID, or None if no 
    ID match is found.
    """ 
    if not online:  return project_id # If running offline, just return the project
    project_record = load_project_record(project_id, raise_exception=raise_exception) # Load the project record matching the ID passed in.
    if project_record is None: # If there is no match, raise an exception or return None.
        if raise_exception: raise Exception('ProjectDoesNotExist(id=%s)' % project_id)
        else:               return None
    return project_record.proj # Return the found project.


@timeit
def load_project_summary_from_project_record(project_record):
    """
    Return the project summary, given the DataStore record.
    """ 
    
    # Return the built project summary.
    return project_record.get_user_front_end_repr()


@timeit
def get_unique_name(name, other_names=None):
    """
    Given a name and a list of other names, find a replacement to the name 
    that doesn't conflict with the other names, and pass it back.
    """
    
    # If no list of other_names is passed in, load up a list with all of the 
    # names from the project summaries.
    if other_names is None:
        other_names = [p['project']['name'] for p in load_current_user_project_summaries()['projects']]
      
    # Start with the passed in name.
    i = 0
    unique_name = name
    
    # Try adding an index (i) to the name until we find one that no longer 
    # matches one of the other names in the list.
    while unique_name in other_names:
        i += 1
        unique_name = "%s (%d)" % (name, i)
        
    # Return the found name.
    return unique_name


@timeit
def save_project(proj, online=True):
    """
    Given a Project object, wrap it in a new prj.ProjectSO object and put this 
    in the project collection (either adding a new object, or updating an 
    existing one)  skip_result lets you null out saved results in the Project.
    """ 
    # If offline, just save to a file and return
    if not online:
        proj.save()
        return None
    
    # Load the project record matching the UID of the project passed in.

    ts = time.time()
    project_record = load_project_record(proj.uid)
    print('Loaded project record - elapsed time %.2f' % ((time.time()-ts)*1000))

    # Create the new project entry and enter it into the ProjectCollection.
    # Note: We don't need to pass in project.uid as a 3rd argument because 
    # the constructor will automatically use the Project's UID.
    projSO = prj.ProjectSO(proj, project_record.owner_uid)
    print('ProjectSO constructor - elapsed time %.2f' % ((time.time()-ts)*1000))
    prj.proj_collection.update_object(projSO)
    print('Collection update object - elapsed time %.2f' % ((time.time()-ts)*1000))
    return None


@timeit
def save_project_as_new(proj, user_id, uid=None):
    """
    Given a Project object and a user UID, wrap the Project in a new prj.ProjectSO 
    object and put this in the project collection, after getting a fresh UID
    for this Project.  Then do the actual save.
    """ 
    proj.uid = sc.uuid(uid=uid) # Set a new project UID, so we aren't replicating the UID passed in.
    projSO = prj.ProjectSO(proj, user_id) # Create the new project entry and enter it into the ProjectCollection.
    prj.proj_collection.add_object(projSO)  
    print(">> save_project_as_new '%s' [<%s> %s]" % (proj.name, user_id, proj.uid)) # Display the call information.
    save_project(proj) # Save the changed Project object to the DataStore.
    return proj.uid


# RPC definitions
@RPC()
def get_version_info():
    ''' Return the information about the project. '''
    gitinfo = sc.gitinfo(__file__)
    version_info = {
           'version':   au.version,
           'date':      au.versiondate,
           'gitbranch': gitinfo['branch'],
           'githash':   gitinfo['hash'],
           'gitdate':   gitinfo['date'],
    }
    return version_info


##################################################################################
### Framework RPCs
##################################################################################


@RPC()
def get_framework_options():
    """
    Return the available demo frameworks
    """
    options = au.default_framework(show_options=True).values()
    return options
    
    
@RPC()
def get_scirisdemo_frameworks():
    """
    Return the frameworks associated with the Sciris Demo user.
    """
    
    # Get the user UID for the _ScirisDemo user.
    user_id = sw.get_scirisdemo_user()
   
    # Get the frw.FrameworkSO entries matching the _ScirisDemo user UID.
    framework_entries = frw.frame_collection.get_framework_entries_by_user(user_id)

    # Collect the framework summaries for that user into a list.
    framework_summary_list = map(load_framework_summary_from_framework_record, 
        framework_entries)
    
    # Sort the frameworks by the framework name.
    sorted_summary_list = sorted(framework_summary_list, 
        key=lambda frame: frame['framework']['name']) # Sorts by framework name
    
    # Return a dictionary holding the framework summaries.
    output = {'frameworks': sorted_summary_list}
    return output


@RPC()
def load_framework_summary(framework_id):
    """
    Return the framework summary, given the Framework UID.
    """ 
    
    # Load the framework record matching the UID of the framework passed in.
    framework_entry = load_framework_record(framework_id)
    
    # Return a framework summary from the accessed frw.FrameworkSO entry.
    return load_framework_summary_from_framework_record(framework_entry)


@RPC()
def load_current_user_framework_summaries():
    """
    Return framework summaries for all frameworks the user has to the client. -- WARNING, fix!
    """ 
    
    # Get the frw.FrameworkSO entries matching the user UID.
    framework_entries = frw.frame_collection.get_framework_entries_by_user(current_user.get_id())
    
    # Grab a list of framework summaries from the list of frw.FrameworkSO objects we 
    # just got.
    return {'frameworks': map(load_framework_summary_from_framework_record, framework_entries)}


@RPC()                
def load_all_framework_summaries():
    """
    Return framework summaries for all frameworks to the client.
    """ 
    
    # Get all of the frw.FrameworkSO entries.
    framework_entries = frw.frame_collection.get_all_objects()
    
    # Grab a list of framework summaries from the list of frw.FrameworkSO objects we 
    # just got.
    return {'frameworks': map(load_framework_summary_from_framework_record, 
        framework_entries)}

       
@RPC()    
def delete_frameworks(framework_ids):
    """
    Delete all of the frameworks with the passed in UIDs.
    """ 
    
    # Loop over the framework UIDs of the frameworks to be deleted...
    for framework_id in framework_ids:
        # Load the framework record matching the UID of the framework passed in.
        record = load_framework_record(framework_id, raise_exception=True)
        
        # If a matching record is found, delete the object from the 
        # FrameworkCollection.
        if record is not None:
            frw.frame_collection.delete_object_by_uid(framework_id)


@RPC(call_type='download')   
def download_framework(framework_id):
    """
    For the passed in framework UID, get the Framework on the server, save it in a 
    file, minus results, and pass the full path of this file back.
    """
    frame = load_framework(framework_id, raise_exception=True) # Load the framework with the matching UID.
    dirname = sw.globalvars.downloads_dir.dir_path # Use the downloads directory to put the file in.
    file_name = '%s.xlsx' % frame.name # Create a filename containing the framework name followed by a .frw suffix.
    full_file_name = '%s%s%s' % (dirname, os.sep, file_name) # Generate the full file name with path.
    frame.save(full_file_name) # Write the object to a Gzip string pickle file.
    print(">> download_framework %s" % (full_file_name)) # Display the call information.
    return full_file_name # Return the full filename.


@RPC(call_type='download')
def load_zip_of_frw_files(framework_ids):
    """
    Given a list of framework UIDs, make a .zip file containing all of these 
    frameworks as .frw files, and return the full path to this file.
    """
    dirname = sw.globalvars.downloads_dir.dir_path # Use the downloads directory to put the file in.
    frws = [load_framework_record(id).save_as_file(dirname) for id in framework_ids] # Build a list of frw.FrameworkSO objects for each of the selected frameworks, saving each of them in separate .frw files.
    zip_fname = 'Frameworks %s.zip' % sc.getdate() # Make the zip file name and the full server file path version of the same..
    server_zip_fname = os.path.join(dirname, sc.sanitizefilename(zip_fname))
    with ZipFile(server_zip_fname, 'w') as zipfile: # Create the zip file, putting all of the .frw files in a frameworks directory.
        for framework in frws:
            zipfile.write(os.path.join(dirname, framework), 'frameworks/{}'.format(framework))
    print(">> load_zip_of_frw_files %s" % (server_zip_fname)) # Display the call information.
    return server_zip_fname # Return the server file name.


@RPC()
def add_demo_framework(user_id, framework_name):
    """
    Add a demo framework
    """
    other_names = [frw['framework']['name'] for frw in load_current_user_framework_summaries()['frameworks']]
    new_frame_name = sc.uniquename(framework_name, namelist=other_names) # Get a unique name for the framework to be added.
    frame = au.demo(kind='framework', which=framework_name)  # Create the framework, loading in the desired spreadsheets.
    frame.name = new_frame_name
    print(">> add_demo_framework %s" % (frame.name))    
    save_framework_as_new(frame, user_id) # Save the new framework in the DataStore.
    return { 'frameworkId': str(frame.uid) } # Return the new framework UID in the return message.


@RPC(call_type='download')
def create_new_framework(advanced=False):
    """
    Create a new framework.
    """
    if advanced: filename = 'framework_template_advanced.xlsx'
    else:        filename = 'framework_template.xlsx'
    filepath = au.atomica_path('atomica')+filename
    print(">> download_framework %s" % (filepath))
    return filepath # Return the filename


@RPC(call_type='upload')
def upload_frameworkbook(databook_filename, framework_id):
    """
    Upload a databook to a framework.
    """
    print(">> upload_frameworkbook '%s'" % databook_filename)
    frame = load_framework(framework_id, raise_exception=True)
    frame.read_from_file(filepath=databook_filename, overwrite=True) # Reset the framework name to a new framework name that is unique.
    frame.modified = sc.now()
    save_framework(frame) # Save the new framework in the DataStore.
    return { 'frameworkId': str(frame.uid) }


@RPC()
def update_framework_from_summary(framework_summary):
    """
    Given the passed in framework summary, update the underlying framework accordingly.
    """ 
    frame = load_framework(framework_summary['framework']['id']) # Load the framework corresponding with this summary.
    frame_uid = sc.uuid(framework_summary['framework']['id']).hex # Use the summary to set the actual framework, checking to make sure that the framework name is unique.
    other_names = [frw['framework']['name'] for frw in load_current_user_framework_summaries()['frameworks'] if (frw['framework']['id'].hex != frame_uid)]
    frame.name = sc.uniquename(framework_summary['framework']['name'], namelist=other_names)
    frame.modified = sc.now() # Set the modified time to now.
    save_framework(frame) # Save the changed framework to the DataStore.
    return None


@RPC()    
def copy_framework(framework_id):
    """
    Given a framework UID, creates a copy of the framework with a new UID and returns that UID.
    """
    framework_record = load_framework_record(framework_id, raise_exception=True) # Get the Framework object for the framework to be copied.
    frame = framework_record.frame
    new_framework = sc.dcp(frame) # Make a copy of the framework loaded in to work with.
    other_names = [frw['framework']['name'] for frw in load_current_user_framework_summaries()['frameworks']] # Just change the framework name, and we have the new version of the Framework object to be saved as a copy
    new_framework.name = sc.uniquename(frame.name, namelist=other_names)
    user_id = current_user.get_id()  # Set the user UID for the new frameworks record to be the current user.
    print(">> copy_framework %s" % (new_framework.name))  # Display the call information.
    save_framework_as_new(new_framework, user_id) # Save a DataStore frameworks record for the copy framework.
    copy_framework_id = new_framework.uid # Remember the new framework UID (created in save_framework_as_new()).
    return { 'frameworkId': copy_framework_id } # Return the UID for the new frameworks record.


@RPC(call_type='upload')
def create_framework_from_file(filename, user_id=None):
    """
    Given an .xlsx file name and a user UID, create a new framework from the file.
    """
    print(">> create_framework_from_frw_file '%s'" % filename)
    frame = au.ProjectFramework(filename)

    if not frame.cascades:
        au.validate_cascade(frame, None)
    else:
        for cascade in frame.cascades:
            au.validate_cascade(frame, cascade)

    if frame.name is None: 
        frame.name = os.path.basename(filename) # Ensure that it's not None
        if frame.name.endswith('.xlsx'):
            frame.name = frame.name[:-5]
    other_names = [frw['framework']['name'] for frw in load_current_user_framework_summaries()['frameworks']] # Reset the framework name to a new framework name that is unique.
    frame.name = sc.uniquename(frame.name, namelist=other_names)
    save_framework_as_new(frame, user_id) # Save the new framework in the DataStore.
    print('Created new framework:')
    print(frame)
    return { 'frameworkId': str(frame.uid) }


##################################################################################
### Project RPCs
##################################################################################


@RPC()
def get_demo_project_options():
    """
    Return the available demo frameworks
    """
    options = au.default_project(show_options=True).values()
    return options
    
    
@RPC()
def get_scirisdemo_projects():
    """ Return the projects associated with the Sciris Demo user. """
    user_id = sw.get_scirisdemo_user() # Get the user UID for the _ScirisDemo user.
    project_entries = prj.proj_collection.get_project_entries_by_user(user_id) # Get the prj.ProjectSO entries matching the _ScirisDemo user UID.
    project_summary_list = map(load_project_summary_from_project_record, project_entries) # Collect the project summaries for that user into a list.
    sorted_summary_list = sorted(project_summary_list, key=lambda proj: proj['project']['name']) # Sorts by project name
    output = {'projects': sorted_summary_list} # Return a dictionary holding the project summaries.
    return output


@RPC()
def load_project_summary(project_id):
    """ Return the project summary, given the Project UID. """ 
    project_entry = load_project_record(project_id) # Load the project record matching the UID of the project passed in.
    return load_project_summary_from_project_record(project_entry) # Return a project summary from the accessed prj.ProjectSO entry.


@timeit
@RPC()
def load_current_user_project_summaries():
    """ Return project summaries for all projects the user has to the client. """ 
    project_entries = prj.proj_collection.get_project_entries_by_user(current_user.get_id()) # Get the prj.ProjectSO entries matching the user UID.
    return {'projects': map(load_project_summary_from_project_record, project_entries)}# Grab a list of project summaries from the list of prj.ProjectSO objects we just got.


@RPC()
def load_all_project_summaries():
    """ Return project summaries for all projects to the client. """ 
    project_entries = prj.proj_collection.get_all_objects() # Get all of the prj.ProjectSO entries.
    return {'projects': map(load_project_summary_from_project_record, project_entries)} # Grab a list of project summaries from the list of prj.ProjectSO objects we just got.


@RPC()    
def delete_projects(project_ids):
    """
    Delete all of the projects with the passed in UIDs.
    """ 
    
    # Loop over the project UIDs of the projects to be deleted...
    for project_id in project_ids:
        # Load the project record matching the UID of the project passed in.
        record = load_project_record(project_id, raise_exception=True)
        
        # If a matching record is found...
        if record is not None:
            # Delete the object from the ProjectCollection.
            prj.proj_collection.delete_object_by_uid(project_id)
            
#            sw.globalvars.data_store.load()  # should not be needed so long as Celery worker does not change handle_dict
            
            # Delete any TaskRecords associated with the Project.
            tasks_delete_by_project(project_id)
            
            # Load the latest ResultsCache state from persistent store.
            results_cache.load_from_data_store()
            
            # Delete all cache entries with this project ID.
            results_cache.delete_by_project(project_id)


@RPC(call_type='download')   
def download_project(project_id):
    """
    For the passed in project UID, get the Project on the server, save it in a 
    file, minus results, and pass the full path of this file back.
    """
    proj = load_project(project_id, raise_exception=True) # Load the project with the matching UID.
    file_name = '%s.prj' % proj.name # Create a filename containing the project name followed by a .prj suffix.
    full_file_name = get_path(file_name) # Generate the full file name with path.
    sc.saveobj(full_file_name, proj) # Write the object to a Gzip string pickle file.
    print(">> download_project %s" % (full_file_name)) # Display the call information.
    return full_file_name # Return the full filename.


@RPC(call_type='download')   
def download_framework_from_project(project_id):
    """
    Download the framework Excel file from a project
    """
    proj = load_project(project_id, raise_exception=True) # Load the project with the matching UID.
    file_name = '%s_framework.xlsx' % proj.name
    full_file_name = get_path(file_name) # Generate the full file name with path.
    proj.framework.save(full_file_name)
    print(">> download_framework %s" % (full_file_name)) # Display the call information.
    return full_file_name # Return the full filename.


@RPC(call_type='download')   
def download_databook(project_id):
    """
    Download databook
    """
    proj = load_project(project_id, raise_exception=True) # Load the project with the matching UID.
    file_name = '%s_databook.xlsx' % proj.name # Create a filename containing the project name followed by a .prj suffix.
    full_file_name = get_path(file_name) # Generate the full file name with path.
    proj.databook.save(full_file_name)
    print(">> download_databook %s" % (full_file_name)) # Display the call information.
    return full_file_name # Return the full filename.


@RPC(call_type='download')   
def download_progbook(project_id):
    """ Download program book """
    proj = load_project(project_id, raise_exception=True) # Load the project with the matching UID.
    dirname = sw.globalvars.downloads_dir.dir_path # Use the downloads directory to put the file in.
    file_name = '%s_program_book.xlsx' % proj.name # Create a filename containing the project name followed by a .prj suffix.
    full_file_name = '%s%s%s' % (dirname, os.sep, file_name) # Generate the full file name with path.
    proj.progbook.save(full_file_name)
    print(">> download_progbook %s" % (full_file_name)) # Display the call information.
    return full_file_name # Return the full filename.
  
    
@RPC(call_type='download')   
def create_progbook(project_id, num_progs):
    """ Create program book """
    proj = load_project(project_id, raise_exception=True) # Load the project with the matching UID.
    dirname = sw.globalvars.downloads_dir.dir_path # Use the downloads directory to put the file in.
    file_name = '%s_program_book.xlsx' % proj.name # Create a filename containing the project name followed by a .prj suffix.
    full_file_name = '%s%s%s' % (dirname, os.sep, file_name) # Generate the full file name with path.
    proj.make_progbook(progbook_path=full_file_name, progs=int(num_progs))
    print(">> download_progbook %s" % (full_file_name)) # Display the call information.
    return full_file_name # Return the full filename.    
    

@RPC(call_type='download')
def load_zip_of_prj_files(project_ids):
    """
    Given a list of project UIDs, make a .zip file containing all of these 
    projects as .prj files, and return the full path to this file.
    """
    dirname = sw.globalvars.downloads_dir.dir_path # Use the downloads directory to put the file in.
    prjs = [load_project_record(id).save_as_file(dirname) for id in project_ids] # Build a list of prj.ProjectSO objects for each of the selected projects, saving each of them in separate .prj files.
    zip_fname = 'Projects %s.zip' % sc.getdate() # Make the zip file name and the full server file path version of the same..
    server_zip_fname = os.path.join(dirname, sc.sanitizefilename(zip_fname))
    with ZipFile(server_zip_fname, 'w') as zipfile: # Create the zip file, putting all of the .prj files in a projects directory.
        for project in prjs:
            zipfile.write(os.path.join(dirname, project), 'projects/{}'.format(project))
    print(">> load_zip_of_prj_files %s" % (server_zip_fname)) # Display the call information.
    return server_zip_fname # Return the server file name.


@RPC()
def add_demo_project(user_id, project_name='default'):
    """
    Add a demo project
    """
    if project_name is 'default':
<<<<<<< HEAD
        new_proj_name = get_unique_name('Demo project', namelist=None) # Get a unique name for the project to be added
        proj = au.demo(which='tb', do_run=False, do_plot=False)  # Create the project, loading in the desired spreadsheets.
=======
        new_proj_name = get_unique_name('Demo project', other_names=None) # Get a unique name for the project to be added
        proj = au.demo(which='tb', do_run=False, do_plot=False, sim_dt=0.5)  # Create the project, loading in the desired spreadsheets.
>>>>>>> 8f884718
        proj.name = new_proj_name
    else:
        new_proj_name = get_unique_name(project_name, namelist=None) # Get a unique name for the project to be added.
        proj = au.demo(which=project_name, do_run=False, do_plot=False)  # Create the project, loading in the desired spreadsheets.
        proj.name = new_proj_name
        print('Adding demo project %s/%s...' % (project_name, new_proj_name))

    save_project_as_new(proj, user_id) # Save the new project in the DataStore.
    print(">> add_demo_project %s" % (proj.name))    
    return { 'projectId': str(proj.uid) } # Return the new project UID in the return message.


@RPC(call_type='download')
def create_new_project(user_id, framework_id, proj_name, num_pops, num_progs, data_start, data_end, tool=None):
    """
    Create a new project.
    """
    if tool == 'tb': sim_dt = 0.5
    else:            sim_dt = None
    if tool is None: # Optionally select by tool rather than frame
        framework_record = load_framework_record(framework_id, raise_exception=True) # Get the Framework object for the framework to be copied.
        frame = framework_record.frame
    else: # Or get a pre-existing one by the tool name
        frame = au.demo(kind='framework', which=tool, sim_dt=sim_dt)
    args = {"num_pops":int(num_pops), "data_start":int(data_start), "data_end":int(data_end)}
<<<<<<< HEAD
    new_proj_name = get_unique_name(proj_name, namelist=None) # Get a unique name for the project to be added.
    proj = au.Project(framework=frame, name=new_proj_name) # Create the project, loading in the desired spreadsheets.
=======
    new_proj_name = get_unique_name(proj_name, other_names=None) # Get a unique name for the project to be added.
    proj = au.Project(framework=frame, name=new_proj_name, sim_dt=sim_dt) # Create the project, loading in the desired spreadsheets.
>>>>>>> 8f884718
    print(">> create_new_project %s" % (proj.name))
    dirname = sw.globalvars.downloads_dir.dir_path # Use the downloads directory to put the file in.
    file_name = '%s.xlsx' % proj.name # Create a filename containing the project name followed by a .prj suffix.
    full_file_name = '%s%s%s' % (dirname, os.sep, file_name) # Generate the full file name with path.
    data = proj.create_databook(databook_path=full_file_name, **args) # Return the databook
    proj.databook = data.to_spreadsheet()
    save_project_as_new(proj, user_id) # Save the new project in the DataStore.
    print(">> download_databook %s" % (full_file_name))
    return full_file_name # Return the filename


@RPC(call_type='upload')
def upload_databook(databook_filename, project_id):
    """ Upload a databook to a project. """
    print(">> upload_databook '%s'" % databook_filename)
    proj = load_project(project_id, raise_exception=True)
    proj.load_databook(databook_path=databook_filename) 
    proj.modified = sc.now()
    save_project(proj) # Save the new project in the DataStore.
    return { 'projectId': str(proj.uid) } # Return the new project UID in the return message.


@RPC(call_type='upload')
def upload_progbook(progbook_filename, project_id):
    """
    Upload a program book to a project.
    """
    print(">> upload_progbook '%s'" % progbook_filename)
    proj = load_project(project_id, raise_exception=True)
    proj.load_progbook(progbook_path=progbook_filename) 
    proj.modified = sc.now()
    save_project(proj)
    return { 'projectId': str(proj.uid) }


@RPC()
def update_project_from_summary(project_summary):
    """ Given the passed in project summary, update the underlying project accordingly. """ 
    proj = load_project(project_summary['project']['id']) # Load the project corresponding with this summary.
    proj.name = project_summary['project']['name'] # Use the summary to set the actual project.
    proj.modified = sc.now() # Set the modified time to now.
    save_project(proj) # Save the changed project to the DataStore.
    return None
    
@RPC()
def copy_project(project_id):
    """
    Given a project UID, creates a copy of the project with a new UID and 
    returns that UID.
    """
    # Get the Project object for the project to be copied.
    project_record = load_project_record(project_id, raise_exception=True)
    proj = project_record.proj
    new_project = sc.dcp(proj) # Make a copy of the project loaded in to work with.
    new_project.name = sc.uniquename(proj.name, namelist=None) # Just change the project name, and we have the new version of the Project object to be saved as a copy.
    user_id = current_user.get_id() # Set the user UID for the new projects record to be the current user.
    print(">> copy_project %s" % (new_project.name))  # Display the call information.
    save_project_as_new(new_project, user_id) # Save a DataStore projects record for the copy project.
    copy_project_id = new_project.uid # Remember the new project UID (created in save_project_as_new()).
    return { 'projectId': copy_project_id } # Return the UID for the new projects record.


@RPC(call_type='upload')
def create_project_from_prj_file(prj_filename, user_id):
    """
    Given a .prj file name and a user UID, create a new project from the file 
    with a new UID and return the new UID.
    """
    print(">> create_project_from_prj_file '%s'" % prj_filename) # Display the call information.
    try: # Try to open the .prj file, and return an error message if this fails.
        proj = sc.loadobj(prj_filename)
    except Exception:
        return { 'error': 'BadFileFormatError' }
    proj.name = sc.uniquename(proj.name, namelist=None) # Reset the project name to a new project name that is unique.
    save_project_as_new(proj, user_id) # Save the new project in the DataStore.
    return { 'projectId': str(proj.uid) } # Return the new project UID in the return message.


@RPC()
def get_y_factors(project_id, parsetname=-1):
    print('Getting y factors for parset %s...' % parsetname)
    TEMP_YEAR = 2018 # WARNING, hard-coded!
    y_factors = []
    proj = load_project(project_id, raise_exception=True)
    parset = proj.parsets[parsetname]
    count = 0
    for par_type in ["cascade", "comps", "characs"]:
        for parname in parset.par_ids[par_type].keys():
            this_par = parset.get_par(parname)
            # TODO - do something with this_par.meta_y_factor here
            this_spec = proj.framework.get_variable(parname)[0]
            if 'calibrate' in this_spec and this_spec['calibrate'] is not None:
                for popname,y_factor in this_par.y_factor.items():
                    count += 1
                    parlabel = this_spec['display name']
                    popindex = parset.pop_names.index(popname)
                    poplabel = parset.pop_labels[popindex]
                    try:    
                        interp_val = this_par.interpolate([TEMP_YEAR],popname)[0]
                        if not np.isfinite(interp_val):
                            interp_val = 1
                        if sc.approx(interp_val, 0):
                            interp_val = 1
                    except: 
                        interp_val = 1
                    dispvalue = interp_val*y_factor
                    thisdict = {'index':count, 'parname':parname, 'popname':popname, 'value':y_factor, 'dispvalue':dispvalue, 'parlabel':parlabel, 'poplabel':poplabel}
                    y_factors.append(thisdict)
                    print(thisdict)
    print('Returning %s y-factors' % len(y_factors))
    return y_factors


##################################################################################
#%% Parset functions and RPCs
##################################################################################


@RPC() 
def get_parset_info(project_id):
    print('Returning parset info...')
    proj = load_project(project_id, raise_exception=True)
    parset_names = proj.parsets.keys()
    return parset_names


@RPC() 
def rename_parset(project_id, parsetname=None, new_name=None):
    print('Renaming parset from %s to %s...' % (parsetname, new_name))
    proj = load_project(project_id, raise_exception=True)
    proj.parsets.rename(parsetname, new_name)
    print('Saving project...')
    save_project(proj)
    return None


@RPC() 
def copy_parset(project_id, parsetname=None):
    print('Copying parset %s...' % parsetname)
    proj = load_project(project_id, raise_exception=True)
    print('Number of parsets before copy: %s' % len(proj.parsets))
    new_name = sc.uniquename(parsetname, namelist=proj.parsets.keys())
    print('Old name: %s; new name: %s' % (parsetname, new_name))
    proj.parsets[new_name] = sc.dcp(proj.parsets[parsetname])
    print('Number of parsets after copy: %s' % len(proj.parsets))
    print('Saving project...')
    save_project(proj)
    return new_name


@RPC() 
def delete_parset(project_id, parsetname=None):
    print('Deleting parset %s...' % parsetname)
    proj = load_project(project_id, raise_exception=True)
    print('Number of parsets before delete: %s' % len(proj.parsets))
    if len(proj.parsets)>1:
        proj.parsets.pop(parsetname)
    else:
        raise Exception('Cannot delete last parameter set')
    print('Number of parsets after delete: %s' % len(proj.parsets))
    print('Saving project...')
    save_project(proj)
    return None


@RPC(call_type='download')   
def download_parset(project_id, parsetname=None):
    """
    For the passed in project UID, get the Project on the server, save it in a 
    file, minus results, and pass the full path of this file back.
    """
    proj = load_project(project_id, raise_exception=True) # Load the project with the matching UID.
    parset = proj.parsets[parsetname]
    dirname = sw.globalvars.downloads_dir.dir_path # Use the downloads directory to put the file in.
    file_name = '%s - %s.par' % (proj.name, parsetname) # Create a filename containing the project name followed by a .prj suffix.
    full_file_name = '%s%s%s' % (dirname, os.sep, file_name) # Generate the full file name with path.
    sc.saveobj(full_file_name, parset) # Write the object to a Gzip string pickle file.
    print(">> download_parset %s" % (full_file_name)) # Display the call information.
    return full_file_name # Return the full filename.
    
    
@RPC(call_type='upload')   
def upload_parset(parset_filename, project_id):
    """
    For the passed in project UID, get the Project on the server, save it in a 
    file, minus results, and pass the full path of this file back.
    """
    proj = load_project(project_id, raise_exception=True) # Load the project with the matching UID.
    parset = sc.loadobj(parset_filename)
    parsetname = sc.uniquename(parset.name, namelist=proj.parsets.keys())
    parset.name = parsetname # Reset the name
    proj.parsets[parsetname] = parset
    proj.modified = sc.now()
    save_project(proj) # Save the new project in the DataStore.
    return parsetname # Return the new project UID in the return message.


##################################################################################
#%% Progset functions and RPCs
##################################################################################


@RPC() 
def get_progset_info(project_id):
    print('Returning progset info...')
    proj = load_project(project_id, raise_exception=True)
    progset_names = proj.progsets.keys()
    return progset_names


@RPC() 
def rename_progset(project_id, progsetname=None, new_name=None):
    print('Renaming progset from %s to %s...' % (progsetname, new_name))
    proj = load_project(project_id, raise_exception=True)
    proj.progsets.rename(progsetname, new_name)
    print('Saving project...')
    save_project(proj)
    return None


@RPC() 
def copy_progset(project_id, progsetname=None):
    print('Copying progset %s...' % progsetname)
    proj = load_project(project_id, raise_exception=True)
    print('Number of progsets before copy: %s' % len(proj.progsets))
    new_name = sc.uniquename(progsetname, namelist=proj.progsets.keys())
    print('Old name: %s; new name: %s' % (progsetname, new_name))
    proj.progsets[new_name] = sc.dcp(proj.progsets[progsetname])
    print('Number of progsets after copy: %s' % len(proj.progsets))
    print('Saving project...')
    save_project(proj)
    return None


@RPC() 
def delete_progset(project_id, progsetname=None):
    print('Deleting progset %s...' % progsetname)
    proj = load_project(project_id, raise_exception=True)
    print('Number of progsets before delete: %s' % len(proj.progsets))
    if len(proj.progsets)>1:
        proj.progsets.pop(progsetname)
    else:
        raise Exception('Cannot delete last program set')
    print('Number of progsets after delete: %s' % len(proj.progsets))
    print('Saving project...')
    save_project(proj)
    return None


##################################################################################
### Plotting functions and RPCs
##################################################################################


def supported_plots_func(framework):
    '''
    Return a dict of supported plots extracted from the framework.

    Input:
        framework : a ProjectFramework instance
    Output:
        {name:quantities}: a dict with all of the plot quantities in the framework keyed by name
    '''
    if 'plots' not in framework.sheets:
        return dict()
    else:
        df = framework.sheets['plots'][0]
        plots = sc.odict()
        for name,output in zip(df['name'], df['quantities']):
            plots[name] = at.results.evaluate_plot_string(output)
        return plots


@RPC()    
def get_supported_plots(project_id, only_keys=False):
    proj = load_project(project_id, raise_exception=True)
    supported_plots = supported_plots_func(proj.framework)
    if only_keys:
        plot_names = supported_plots.keys()
        vals = np.ones(len(plot_names))
        output = []
        for plot_name,val in zip(plot_names,vals):
            this = {'plot_name':plot_name, 'active':val}
            output.append(this)
        return output
    else:
        return supported_plots


def savefigs(allfigs, online=True, die=False):
#    if online: folder = sw.globalvars.downloads_dir.dir_path
    if online: 
        # Look for an existing downloads_dir UID.
        downloads_dir_uid = sw.globalvars.data_store.get_uid('filesavedir', 
            'Downloads Directory')        
        folder = sw.globalvars.data_store.retrieve(downloads_dir_uid).dir_path    
    else:      folder = os.getcwd()
    filepath = sc.savefigs(allfigs, filetype='singlepdf', filename='figures.pdf', folder=folder)
    return filepath


@RPC(call_type='download')
def download_graphs():
    dirname = sw.globalvars.downloads_dir.dir_path # Use the downloads directory to put the file in.
    file_name = 'figures.pdf' # Create a filename containing the framework name followed by a .frw suffix.
    full_file_name = '%s%s%s' % (dirname, os.sep, file_name) # Generate the full file name with path.
    return full_file_name


def get_plots(proj, results=None, plot_names=None, plot_options=None, pops='all', outputs=None, do_plot_data=None, replace_nans=True, stacked=False, xlims=None, figsize=None, calibration=False):
    results = sc.promotetolist(results)
    supported_plots = supported_plots_func(proj.framework) 
    if plot_names is None: 
        if plot_options is not None:
            plot_names = []
            for item in plot_options:
                if item['active']: plot_names.append(item['plot_name'])
        else:
            plot_names = supported_plots.keys()
    plot_names = sc.promotetolist(plot_names)
    if outputs is None:
        outputs = [{plot_name:supported_plots[plot_name]} for plot_name in plot_names]
    allfigs = []
    graphs = []
    data = proj.data if do_plot_data is True else None # Plot data unless asked not to
    for output in outputs:
        try:
            if isinstance(output.values()[0],list):
                plotdata = au.PlotData(results, outputs=output, project=proj, pops=pops)
            else:
                plotdata = au.PlotData(results, outputs=output.values()[0], project=proj, pops=pops) # Pass string in directly so that it is not treated as a function aggregation

            nans_replaced = 0
            for series in plotdata.series:
                if replace_nans and any(np.isnan(series.vals)):
                    nan_inds = sc.findinds(np.isnan(series.vals))
                    for nan_ind in nan_inds:
                        if nan_ind>0: # Skip the first point
                            series.vals[nan_ind] = series.vals[nan_ind-1]
                            nans_replaced += 1
            if nans_replaced: print('Warning: %s nans were replaced' % nans_replaced)

            if calibration:
               if stacked: figs = au.plot_series(plotdata, axis='pops', plot_type='stacked', legend_mode='off')
               else:       figs = au.plot_series(plotdata, axis='pops', data=proj.data, legend_mode='off') # Only plot data if not stacked
            else:
               if stacked: figs = au.plot_series(plotdata, data=data, axis='pops', plot_type='stacked', legend_mode='off')
               else:       figs = au.plot_series(plotdata, data=data, axis='results', legend_mode='off')
            for fig in figs:
                graphs.append(customize_fig(fig=fig, output=output, plotdata=plotdata, xlims=xlims, figsize=figsize))
                allfigs.append(fig)
                pl.close(fig)
            print('Plot %s succeeded' % (output))
        except Exception as E:
            print('WARNING: plot %s failed (%s)' % (output, repr(E)))
    output = {'graphs':graphs}
    return output,allfigs


def process_plots(proj, results, tool=None, year=None, pops=None, cascade=None, plot_options=None, dosave=None, calibration=False, online=True, plot_budget=False):
    
    # Handle inputs
    if sc.isstring(year): year = float(year)
    if pops is None:      pops = 'all'
    results = sc.promotetolist(results)

    # Decide what to do
    if calibration and pops.lower() == 'all':
        # For calibration plot, 'all' pops means that they should all be disaggregated and visible
        # But for scenarios and optimizations, 'all' pops means aggregated over all pops
        pops = None  # pops=None means aggregate all pops in get_cascade_plot, and plots all pops _without_ aggregating in calibration
    elif pops.lower() == 'all':
        pops = 'all' # make sure it's lowercase
    else:
        pop_labels = {y:x for x,y in zip(results[0].pop_names,results[0].pop_labels)}
        pops = pop_labels[pops]

    cascadeoutput,cascadefigs = get_cascade_plot(proj, results, year=year, pops=pops, cascade=cascade, plot_budget=plot_budget)
    if tool == 'cascade': # For Cascade Tool
        output = cascadeoutput
        allfigs = cascadefigs
    else: # For Optima TB
        if calibration:
#            output, allfigs = get_plots(proj, results, pops=pops, plot_options=plot_options, stacked=True, calibration=True)
            output, allfigs = get_plots(proj, results=results, pops=pops, plot_options=plot_options, stacked=False, calibration=True)
#            output['graphs'] = [x for t in zip(output['graphs'], unstacked_output['graphs']) for x in t]
            output['graphs'] = cascadeoutput['graphs'] + output['graphs']
            allfigs = cascadefigs + allfigs # [x for t in zip(allfigs, unstackedfigs) for x in t]
        else:
            output, allfigs = get_plots(proj, results, pops=pops, plot_options=plot_options, calibration=False)
            output['graphs'] = cascadeoutput['graphs'] + output['graphs']
            allfigs = cascadefigs + allfigs
    if dosave:
        savefigs(allfigs, online=online)  
    return output


def customize_fig(fig=None, output=None, plotdata=None, xlims=None, figsize=None):
    if figsize is None: figsize = (5,3)
    fig.set_size_inches(figsize)
    ax = fig.get_axes()[0]
    ax.set_position([0.25,0.15,0.70,0.75])
    ax.set_facecolor('none')
    ax.set_title(output.keys()[0]) # This is in a loop over outputs, so there should only be one output present
    ax.set_ylabel(plotdata.series[0].units) # All outputs should have the same units (one output for each pop/result)
    if xlims is not None: ax.set_xlim(xlims)
    try:
        legend = fig.findobj(Legend)[0]
        if len(legend.get_texts())==1:
            legend.remove() # Can remove the legend if it only has one entry
    except:
        pass
    mpld3.plugins.connect(fig, CursorPosition())
    for l,line in enumerate(fig.axes[0].lines):
        mpld3.plugins.connect(fig, LineLabels(line, label=line.get_label()))
    graph_dict = mpld3.fig_to_dict(fig)
    return graph_dict
    

def get_cascade_plot(proj, results=None, pops=None, year=None, cascade=None, plot_budget=False):
    
    if results is None: results = proj.results[-1]
    if year is None: year = proj.settings.sim_end # Needed for plot_budget
    
    figs = []
    graphs = []
    years = sc.promotetolist(year)
    for y in range(len(years)):
        years[y] = float(years[y]) # Ensure it's a float

    fig,table = au.plot_cascade(results, cascade=cascade, pops=pops, year=years, data=proj.data, show_table=False)
    figs.append(fig)
    
    if plot_budget:
        d = au.PlotData.programs(results)
        d.interpolate(year)
        budgetfigs = au.plot_bars(d, stack_outputs='all', legend_mode='together', outer='times', show_all_labels=False,orientation='horizontal')
        
        ax = budgetfigs[0].axes[0]
        ax.set_xlabel('Spending ($/year)')

        # The legend is too big for the figure -- WARNING, think of a better solution
#        budgetfigs[1].set_figheight(8.9)
#        budgetfigs[1].set_figwidth(8.7)
        
        figs += budgetfigs
        print('Budget plot succeeded')
    
    for fig in figs:
        ax = fig.get_axes()[0]
        ax.set_facecolor('none')
#        fig.tight_layout(rect=[0.05,0.05,0.9,0.95])
        mpld3.plugins.connect(fig, CursorPosition())
        graph_dict = mpld3.fig_to_dict(fig)
        graph_dict = sw.sanitize_json(graph_dict) # This shouldn't be necessary, but it is...
        graphs.append(graph_dict)
        pl.close(fig)
        
    output = {'graphs':graphs, 'table':table}
    print('Cascade plot succeeded')
    return output,figs


def get_json_cascade(results,data):
    # Return all data to render cascade in FE, for multiple results
    #
    # INPUTS
    # - results - A Result, or list of Results
    # - data - A ProjectData instance (e.g. proj.data)
    #
    # OUTPUTS
    # - dict/json containing the data required to make the cascade plot on the FE
    #   The dict has the following structure. Suppose we have
    #
    #   cascade_data = get_json_cascade(results,data)
    #
    #   Then the output of this function is (JSON equivalent of?):
    #
    #   cascade_data['results'] - List of names of all results included (could render as checkboxes)
    #   cascade_data['pops'] - List of names of all pops included (could render as checkboxes)
    #   cascade_data['cascades'] - List of names of all cascades included (could render as dropdown)
    #   cascade_data['stages'][cascade_name] - List of the names of the stages in a given cascade
    #   cascade_data['t'][result_name] - Array of time values for the given result
    #   cascade_data['model'][result_name][cascade_name][pop_name][stage_name] - Array of values, same size as cascade_data['t'][result_name] (this contains the values that end up in the bar)
    #   cascade_data['data_t'] - Array of time values for the data
    #   cascade_data['data'][cascade_name][pop_name][stage_name] - Array of values, same size as cascade_data['data_t'] (this contains the values to be plotted as scatter points)
    #
    #   Note - the data values entered in the databook are sparse (typically there isn't a data point at every time). The arrays all have
    #   the same size as cascade_data['data_t'], but contain `NaN` if the data was missing

    results = sc.promotetolist(results)

    cascade_data = sc.odict()
    cascade_data['pops'] = results[0].pop_labels
    cascade_data['results'] = [x.name for x in results]

    # Extract the cascade values
    if results[0].framework.cascades:
        cascade_data['cascades'] = list(results[0].framework.cascades.keys()) # Available cascades
        cascades = cascade_data['cascades']
    else:
        cascade_data['cascades'] = ['Default'] # Available cascades
        cascades = [None]

    cascade_data['model'] = sc.odict()
    cascade_data['t'] = sc.odict()
    cascade_data['stages'] = sc.odict()

    for result in results:
        cascade_data['model'][result.name] = sc.odict()
        for name, cascade in zip(cascade_data['cascades'],cascades):
            cascade_data['model'][result.name][name] = sc.odict()
            for pop_name, pop_label in zip(result.pop_names,result.pop_labels):
                cascade_data['model'][result.name][name][pop_label],t = au.get_cascade_vals(result,cascade=cascade,pops=pop_name)
            cascade_data['stages'][name] = list(cascade_data['model'][result.name][name][pop_label].keys())
        cascade_data['t'][result.name] = t

    # Extract the data values
    cascade_data['data'] = sc.odict()
    for name, cascade in zip(cascade_data['cascades'], cascades):
        cascade_data['data'][name] = sc.odict()
        for pop_name, pop_label in zip(results[0].pop_names, results[0].pop_labels):
            cascade_data['data'][name][pop_label],t = au.get_cascade_data(data,results[0].framework, cascade=cascade,pops=pop_name)
    cascade_data['data_t'] = t
    
    output = sw.sanitize_json(cascade_data)
    
    return output


@timeit
@RPC()  
def manual_calibration(project_id, cache_id, parsetname=-1, y_factors=None, plot_options=None, plotyear=None, pops=None, tool=None, cascade=None, dosave=True):
    print('>> DEBUGGING STUFF:')
    print(plot_options)
    print('Setting y factors for parset %s...' % parsetname)
    TEMP_YEAR = 2018 # WARNING, hard-coded!
    proj = load_project(project_id, raise_exception=True)
    parset = proj.parsets[parsetname]
    for pardict in y_factors:
        parname   = pardict['parname']
        dispvalue = float(pardict['dispvalue'])
        popname   = pardict['popname']
        thispar   = parset.get_par(parname)
        try:    
            interp_val = thispar.interpolate([TEMP_YEAR],popname)[0]
            if not np.isfinite(interp_val):
                interp_val = 1
            if sc.approx(interp_val, 0):
                interp_val = 1
        except: 
            interp_val = 1
        y_factor  = dispvalue/interp_val
        parset.get_par(parname).y_factor[popname] = y_factor
        # TODO - set thispar.meta_y_factor here
        if not sc.approx(y_factor, 1):
            print('Modified: %s (%s)' % (parname, y_factor))
    
    proj.modified = sc.now()
    result = proj.run_sim(parset=parsetname, store_results=False)
    put_results_cache_entry(cache_id, result)

    output = process_plots(proj, result, tool=tool, year=plotyear, pops=pops, cascade=cascade, plot_options=plot_options, dosave=dosave, calibration=True)

    return output


@RPC()    
def automatic_calibration(project_id, cache_id, parsetname=-1, max_time=20, saveresults=True, plot_options=None, tool=None, plotyear=None, pops=None,cascade=None, dosave=True):
    print('Running automatic calibration for parset %s...' % parsetname)
    proj = load_project(project_id, raise_exception=True)
    proj.calibrate(parset=parsetname, max_time=float(max_time)) # WARNING, add kwargs!
    
    print('Rerunning calibrated model...')
    
    print('Resultsets before run: %s' % len(proj.results))
    if saveresults:
        result = proj.run_sim(parset=parsetname, store_results=True)
        save_project(proj)
    else:
        result = proj.run_sim(parset=parsetname, store_results=False) 
#        store_result_separately(proj, result)
    put_results_cache_entry(cache_id, result)    
    print('Resultsets after run: %s' % len(proj.results))

    output = process_plots(proj, result, tool=tool, year=plotyear, pops=pops, cascade=cascade, plot_options=plot_options, dosave=dosave, calibration=True)

    return output


##################################################################################
### Scenario functions and RPCs
##################################################################################


def py_to_js_scen(py_scen, project=None):
    ''' Convert a Python to JSON representation of a scenario. The Python scenario might be a dictionary or an object. '''
    js_scen = {}
    attrs = ['name', 'active', 'parsetname', 'progsetname', 'start_year'] 
    for attr in attrs:
        if isinstance(py_scen, dict):
            js_scen[attr] = py_scen[attr] # Copy the attributes directly
            
        else:
            js_scen[attr] = getattr(py_scen, attr) # Copy the attributes into a dictionary
            
    js_scen['alloc'] = []
    if isinstance(py_scen, dict): alloc = py_scen['alloc']
    else:                         alloc = py_scen.alloc
    for prog_name,budget in alloc.items():
        prog_label = project.progset().programs[prog_name].label
        if sc.isiterable(budget):
            if len(budget)>1:
                raise Exception('Budget should only have a single element in it, not %s' % len(budget))
            else:
                budget = budget[0] # If it's not a scalar, pull out the first element -- WARNING, KLUDGY
        budgetstr = format(int(round(float(budget))), ',')
        js_scen['alloc'].append([prog_name,budgetstr, prog_label])
    return js_scen


def js_to_py_scen(js_scen):
    ''' Convert a Python to JSON representation of a scenario '''
    py_scen = sc.odict()
    attrs = ['name', 'active', 'parsetname', 'progsetname'] 
    for attr in attrs:
        py_scen[attr] = js_scen[attr] # Copy the attributes into a dictionary
    py_scen['start_year'] = float(js_scen['start_year']) # Convert to number
    py_scen['alloc'] = sc.odict()
    for item in js_scen['alloc']:
        prog_name = item[0]
        budget = item[1]
        if sc.isstring(budget):
            try:
                budget = to_number(budget)
            except Exception as E:
                raise Exception('Could not convert budget to number: %s' % repr(E))
        if sc.isiterable(budget):
            if len(budget)>1:
                raise Exception('Budget should only have a single element in it, not %s' % len(budget))
            else:
                budget = budget[0] # If it's not a scalar, pull out the first element -- WARNING, KLUDGY
        py_scen['alloc'][prog_name] = to_number(budget)
    return py_scen
    

@RPC()
def get_scen_info(project_id, online=True):
    print('Getting scenario info...')
    proj = load_project(project_id, raise_exception=True, online=online)
    scenario_summaries = []
    for py_scen in proj.scens.values():
        js_scen = py_to_js_scen(py_scen, project=proj)
        scenario_summaries.append(js_scen)
    print('JavaScript scenario info:')
    sc.pp(scenario_summaries)

    return scenario_summaries


@RPC()
def set_scen_info(project_id, scenario_summaries, online=True):
    print('Setting scenario info...')
    proj = load_project(project_id, raise_exception=True, online=online)
    proj.scens.clear()
    for j,js_scen in enumerate(scenario_summaries):
        print('Setting scenario %s of %s...' % (j+1, len(scenario_summaries)))
        py_scen = js_to_py_scen(js_scen)
        print('Python scenario info for scenario %s:' % (j+1))
        print(py_scen)
        proj.make_scenario(which='budget', json=py_scen)
    print('Saving project...')
    save_project(proj, online=online)
    return None


@RPC()    
def get_default_budget_scen(project_id):
    print('Creating default scenario...')
    proj = load_project(project_id, raise_exception=True)
    py_scen = proj.demo_scenarios(doadd=False)
    js_scen = py_to_js_scen(py_scen, project=proj)
    print('Created default JavaScript scenario:')
    sc.pp(js_scen)
    return js_scen


@RPC()    
def run_scenarios(project_id, cache_id, plot_options, saveresults=True, tool=None, plotyear=None, pops=None,cascade=None, dosave=True):
    print('Running scenarios...')
    proj = load_project(project_id, raise_exception=True)
    results = proj.run_scenarios(store_results=False)
    if len(results) < 1:  # Fail if we have no results (user didn't pick a scenario)
        return {'error': 'No scenario selected'}
    put_results_cache_entry(cache_id, results)
    output = process_plots(proj, results, tool=tool, year=plotyear, pops=pops, cascade=cascade, plot_options=plot_options, dosave=dosave, calibration=False)
    print('Saving project...')
    save_project(proj)    
    return output




##################################################################################
### Optimization functions and RPCs
##################################################################################


def py_to_js_optim(py_optim, project=None):
    js_optim = sw.sanitize_json(py_optim.json)
    if 'objective_labels' not in js_optim:
        js_optim['objective_labels'] = {key:key for key in js_optim['objective_weights'].keys()} # Copy keys if labels not available
    for prog_name in js_optim['prog_spending']:
        prog_label = project.progset().programs[prog_name].label
        this_prog = js_optim['prog_spending'][prog_name]
        this_prog.append(prog_label)
        js_optim['prog_spending'][prog_name] = {'min':this_prog[0], 'max':this_prog[1], 'label':prog_label}
    return js_optim


def js_to_py_optim(js_optim):
    json = js_optim
    for key in ['start_year', 'end_year', 'budget_factor', 'maxtime']:
        json[key] = to_number(json[key]) # Convert to a number
    for subkey in json['objective_weights'].keys():
        json['objective_weights'][subkey] = to_number(json['objective_weights'][subkey])
    for subkey in json['prog_spending'].keys():
        this = json['prog_spending'][subkey]
        json['prog_spending'][subkey] = (to_number(this['min']), to_number(this['max']))
    return json
    

@RPC()    
def get_optim_info(project_id, online=True):
    print('Getting optimization info...')
    proj = load_project(project_id, raise_exception=True, online=online)
    optim_summaries = []
    for py_optim in proj.optims.values():
        js_optim = py_to_js_optim(py_optim, project=proj)
        optim_summaries.append(js_optim)
    print('JavaScript optimization info:')
    print(optim_summaries)
    return optim_summaries


@RPC()
def get_default_optim(project_id, tool=None, online=True):
    print('Getting default optimization...')
    proj = load_project(project_id, raise_exception=True, online=online)
    py_optim = proj.demo_optimization(tool=tool)
    js_optim = py_to_js_optim(py_optim, project=proj)
    print('Created default optimization:')
    print(js_optim)
    return js_optim


@RPC()    
def set_optim_info(project_id, optim_summaries, online=True):
    print('Setting optimization info...')
    proj = load_project(project_id, raise_exception=True, online=online)
    proj.optims.clear()
    for j,js_optim in enumerate(optim_summaries):
        print('Setting optimization %s of %s...' % (j+1, len(optim_summaries)))
        json = js_to_py_optim(js_optim)
        print('Python optimization info for optimization %s:' % (j+1))
        print(json)
        proj.make_optimization(json=json)
    print('Saving project...')
    save_project(proj, online=online)   
    return None


##############################################################
### Task functions and RPCs
##############################################################
    

def tasks_delete_by_project(project_uid):
    print('>> tasks_delete_by_project() called')
    print('>>   project_uid = %s' % project_uid)
    
    # Look for an existing tasks dictionary.
    task_dict_uid = sw.globalvars.data_store.get_uid('taskdict', 'Task Dictionary')
    
    # Create the task dictionary object.
    task_dict = sw.TaskDict(task_dict_uid)
    
    # Load the TaskDict tasks from Redis.
    task_dict.load_from_data_store()

    # Build a list of the keys that match the given project.
    matching_task_ids = []
    for task_id in task_dict.task_id_hashes.keys():
        task_id_project = re.sub(':.*', '', task_id)
        if task_id_project == project_uid:
            matching_task_ids.append(task_id)
            
    print('>> Task IDs to be deleted:')
    print(matching_task_ids)
    
    # For each matching key, delete the task, aborting it in Celery also.
    for task_id in matching_task_ids:
        sw.delete_task(task_id)
            

##############################################################
### Results / ResultSet functions and RPCs
##############################################################
    

def init_results_cache(app):
    global results_cache
    
    # Look for an existing ResultsCache.
    results_cache_uid = sw.globalvars.data_store.get_uid('resultscache', 'Results Cache')
    
    # Create the results cache object.  Note, that if no match was found, 
    # this will be assigned a new UID.    
    results_cache = ResultsCache(results_cache_uid)  
    
    # If there was a match...
    if results_cache_uid is not None:
#        if app.config['LOGGING_MODE'] == 'FULL':
#            print('>> Loading ResultsCache from the DataStore.')
        results_cache.load_from_data_store()
        
    # Else (no match)...
    else:
        if app.config['LOGGING_MODE'] == 'FULL':
            print('>> Creating a new ResultsCache.') 
        results_cache.add_to_data_store()
        
    # Uncomment this to delete all the entries in the cache.
#    results_cache.delete_all()
    
    if app.config['LOGGING_MODE'] == 'FULL':
        # Show what's in the ResultsCache.    
#        results_cache.show()
        print('>> Loaded results cache with %s results' % len(results_cache.keys()))

        
def apptasks_load_results_cache():
    # Look for an existing ResultsCache.
    results_cache_uid = sw.globalvars.data_store.get_uid('resultscache', 'Results Cache')
    
    # Create the results cache object.  Note, that if no match was found, 
    # this will be assigned a new UID.    
    results_cache = ResultsCache(results_cache_uid)
    
    # If there was a match...
    if results_cache_uid is not None:
        # Load the cache from the persistent storage.
        results_cache.load_from_data_store()
        
        # Return the cache state to the Celery worker.
        return results_cache
        
    # Else (no match)...
    else: 
        print('>>> ERROR: RESULTS CACHE NOT IN DATASTORE')
        return None  


def fetch_results_cache_entry(cache_id):
    # Reload the whole data_store (handle_dict), just in case a Celery worker 
    # has modified handle_dict, for example, by adding a new ResultsCache 
    # entry.
    # NOTE: It is possible this line can be removed if Celery never writes  
    # to handle_dict.
    sw.globalvars.data_store.load()
    
    # Load the latest results_cache from persistent store.
    results_cache.load_from_data_store()
    
    # Retrieve and return the results from the cache..
    return results_cache.retrieve(cache_id)


def put_results_cache_entry(cache_id, results, apptasks_call=False):
    global results_cache
    
    # If a Celery worker has made the call...
    if apptasks_call:
        # Load the latest ResultsCache from persistent storage.  It is likely 
        # to have changed because the webapp process added a new cache entry.
        results_cache = apptasks_load_results_cache()
        
        # If we have no cache, give an error.
        if not (cache_id in results_cache.cache_id_hashes.keys()):
            print('>>> WARNING: A NEW CACHE ENTRY IS BEING ADDED BY CELERY, WHICH IS POTENTIALLY UNSAFE.  YOU SHOULD HAVE THE WEBAPP CALL make_results_cache_entry(cache_id) FIRST TO AVOID THIS')
            
    else:      
        # Load the latest results_cache from persistent store.
        results_cache.load_from_data_store()
    
    # Reload the whole data_store (handle_dict), just in case a Celery worker 
    # has modified handle_dict, for example, by adding a new ResultsCache 
    # entry.
    # NOTE: It is possible this line can be removed if Celery never writes  
    # to handle_dict.    
    sw.globalvars.data_store.load()
    
    # Actually, store the results in the cache.
    results_cache.store(cache_id, results)


# NOTE: This function should be called by the Optimizations FE pages before the 
# call is made to launch_task().  That is because we want to avoid the Celery 
# workers adding new cache entries through its own call to ResultsCache.store()
# because that is unsafe due to conflicts over the DataStore handle_dict.
@RPC()
def make_results_cache_entry(cache_id):
    # TODO: We might want to have a check here to see if this is a new entry 
    # in the cache, and if it isn't, just exit out, so the store doesn't 
    # overwrite the already-stored result.  However, this may not really be an 
    # issue because "Plot results" is disabled during the running of a task.
    results_cache.store(cache_id, None)

    
@RPC()
def delete_results_cache_entry(cache_id):
    results_cache.delete(cache_id)
    
    
@RPC() 
def plot_results_cache_entry(project_id, cache_id, plot_options, tool=None, plotyear=None, pops=None, cascade=None, dosave=True, plotbudget=False, calibration=False):
    print('Plotting cached results...')
    proj = load_project(project_id, raise_exception=True)

    # Load the results from the cache and check if we got a result.
    results = fetch_results_cache_entry(cache_id)
    if results is None:
        return { 'error': 'Failed to load plot results from cache' }
    
    output = process_plots(proj, results, tool=tool, year=plotyear, pops=pops, cascade=cascade, plot_options=plot_options, dosave=dosave, plot_budget=plotbudget, calibration=calibration)
    return output
    

@RPC(call_type='download')
def export_results(cache_id):
    print('Exporting results...')
    
    # Load the result from the cache and check if we got a result.
    result = fetch_results_cache_entry(cache_id)
    if result is None:
        return { 'error': 'Failed to load plot results from cache' }
    
#    if isinstance(result, ResultPlaceholder):
#        print('Getting actual result...')
#        result = result.get()
    
    dirname = sw.globalvars.downloads_dir.dir_path 
    file_name = '%s.xlsx' % result.name 
    full_file_name = os.path.join(dirname, file_name)
    result.export(full_file_name)
    print(">> export_results %s" % (full_file_name))
    return full_file_name # Return the filename  <|MERGE_RESOLUTION|>--- conflicted
+++ resolved
@@ -833,13 +833,8 @@
     Add a demo project
     """
     if project_name is 'default':
-<<<<<<< HEAD
-        new_proj_name = get_unique_name('Demo project', namelist=None) # Get a unique name for the project to be added
-        proj = au.demo(which='tb', do_run=False, do_plot=False)  # Create the project, loading in the desired spreadsheets.
-=======
         new_proj_name = get_unique_name('Demo project', other_names=None) # Get a unique name for the project to be added
         proj = au.demo(which='tb', do_run=False, do_plot=False, sim_dt=0.5)  # Create the project, loading in the desired spreadsheets.
->>>>>>> 8f884718
         proj.name = new_proj_name
     else:
         new_proj_name = get_unique_name(project_name, namelist=None) # Get a unique name for the project to be added.
@@ -865,13 +860,8 @@
     else: # Or get a pre-existing one by the tool name
         frame = au.demo(kind='framework', which=tool, sim_dt=sim_dt)
     args = {"num_pops":int(num_pops), "data_start":int(data_start), "data_end":int(data_end)}
-<<<<<<< HEAD
-    new_proj_name = get_unique_name(proj_name, namelist=None) # Get a unique name for the project to be added.
-    proj = au.Project(framework=frame, name=new_proj_name) # Create the project, loading in the desired spreadsheets.
-=======
     new_proj_name = get_unique_name(proj_name, other_names=None) # Get a unique name for the project to be added.
     proj = au.Project(framework=frame, name=new_proj_name, sim_dt=sim_dt) # Create the project, loading in the desired spreadsheets.
->>>>>>> 8f884718
     print(">> create_new_project %s" % (proj.name))
     dirname = sw.globalvars.downloads_dir.dir_path # Use the downloads directory to put the file in.
     file_name = '%s.xlsx' % proj.name # Create a filename containing the project name followed by a .prj suffix.
