--- conflicted
+++ resolved
@@ -1383,12 +1383,7 @@
         
         ax = budgetfig.axes[0]
         ax.set_xlabel('Spending ($/year)')
-        
-<<<<<<< HEAD
         figs.append(budgetfig)
-=======
-        figs    += [budgetfig]
->>>>>>> 7d841b30
         legends += budgetlegends
         print('Budget plot succeeded')
     
