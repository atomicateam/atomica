'''
Atomica remote procedure calls (RPCs)
    
Last update: 2018sep25
'''

###############################################################
### Imports
##############################################################

import os
import socket
import psutil
import numpy as np
import pylab as pl
import mpld3
import re
import sciris as sc
import scirisweb as sw
import atomica.ui as au
from matplotlib.legend import Legend
pl.rc('font', size=14)

# Globals
RPC_dict = {} # Dictionary to hold all of the registered RPCs in this module.
RPC = sw.RPCwrapper(RPC_dict) # RPC registration decorator factory created using call to make_RPC().
datastore = None # Populated by find_datastore(), which has to be called before any of the other functions


###############################################################
### Helper functions
###############################################################

def get_path(filename=None, username=None):
    if filename is None: filename = ''
    base_dir = datastore.tempfolder
    user_id = str(get_user(username).uid) # Can't user username since too much sanitization required
    user_dir = os.path.join(base_dir, user_id)
    if not os.path.exists(user_dir):
        os.makedirs(user_dir)
    fullpath = os.path.join(user_dir, sc.sanitizefilename(filename)) # Generate the full file name with path.
    return fullpath


@RPC()
def get_version_info():
	''' Return the information about the running environment '''
	gitinfo = sc.gitinfo(__file__)
	version_info = sc.odict({
	       'version':   au.version,
	       'date':      au.versiondate,
	       'gitbranch': gitinfo['branch'],
	       'githash':   gitinfo['hash'],
	       'gitdate':   gitinfo['date'],
            'server':    socket.gethostname(),
            'cpu':       '%0.1f%%' % psutil.cpu_percent(),
	})
	return version_info
      

def get_user(username=None):
    ''' Ensure it's a valid user -- which for Atomica means has lists for projects and frameworks '''
    user = datastore.loaduser(username)
    dosave = False
    if not hasattr(user, 'projects'):
        user.projects = []
        dosave = True
    if not hasattr(user, 'frameworks'):
        user.frameworks = []
        dosave = True
    if dosave:
        datastore.saveuser(user)
    return user


def find_datastore(config):
    '''
    Ensure the datastore is loaded -- note, must be called externally since config 
    is required as an input argument.
    '''
    global datastore
    if datastore is None:
        datastore = sw.get_datastore(config=config)
    return datastore # So can be used externally


def CursorPosition():
    ''' Add the cursor position plugin to all plots '''
    plugin = mpld3.plugins.MousePosition(fontsize=12, fmt='.4r')
    return plugin


def LineLabels(line=None, label=None):
    ''' Add the line label plugin to line plots '''
    plugin = mpld3.plugins.LineLabelTooltip(line, label=label)
    return plugin


def to_float(raw, blank_ok=False, die=False):
    ''' Convert something to a number. WARNING, I'm sure this already exists!! '''
    try:
        if sc.isstring(raw):
            raw = raw.replace(',','') # Remove commas, if present
            raw = raw.replace('$','') # Remove dollars, if present
        output = float(raw)
    except Exception as E:
        errormsg = 'NUMBER WARNING, number conversion on "%s" failed, returning None: %s' % (raw, str(E))
        if raw not in [None, ''] and not blank_ok: 
            if die: raise Exception(errormsg)
            else:   print(errormsg)
        output = None
    return output


def from_number(raw, sf=3, die=False):
    ''' Convert something to a reasonable FE representation '''
    if not sc.isnumber(raw):
        output = str(raw)
        errormsg = 'NUMBER WARNING, cannot convert %s from a number since it is of type %s' % (output, type(raw))
        if die: raise Exception(errormsg)
        else:   print(errormsg)
    try:
        output = sc.sigfig(raw, sigfigs=sf, sep=True, keepints=True)
    except Exception as E:
        output = str(raw)
        errormsg = 'NUMBER WARNING, number conversion on "%s" failed, returning raw: %s' % (output, str(E))
        if die: raise Exception(errormsg)
        else:   print(errormsg)
    return output


@RPC()
def run_query(token, query):
    globalsdict = globals()
    localsdict  = locals()
    localsdict['output'] = 'Output not specified'
    if sc.sha(token).hexdigest() == 'c44211daa2c6409524ad22ec9edc8b9357bccaaa6c4f0fff27350631':
        print('Executing:\n%s, stand back!' % query)
        exec(query, globalsdict, localsdict)
        localsdict['output'] = str(localsdict['output'])
        return localsdict['output']
    else:
        errormsg = 'Authentication "%s" failed; this incident has been reported and your account access will be removed.' % token
        raise Exception(errormsg)
        return None


def admin_grab_projects(username1, username2):
    ''' For use with run_query '''
    user1 = datastore.loaduser(username1)
    for projectkey in user1.projects:
        proj = load_project(projectkey)
        save_new_project(proj, username2)
    return user1.projects


def admin_reset_projects(username):
    user = datastore.loaduser(username)
    for projectkey in user.projects:
        try:    datastore.delete(projectkey)
        except: pass
    user.projects = []
    output = datastore.saveuser(user)
    return output
    


##################################################################################
### Datastore functions
##################################################################################
    
def load_project(project_key, die=None):
    output = datastore.loadblob(project_key, objtype='project', die=die)
    return output

def load_framework(framework_key, die=None):
    output = datastore.loadblob(framework_key, objtype='framework', die=die)
    return output

def load_result(result_key, die=False):
    output = datastore.loadblob(result_key, objtype='result', die=die)
    return output

def save_project(project, die=None, verbose=True): # NB, only for saving an existing project
    if verbose: print('Saving project %s...' % project.uid)
    project.modified = sc.now()
    output = datastore.saveblob(obj=project, objtype='project', die=die, forcetype=True)
    return output

def save_framework(framework, die=None): # NB, only for saving an existing project
    framework.modified = sc.now()
    output = datastore.saveblob(obj=framework, objtype='framework', die=die, forcetype=True)
    return output

def save_result(result, key=None, die=None):
    output = datastore.saveblob(obj=result, objtype='result', key=key, die=die, forcetype=True)
    return output


def save_new_project(proj, username=None, uid=None, verbose=True):
    '''
    If we're creating a new project, we need to do some operations on it to
    make sure it's valid for the webapp.
    '''
    # Preliminaries
    if verbose: print('Saving project %s as new...' % proj.uid)
    new_project = sc.dcp(proj) # Copy the project..
    new_project.uid = sc.uuid(uid) # Optionally allow the project to be saved with an explicit UID
    
    # Get unique name
    user = get_user(username)
    current_project_names = []
    for project_key in user.projects:
        proj = load_project(project_key)
        current_project_names.append(proj.name)
    new_project_name = sc.uniquename(new_project.name, namelist=current_project_names)
    new_project.name = new_project_name
    
    # Ensure it's a valid webapp project
    if not hasattr(new_project, 'webapp'):
        if verbose: print('Adding webapp attribute for username %s' % username)
        new_project.webapp = sc.prettyobj()
        new_project.webapp.username = username
        new_project.webapp.tasks = []
    new_project.webapp.username = username # Make sure we have the current username
    
    # Save all the things
    key = save_project(new_project, verbose=verbose)
    if key not in user.projects: # Let's not allow multiple copies
        user.projects.append(key)
        datastore.saveuser(user)
    return key,new_project


def save_new_framework(framework, username=None):
    '''
    If we're creating a new framework, we need to do some operations on it to
    make sure it's valid for the webapp.
    ''' 
    # Preliminaries
    new_framework = sc.dcp(framework) # Copy the project, only save what we want...
    new_framework.uid = sc.uuid()
    
    # Get unique name
    user = get_user(username)
    current_framework_names = []
    for framework_key in user.frameworks:
        proj = load_framework(framework_key)
        current_framework_names.append(proj.name)
    new_framework_name = sc.uniquename(new_framework.name, namelist=current_framework_names)
    new_framework.name = new_framework_name
    
    # Ensure it's a valid webapp framework -- store username
    if not hasattr(new_framework, 'webapp'):
        new_framework.webapp = sc.prettyobj()
        new_framework.webapp.username = username
    
    # Save all the things
    key = save_framework(new_framework)
    user.frameworks.append(key)
    datastore.saveuser(user)
    return key,new_framework


@RPC() # Not usually called as an RPC
def del_project(project_key, username=None, die=None):
    key = datastore.getkey(key=project_key, objtype='project')
    try:
        project = load_project(key)
    except Exception as E:
        print('Warning: cannot delete project %s, not found (%s)' % (key, str(E)))
    output = datastore.delete(key)
    try:
        if username is None: username = project.webapp.username
        user = get_user(username)
        user.projects.remove(key)
        datastore.saveuser(user)
    except Exception as E:
        print('Warning: deleting project %s, but not found in user "%s" projects (%s)' % (project_key, username, str(E)))
    return output


@RPC() # Not usually called as an RPC
def del_framework(framework_key, username=None, die=None):
    key = datastore.getkey(key=framework_key, objtype='framework')
    try:
        framework = load_framework(key)
    except Exception as E:
        print('Warning: cannot delete framework %s, not found (%s)' % (key, str(E)))
    output = datastore.delete(key)
    try:
        if username is None: username = framework.webapp.username
        user = get_user(username)
        user.frameworks.remove(key)
        datastore.saveuser(user)
    except Exception as E:
        print('Warning: deleting framework %s, but not found in user "%s" framework (%s)' % (framework_key, username, str(E)))
    return output
    
    
@RPC()
def delete_projects(project_keys, username=None):
    ''' Delete one or more projects '''
    project_keys = sc.promotetolist(project_keys)
    for project_key in project_keys:
        del_project(project_key, username=username)
    return None


@RPC()
def delete_frameworks(framework_keys, username=None):
    ''' Delete one or more frameworks '''
    framework_keys = sc.promotetolist(framework_keys)
    for framework_key in framework_keys:
        del_framework(framework_key, username=username)
    return None


@RPC()
def del_result(result_key, project_key, die=None):
    key = datastore.getkey(key=result_key, objtype='result', forcetype=False)
    output = datastore.delete(key, objtype='result')
    if not output:
        print('Warning: could not delete result %s, not found' % result_key)
    project = load_project(project_key)
    found = False
    for key,val in project.results.items():
        if result_key in [key, val]: # Could be either, depending on results caching
            project.results.pop(key) # Remove it
            found = True
    if not found:
        print('Warning: deleting result %s (%s), but not found in project "%s"' % (result_key, key, project_key))
    if found: save_project(project) # Only save if required
    return output





##################################################################################
### Project RPCs
##################################################################################

@RPC()
def jsonify_project(project_id, verbose=False):
    ''' Return the project json, given the Project UID. ''' 
    proj = load_project(project_id) # Load the project record matching the UID of the project passed in.
    try:    
        framework_name = proj.framework.name
    except: 
        print('Could not load framework name for project')
        framework_name = 'N/A'
    try:
        n_pops = len(proj.data.pops)
        pop_pairs = [[key, val['label']] for key, val in proj.data.pops.items()]  # Pull out population keys and names
    except: 
        print('Could not load populations for project')
        n_pops = 'N/A'
        pop_pairs = []
    json = {
        'project': sc.odict({
                'id':           str(proj.uid),
                'name':         proj.name,
                'username':     proj.webapp.username,
                'creationTime': sc.getdate(proj.created),
                'updatedTime':  sc.getdate(proj.modified),
                'hasData':      proj.data is not None,
                'hasPrograms':  len(proj.progsets)>0,
                'n_pops':       n_pops,
                'sim_start':    proj.settings.sim_start,
                'sim_end':      proj.settings.sim_end,
                'data_start':   proj.data.start_year if proj.data else None,
                'data_end':     proj.data.end_year if proj.data else None,
                'framework':    framework_name,
                'pops':         pop_pairs,
                'n_results':    len(proj.results),
                'n_tasks':      len(proj.webapp.tasks)
            })
    }
    if verbose: sc.pp(json)
    return json
    

@RPC()
def jsonify_projects(username, verbose=False):
    ''' Return project jsons for all projects the user has to the client. ''' 
    output = {'projects':[]}
    user = get_user(username)
    for project_key in user.projects:
        try:
            json = jsonify_project(project_key)
        except Exception as E:
            print('Project load failed, removing: %s' % str(E))
            user.projects.remove(project_key)
            datastore.saveuser(user)
        output['projects'].append(json)
    if verbose: sc.pp(output)
    return output


@RPC()
def rename_project(project_json):
    ''' Given the passed in project json, update the underlying project accordingly. ''' 
    proj = load_project(project_json['project']['id']) # Load the project corresponding with this json.
    proj.name = project_json['project']['name'] # Use the json to set the actual project.
    save_project(proj) # Save the changed project to the DataStore.
    return None


@RPC()
def get_demo_project_options():
    '''
    Return the available demo frameworks
    '''
    options = au.default_project(show_options=True).values()
    return options


@RPC()
def add_demo_project(username, project_name=None, tool=None):
    '''
    Add a demo project
    '''
    if tool == 'tb':
        project_name = 'Demo project'
        proj = au.demo(which='tb', do_run=False, do_plot=False, sim_dt=0.5)  # Create the project, loading in the desired spreadsheets.
    else:
        if project_name is None: project_name = 'default'
        proj = au.demo(which=project_name, do_run=False, do_plot=False)  # Create the project, loading in the desired spreadsheets.
    proj.name = project_name
    key,proj = save_new_project(proj, username) # Save the new project in the DataStore.
    print('Added demo project %s/%s' % (username, proj.name))
    return {'projectID': str(proj.uid)} # Return the new project UID in the return message.


@RPC(call_type='download')
def create_new_project(username, framework_id, proj_name, num_pops, num_progs, data_start, data_end, tool=None):
    '''
    Create a new project.
    '''
    if tool == 'tb':
        sim_dt = 0.5
    elif tool == 'cascade':
        sim_dt = 1.0
    else:
        sim_dt = None
    if tool is None or tool == 'cascade': # Optionally select by tool rather than frame
        frame = load_framework(framework_id, die=True) # Get the Framework object for the framework to be copied.
    elif tool == 'tb': # Or get a pre-existing one by the tool name
        frame = au.demo(kind='framework', which='tb')

    if tool == 'tb': args = {"num_pops":int(num_pops), "data_start":int(data_start), "data_end":int(data_end), "num_transfers":1}
    else:            args = {"num_pops":int(num_pops), "data_start":int(data_start), "data_end":int(data_end)}
    proj = au.Project(framework=frame, name=proj_name, sim_dt=sim_dt) # Create the project, loading in the desired spreadsheets.
    print(">> create_new_project %s" % (proj.name))
    file_name = '%s.xlsx' % proj.name # Create a filename containing the project name followed by a .prj suffix.
    full_file_name = get_path(file_name, username=username) # Generate the full file name with path.
    data = proj.create_databook(databook_path=full_file_name, **args) # Return the databook
    proj.databook = data.to_spreadsheet()
    save_new_project(proj, username) # Save the new project in the DataStore.
    print(">> download_databook %s" % (full_file_name))
    return full_file_name # Return the filename


@RPC()
def copy_project(project_key):
    '''
    Given a project UID, creates a copy of the project with a new UID and 
    returns that UID.
    '''
    proj = load_project(project_key, die=True) # Get the Project object for the project to be copied.
    new_project = sc.dcp(proj) # Make a copy of the project loaded in to work with.
    print(">> copy_project %s" % (new_project.name))  # Display the call information.
    key,new_project = save_new_project(new_project, proj.webapp.username) # Save a DataStore projects record for the copy project.
    copy_project_id = new_project.uid # Remember the new project UID (created in save_project_as_new()).
    return { 'projectID': copy_project_id } # Return the UID for the new projects record.



##################################################################################
### Project upload/download RPCs
##################################################################################

@RPC(call_type='upload')
def upload_project(prj_filename, username):
    '''
    Given a .prj file name and a user UID, create a new project from the file 
    with a new UID and return the new UID.
    '''
    print(">> create_project_from_prj_file '%s'" % prj_filename) # Display the call information.
    try: # Try to open the .prj file, and return an error message if this fails.
        proj = au.Project.load(prj_filename) # NB. load via Project() method which automatically calls migration
    except Exception:
        return { 'error': 'BadFileFormatError' }
    key,proj = save_new_project(proj, username) # Save the new project in the DataStore.
    return {'projectID': str(proj.uid)} # Return the new project UID in the return message.


@RPC(call_type='download')   
def download_project(project_id):
    '''
    For the passed in project UID, get the Project on the server, save it in a 
    file, minus results, and pass the full path of this file back.
    '''
    proj = load_project(project_id, die=True) # Load the project with the matching UID.
    file_name = '%s.prj' % proj.name # Create a filename containing the project name followed by a .prj suffix.
    full_file_name = get_path(file_name, proj.webapp.username) # Generate the full file name with path.
    sc.saveobj(full_file_name, proj) # Write the object to a Gzip string pickle file.
    print(">> download_project %s" % (full_file_name)) # Display the call information.
    return full_file_name # Return the full filename.


@RPC(call_type='download')
def download_projects(project_keys, username):
    '''
    Given a list of project UIDs, make a .zip file containing all of these 
    projects as .prj files, and return the full path to this file.
    '''
    basedir = get_path('', username) # Use the downloads directory to put the file in.
    project_paths = []
    for project_key in project_keys:
        proj = load_project(project_key)
        project_path = proj.save(folder=basedir)
        project_paths.append(project_path)
    zip_fname = 'Projects %s.zip' % sc.getdate() # Make the zip file name and the full server file path version of the same..
    server_zip_fname = get_path(zip_fname, username)
    server_zip_fname = sc.savezip(server_zip_fname, project_paths)
    print(">> download_projects %s" % (server_zip_fname)) # Display the call information.
    return server_zip_fname # Return the server file name.


@RPC(call_type='download')   
def download_framework_from_project(project_id):
    ''' Download the framework Excel file from a project '''
    proj = load_project(project_id, die=True) # Load the project with the matching UID.
    file_name = '%s_framework.xlsx' % proj.name
    full_file_name = get_path(file_name, username=proj.webapp.username) # Generate the full file name with path.
    proj.framework.save(full_file_name)
    print(">> download_framework %s" % (full_file_name)) # Display the call information.
    return full_file_name # Return the full filename.


@RPC(call_type='download')   
def download_databook(project_id):
    ''' Download databook '''
    proj = load_project(project_id, die=True) # Load the project with the matching UID.
    file_name = '%s_databook.xlsx' % proj.name # Create a filename containing the project name followed by a .prj suffix.
    full_file_name = get_path(file_name, username=proj.webapp.username) # Generate the full file name with path.
    try:
        proj.databook.save(full_file_name)
    except Exception as E:
        errormsg = 'Databook has not been uploaded or is invalid: %s' % str(E)
        raise Exception(errormsg)
    print(">> download_databook %s" % (full_file_name)) # Display the call information.
    return full_file_name # Return the full filename.


@RPC(call_type='download')   
def download_progbook(project_id):
    ''' Download program book '''
    proj = load_project(project_id, die=True) # Load the project with the matching UID.
    file_name = '%s_program_book.xlsx' % proj.name # Create a filename containing the project name followed by a .prj suffix.
    full_file_name = get_path(file_name, username=proj.webapp.username) # Generate the full file name with path.
    try:
        proj.progbook.save(full_file_name)
    except Exception as E:
        errormsg = 'Program book has not been uploaded or is invalid: %s' % str(E)
        raise Exception(errormsg)
    print(">> download_progbook %s" % (full_file_name)) # Display the call information.
    return full_file_name # Return the full filename.
  
    
@RPC(call_type='download')   
def create_progbook(project_id, num_progs, start_year, end_year):
    ''' Create program book -- only used for Cascades '''
    proj = load_project(project_id, die=True) # Load the project with the matching UID.
    file_name = '%s_program_book.xlsx' % proj.name # Create a filename containing the project name followed by a .prj suffix.
    full_file_name = get_path(file_name, username=proj.webapp.username) # Generate the full file name with path.
    proj.make_progbook(progbook_path=full_file_name, progs=int(num_progs), data_start=int(start_year), data_end=int(end_year))
    print(">> download_progbook %s" % (full_file_name)) # Display the call information.
    return full_file_name # Return the full filename.    


@RPC(call_type='upload')
def upload_databook(databook_filename, project_id):
    ''' Upload a databook to a project. '''
    print(">> upload_databook '%s'" % databook_filename)
    proj = load_project(project_id, die=True)
    proj.load_databook(databook_path=databook_filename) 
    save_project(proj) # Save the new project in the DataStore.
    return { 'projectID': str(proj.uid) } # Return the new project UID in the return message.


@RPC(call_type='upload')
def upload_progbook(progbook_filename, project_id):
    ''' Upload a program book to a project. '''
    print(">> upload_progbook '%s'" % progbook_filename)
    proj = load_project(project_id, die=True)
    proj.load_progbook(progbook_path=progbook_filename) 
    save_project(proj)
    return { 'projectID': str(proj.uid) }



##################################################################################
### Framework RPCs
##################################################################################

@RPC()
def jsonify_framework(framework_id, verbose=False):
    ''' Return the framework json, given the framework UID. ''' 
    frame = load_framework(framework_id) # Load the framework record matching the UID of the framework passed in.
    json = {
        'framework': sc.odict({
            'id':           str(frame.uid),
            'name':         frame.name,
            'username':     frame.webapp.username,
            'creationTime': frame.created,
            'updatedTime':  frame.modified,
        })
    }
    if verbose: sc.pp(json)
    return json
    

@RPC()
def jsonify_frameworks(username, verbose=False):
    ''' Return framework jsons for all frameworks the user has to the client. ''' 
    output = {'frameworks':[]}
    user = get_user(username)
    for framework_key in user.frameworks:
        try:
            json = jsonify_framework(framework_key)
        except Exception as E:
            print('Framework load failed, removing: %s' % str(E))
            user.projects.remove(framework_key)
            datastore.saveuser(user)
        output['frameworks'].append(json)
    if verbose: sc.pp(output)
    return output


@RPC()
def get_framework_options():
    ''' Return the available demo frameworks '''
    options = au.default_framework(show_options=True).values()
    return options


@RPC()
def add_demo_framework(username, framework_name):
    ''' Add a demo framework '''
    frame = au.demo(kind='framework', which=framework_name)  # Create the framework, loading in the desired spreadsheets.
    save_new_framework(frame, username) # Save the new framework in the DataStore.
    print(">> add_demo_framework %s" % (frame.name))  
    return {'frameworkID': str(frame.uid) } # Return the new framework UID in the return message.


@RPC()
def rename_framework(framework_json):
    ''' Given the passed in framework summary, update the underlying framework accordingly. ''' 
    frame = load_framework(framework_json['framework']['id']) # Load the framework corresponding with this summary.
    frame.name = framework_json['framework']['name']
    save_framework(frame) # Save the changed framework to the DataStore.
    return None


@RPC()    
def copy_framework(framework_id):
    ''' Given a framework UID, creates a copy of the framework with a new UID and returns that UID. '''
    frame = load_framework(framework_id, die=True) # Load the project with the matching UID.
    new_framework = sc.dcp(frame) # Make a copy of the framework loaded in to work with.
    key,new_framework = save_new_framework(new_framework, username=new_framework.webapp.username) # Save a DataStore frameworks record for the copy framework.
    print(">> copy_framework %s" % (new_framework.name))  # Display the call information.
    return {'frameworkID': str(new_framework.uid)} # Return the UID for the new frameworks record.



@RPC(call_type='download')   
def download_framework(framework_id):
    ''' Download the framework Excel file from a project '''
    frame = load_framework(framework_id, die=True) # Load the project with the matching UID.
    file_name = '%s.xlsx' % frame.name
    full_file_name = get_path(file_name, username=frame.webapp.username) # Generate the full file name with path.
    filepath = frame.save(full_file_name)
    print(">> download_framework %s" % (filepath)) # Display the call information.
    return filepath # Return the full filename.


@RPC(call_type='download')
def download_frameworks(framework_keys, username):
    '''
    Given a list of framework UIDs, make a .zip file containing all of these 
    frameworks as .frw files, and return the full path to this file.
    '''
    basedir = get_path('', username) # Use the downloads directory to put the file in.
    framework_paths = []
    for framework_key in framework_keys:
        frame = load_framework(framework_key)
        framework_path = frame.save(folder=basedir)
        framework_paths.append(framework_path)
    zip_fname = 'Frameworks %s.zip' % sc.getdate() # Make the zip file name and the full server file path version of the same..
    server_zip_fname = get_path(zip_fname, username)
    server_zip_fname = sc.savezip(server_zip_fname, framework_paths)
    print(">> download_frameworks %s" % (server_zip_fname)) # Display the call information.
    return server_zip_fname # Return the server file name.


@RPC(call_type='download')
def download_new_framework(advanced=False):
    ''' Create a new framework. '''
    if advanced: filename = 'framework_template_advanced.xlsx'
    else:        filename = 'framework_template.xlsx'
    filepath = au.atomica_path('atomica')+filename
    print(">> download_framework %s" % (filepath))
    return filepath # Return the filename


@RPC(call_type='upload')
def upload_frameworkbook(databook_filename, framework_id):
    ''' Upload a databook to a framework. '''
    print(">> upload_frameworkbook '%s'" % databook_filename)
    frame = load_framework(framework_id, die=True)
    frame.read_from_file(filepath=databook_filename, overwrite=True) # Reset the framework name to a new framework name that is unique.
    save_framework(frame) # Save the new framework in the DataStore.
    return {'frameworkID': str(frame.uid)}


@RPC(call_type='upload')
def upload_new_frameworkbook(filename, username):
    '''
    Given an .xlsx file name and a user UID, create a new framework from the file.
    '''
    frame = au.ProjectFramework(filename)
    if not frame.cascades:
        au.validate_cascade(frame, None)
    else:
        for cascade in frame.cascades:
            au.validate_cascade(frame, cascade)
    if frame.name is None: 
        frame.name = os.path.basename(filename) # Ensure that it's not None
        if frame.name.endswith('.xlsx'):
            frame.name = frame.name[:-5]
    save_new_framework(frame, username) # Save the new framework in the DataStore.
    print('Created new framework: %s' % frame.name)
    return { 'frameworkID': str(frame.uid) }



##################################################################################
### Calibration RPCs
##################################################################################

@RPC()
def get_y_factors(project_id, parsetname=-1, tool=None, verbose=False):
    print('Getting y factors for parset %s...' % parsetname)
    print('Warning, year hard coded!')
    TEMP_YEAR = 2018 # WARNING, hard-coded!
    y_factors = []
    proj = load_project(project_id, die=True)
    parset = proj.parsets[parsetname]
    count = -1
    for par in parset.pars.values():
        parname = par.name
        this_par = parset.get_par(parname)
        this_spec = proj.framework.get_variable(parname)[0]
        if 'calibrate' in this_spec and this_spec['calibrate'] is not None:
            count += 1
            parlabel = this_spec['display name']
            parcategory = this_spec['calibrate']
            y_factors.append({'index':count, 'parname':parname, 'parlabel':parlabel, 'parcategory':parcategory, 'meta_y_factor':this_par.meta_y_factor, 'pop_y_factors':[]})
            for p,popname,y_factor in this_par.y_factor.enumitems():
                popindex = parset.pop_names.index(popname)
                poplabel = parset.pop_labels[popindex]

                if tool == 'cascade':
                    dispvalue = from_number(y_factor)
                else:
                    if not this_par.has_values(popname):
                        interp_val = 1.0
                    else:
                        try:
                            interp_val = this_par.interpolate([TEMP_YEAR],popname)[0]
                            if not np.isfinite(interp_val):
                                print('NUMBER WARNING, value for %s %s is not finite' % (parlabel, poplabel))
                                interp_val = 1.0
                            if sc.approx(interp_val, 0):
                                interp_val = 0.0
                        except Exception as E:
                            print('NUMBER WARNING, value for %s %s is not convertible: %s' % (parlabel, poplabel, str(E)))
                            interp_val = 1.0
                    dispvalue = from_number(interp_val*y_factor)
                thisdict = {'popcount':p, 'popname':popname, 'dispvalue':dispvalue, 'origdispvalue':dispvalue, 'poplabel':poplabel}
                y_factors[-1]['pop_y_factors'].append(thisdict)
    if verbose: sc.pp(y_factors)
    print('Returning %s y-factors for %s' % (len(y_factors), parsetname))
    return {'parlist':y_factors, 'poplabels':parset.pop_labels}


@RPC()
def set_y_factors(project_id, parsetname=-1, parlist=None, tool=None, verbose=False):
    print('Setting y factors for parset %s...' % parsetname)
    print('Warning, year hard coded!')
    TEMP_YEAR = 2018 # WARNING, hard-coded!
    proj = load_project(project_id, die=True)
    parset = proj.parsets[parsetname]
    for newpar in parlist:
        parname = newpar['parname']
        this_par = parset.get_par(parname)
        this_par.meta_y_factor = to_float(newpar['meta_y_factor'])
        if verbose: print('Metaparameter %10s: %s' % (parname, this_par.meta_y_factor))
        for newpoppar in newpar['pop_y_factors']:
            popname = newpoppar['popname']
            if tool == 'cascade':
                this_par.y_factor[popname] = to_float(newpoppar['dispvalue'])
            else:
                # Try to get interpolated value
                if not this_par.has_values(popname):
                    interp_val = 1.0
                else:
                    try:
                        interp_val = this_par.interpolate([TEMP_YEAR],popname)[0]
                        if not np.isfinite(interp_val):
                            print('NUMBER WARNING, value for %s %s is not finite' % (parname, popname))
                            interp_val = 1
                        if sc.approx(interp_val, 0):
                            interp_val = 0.0
                    except Exception as E:
                        print('NUMBER WARNING, value for %s %s is not convertible: %s' % (parname, popname, str(E)))
                        interp_val = 1

                # Convert the value
                dispvalue     = to_float(newpoppar['dispvalue'])
                origdispvalue = to_float(newpoppar['origdispvalue'])
                changed = (dispvalue != origdispvalue)
                if changed:
                    print('Parameter %10s %10s updated: %s -> %s' % (parname, popname, origdispvalue, dispvalue))
                else:
                    if verbose: print('Note: parameter %10s %10s stayed the same! %s -> %s' % (parname, popname, origdispvalue, dispvalue))
                orig_y_factor = this_par.y_factor[popname]
                if not sc.approx(origdispvalue, 0):
                    y_factor_change = dispvalue/origdispvalue
                    y_factor        = orig_y_factor*y_factor_change
                elif not sc.approx(interp_val, 0):
                    y_factor = dispvalue/(1e-6+interp_val)
                else:
                    if changed: print('NUMBER WARNING, everything is 0 for %s %s: %s %s %s %s' % (parname, popname, origdispvalue, dispvalue, interp_val, orig_y_factor))
                    y_factor = orig_y_factor
                this_par.y_factor[popname] = y_factor
    if verbose: sc.pp(parlist)
    print('Setting %s y-factors for %s' % (len(parlist), parsetname))
    print('Saving project...')
    save_project(proj)
    return None


@RPC(call_type='download')   
def reconcile(project_id, parsetname=None, progsetname=-1, year=2018, unit_cost_bounds=0.2, outcome_bounds=0.2):
    ''' Reconcile parameter set and program set '''
    proj = load_project(project_id, die=True) # Load the project with the matching UID.
    reconciled_progset, progset_comparison, parameter_comparison = au.reconcile(project=proj, parset=parsetname, progset=progsetname, reconciliation_year=year,unit_cost_bounds=unit_cost_bounds, outcome_bounds=outcome_bounds)
    file_name = '%s_reconciled_program_book.xlsx' % proj.name # Create a filename containing the project name followed by a .prj suffix.
    full_file_name = get_path(file_name, username=proj.webapp.username) # Generate the full file name with path.
    reconciled_progset.save(full_file_name)
    print(">> download_progbook %s" % (full_file_name)) # Display the call information.
    return full_file_name # Return the full filename.


##################################################################################
### Parameter set RPCs
##################################################################################

@RPC() 
def get_parset_info(project_id):
    print('Returning parset info...')
    proj = load_project(project_id, die=True)
    parset_names = proj.parsets.keys()
    return parset_names


@RPC() 
def rename_parset(project_id, parsetname=None, new_name=None):
    print('Renaming parset from %s to %s...' % (parsetname, new_name))
    proj = load_project(project_id, die=True)
    proj.parsets.rename(parsetname, new_name)
    print('Saving project...')
    save_project(proj)
    return None


@RPC() 
def copy_parset(project_id, parsetname=None):
    print('Copying parset %s...' % parsetname)
    proj = load_project(project_id, die=True)
    print('Number of parsets before copy: %s' % len(proj.parsets))
    new_name = sc.uniquename(parsetname, namelist=proj.parsets.keys())
    print('Old name: %s; new name: %s' % (parsetname, new_name))
    proj.parsets[new_name] = sc.dcp(proj.parsets[parsetname])
    print('Number of parsets after copy: %s' % len(proj.parsets))
    print('Saving project...')
    save_project(proj)
    return new_name


@RPC() 
def delete_parset(project_id, parsetname=None):
    print('Deleting parset %s...' % parsetname)
    proj = load_project(project_id, die=True)
    print('Number of parsets before delete: %s' % len(proj.parsets))
    if len(proj.parsets)>1:
        proj.parsets.pop(parsetname)
    else:
        raise Exception('Cannot delete last parameter set')
    print('Number of parsets after delete: %s' % len(proj.parsets))
    print('Saving project...')
    save_project(proj)
    return None


@RPC(call_type='download')   
def download_parset(project_id, parsetname=None):
    '''
    For the passed in project UID, get the Project on the server, save it in a 
    file, minus results, and pass the full path of this file back.
    '''
    proj = load_project(project_id, die=True) # Load the project with the matching UID.
    parset = proj.parsets[parsetname]
    file_name = '%s - %s.par' % (proj.name, parsetname) # Create a filename containing the project name followed by a .prj suffix.
    full_file_name = get_path(file_name, username=proj.webapp.username) # Generate the full file name with path.
    sc.saveobj(full_file_name, parset) # Write the object to a Gzip string pickle file.
    print(">> download_parset %s" % (full_file_name)) # Display the call information.
    return full_file_name # Return the full filename.
    
    
@RPC(call_type='upload')   
def upload_parset(parset_filename, project_id):
    '''
    For the passed in project UID, get the Project on the server, save it in a 
    file, minus results, and pass the full path of this file back.
    '''
    proj = load_project(project_id, die=True) # Load the project with the matching UID.
    parset = sc.loadobj(parset_filename)
    parsetname = sc.uniquename(parset.name, namelist=proj.parsets.keys())
    parset.name = parsetname # Reset the name
    proj.parsets[parsetname] = parset
    save_project(proj) # Save the new project in the DataStore.
    return parsetname # Return the new project UID in the return message.


##################################################################################
### Program set RPCs
##################################################################################


@RPC() 
def get_progset_info(project_id):
    print('Returning progset info...')
    proj = load_project(project_id, die=True)
    progset_names = proj.progsets.keys()
    return progset_names


@RPC() 
def rename_progset(project_id, progsetname=None, new_name=None):
    print('Renaming progset from %s to %s...' % (progsetname, new_name))
    proj = load_project(project_id, die=True)
    proj.progsets.rename(progsetname, new_name)
    print('Saving project...')
    save_project(proj)
    return None


@RPC() 
def copy_progset(project_id, progsetname=None):
    print('Copying progset %s...' % progsetname)
    proj = load_project(project_id, die=True)
    print('Number of progsets before copy: %s' % len(proj.progsets))
    new_name = sc.uniquename(progsetname, namelist=proj.progsets.keys())
    print('Old name: %s; new name: %s' % (progsetname, new_name))
    proj.progsets[new_name] = sc.dcp(proj.progsets[progsetname])
    print('Number of progsets after copy: %s' % len(proj.progsets))
    print('Saving project...')
    save_project(proj)
    return None


@RPC() 
def delete_progset(project_id, progsetname=None):
    print('Deleting progset %s...' % progsetname)
    proj = load_project(project_id, die=True)
    print('Number of progsets before delete: %s' % len(proj.progsets))
    if len(proj.progsets)>1:
        proj.progsets.pop(progsetname)
    else:
        raise Exception('Cannot delete last program set')
    print('Number of progsets after delete: %s' % len(proj.progsets))
    print('Saving project...')
    save_project(proj)
    return None


@RPC()
def get_default_programs(fulloutput=False, verbose=True):
    ''' Only used for TB '''
    
    # Get programs
    if verbose: print('get_default_programs(): Creating framework...')
    F = au.demo(kind='framework', which='tb')
    if verbose: print('get_default_programs(): Creating dict...')
    default_pops = sc.odict() # TODO - read in the pops from the defaults file instead of hard-coding them here
    for key in ['^0.*', '.*HIV.*', '.*[pP]rison.*', '^[^0](?!HIV)(?![pP]rison).*']:
        default_pops[key] = key
    if verbose: print('get_default_programs(): Creating project data...')
    D = au.ProjectData.new(F, tvec=np.array([0]), pops=default_pops, transfers=0)
    if verbose: print('get_default_programs(): Loading spreadsheet...')
    spreadsheetpath = au.atomica_path(['tests', 'databooks']) + "progbook_tb_defaults.xlsx"
    default_progset = au.ProgramSet.from_spreadsheet(spreadsheetpath, framework=F, data=D)

    # Assemble dictionary
    if verbose: print('get_default_programs(): Assembling output...')
    progs = sc.odict()
    for key in default_progset.programs.keys():
        prog_label = default_progset.programs[key].label
        if '[Inactive]' in prog_label:
            progs[prog_label.replace('[Inactive]','').strip()] = False
        else:
            progs[prog_label.replace('[Active]','').strip()] = True
    
    # Frontendify
    output = []
    for key,val in progs.items():
        output.append({'name':key, 'included':val})
    
    if verbose: sc.pp(output)

    if fulloutput: return output, default_progset
    else:          return output


@RPC(call_type='download')
def create_default_progbook(project_id, start_year, end_year, active_progs):
    ''' Only used for TB '''
    # INPUTS
    # - proj : a project
    # - program_years : a two-element range (inclusive) of years for data entry e.g. [2015,2018]
    # - active_progs : a dict of {program_label:0/1} for whether to include a program or not (obtained via get_default_programs())

    proj = load_project(project_id, die=True)
    
    default_active_progs, default_progset = get_default_programs(fulloutput=True)
    if default_active_progs is None:
        active_progs = default_active_progs
    
    # Validate years
    try:
        start_year = float(start_year)
        end_year = float(end_year)
        program_years = [start_year, end_year]
    except Exception as E:
        print('Converting program years "%s, %s" failed: %s' % (start_year, end_year, str(E)))
        program_years = [2015,2018]
        
    # Convert from list back to odict
    active_progs_dict = sc.odict()
    for prog in active_progs:
        active_progs_dict[prog['name']] = prog['included']
    
    progs = sc.odict()
    for prog in default_progset.programs.values():
        prog.label = prog.label.replace('[Active]','').strip()
        prog.label = prog.label.replace('[Inactive]','').strip()
        if active_progs_dict[prog.label]:
            progs[prog.name] = prog.label

    user_progset = au.ProgramSet.new(framework=proj.framework,data=proj.data,progs=progs,tvec=np.arange(program_years[0],program_years[1]+1))

    # Assign a template pop to each user pop
    # It stops after the first match, so the regex should be ordered in
    # decreasing specificity in the template progbook
    # Maybe don't need this?
    pop_assignment = sc.odict() # Which regex goes with each user pop {user_pop:template:pop}
    for user_pop in user_progset.pops:
        for default_pop in default_progset.pops:
            if re.match(default_pop,user_pop):
                pop_assignment[user_pop] = default_pop
                break
        else:
            pop_assignment[user_pop] = None

    for prog in user_progset.programs:

        u_prog = user_progset.programs[prog]
        d_prog = default_progset.programs[prog]

        # Copy target compartments
        u_prog.target_comps = d_prog.target_comps[:] # Make a copy of the comp list (using [:], faster than dcp)

        # Assign target populations
        for user_pop in user_progset.pops:
            if pop_assignment[user_pop] in d_prog.target_pops:
                u_prog.target_pops.append(user_pop)

        # Copy assumptions from spending data
        u_prog.baseline_spend.assumption = d_prog.baseline_spend.assumption
        u_prog.capacity.assumption = d_prog.capacity.assumption
        u_prog.coverage.assumption = d_prog.coverage.assumption
        u_prog.unit_cost.assumption = d_prog.unit_cost.assumption
        u_prog.spend_data.assumption = d_prog.spend_data.assumption

    for user_par in user_progset.pars:
        for user_pop in user_progset.pops:
            default_pop = pop_assignment[user_pop]
            if (user_par,default_pop) in default_progset.covouts:
                user_progset.covouts[(user_par,user_pop)] = sc.dcp(default_progset.covouts[(user_par,default_pop)])
                user_progset.covouts[(user_par, user_pop)].pop = user_pop

    file_name = '%s_default_program_book.xlsx' % proj.name # Create a filename containing the project name followed by a .prj suffix.
    full_file_name = get_path(file_name, username=proj.webapp.username) # Generate the full file name with path.
    user_progset.save(filename=full_file_name)
    print(">> download_default_progbook %s" % (full_file_name)) # Display the call information.
    return full_file_name



##################################################################################
### Plotting RPCs
##################################################################################


def supported_plots_func(framework):
    '''
    Return a dict of supported plots extracted from the framework.
        Input:  framework :        a ProjectFramework instance
        Output: {name:quantities}: a dict with all of the plot quantities in the framework keyed by name
    '''
    if 'plots' not in framework.sheets:
        return sc.odict()
    else:
        df = framework.sheets['plots'][0]
        plots = sc.odict()
        for name,output in zip(df['name'], df['quantities']):
            plots[name] = au.evaluate_plot_string(output)
        return plots


@RPC()    
def get_supported_plots(project_id, only_keys=False):
    proj = load_project(project_id, die=True)
    supported_plots = supported_plots_func(proj.framework)
    if only_keys:
        plot_names = supported_plots.keys()
        vals = np.ones(len(plot_names))
        output = []
        for plot_name,val in zip(plot_names,vals):
            this = {'plot_name':plot_name, 'active':val}
            output.append(this)
        return output
    else:
        return supported_plots


def savefigs(allfigs, username, die=False):
    ''' Save all figures, first to disk, and then to the database '''
    filepath = sc.savefigs(allfigs, filetype='singlepdf', filename='Figures.pdf', folder=get_path('', username=username))
    figblob = sc.Blobject(filename=filepath)
    figkey = 'figures::'+username
    datastore.saveblob(key=figkey, obj=figblob)
    return filepath


@RPC(call_type='download')
def download_graphs(username):
    ''' Download figures, first loading from database and then saving '''
    file_name = 'Figures.pdf' # Create a filename containing the framework name followed by a .frw suffix.
    full_file_name = get_path(file_name, username=username) # Generate the full file name with path.
    figblob = datastore.loadblob(key='figures::'+username)
    figblob.save(full_file_name)
    return full_file_name


def get_atomica_plots(proj, results=None, plot_names=None, plot_options=None, pops='all', outputs=None, do_plot_data=None, replace_nans=True, stacked=False, xlims=None, figsize=None, calibration=False):
    results = sc.promotetolist(results)
    supported_plots = supported_plots_func(proj.framework)
    if plot_names is None: 
        if plot_options is not None:
            plot_names = []
            for item in plot_options:
                if item['active']: plot_names.append(item['plot_name'])
        else:
            plot_names = supported_plots.keys()
    plot_names = sc.promotetolist(plot_names)
    if outputs is None:
        outputs = [{plot_name:supported_plots[plot_name]} for plot_name in plot_names] # Warning, implicit dict definition
    allfigs = []
    alllegends = []
    allfigjsons = []
    alllegendjsons = []
    data = proj.data if do_plot_data is True else None # Plot data unless asked not to
    for output in outputs:
        try:
            plotdata = au.PlotData(results, outputs=list(output.values())[0], project=proj, pops=pops)
            nans_replaced = 0
            for series in plotdata.series:
                if replace_nans and any(np.isnan(series.vals)):
                    nan_inds = sc.findinds(np.isnan(series.vals))
                    for nan_ind in nan_inds:
                        if nan_ind>0: # Skip the first point
                            series.vals[nan_ind] = series.vals[nan_ind-1]
                            nans_replaced += 1
            if nans_replaced: print('Warning: %s nans were replaced' % nans_replaced)
    
            if calibration:
               if stacked: figs = au.plot_series(plotdata, axis='pops', plot_type='stacked', legend_mode='separate')
               else:       figs = au.plot_series(plotdata, axis='pops', data=proj.data, legend_mode='separate') # Only plot data if not stacked
            else:
               if stacked: figs = au.plot_series(plotdata, axis='pops', data=data, plot_type='stacked', legend_mode='separate')
               else:       figs = au.plot_series(plotdata, axis='results', data=data, legend_mode='separate')
            for fig in figs[0:-1]:
                allfigjsons.append(customize_fig(fig=fig, output=output, plotdata=plotdata, xlims=xlims, figsize=figsize))
                alllegendjsons.append(customize_fig(fig=figs[-1], output=output, plotdata=plotdata, xlims=xlims, figsize=figsize, is_legend=True))
                allfigs.append(fig)
                alllegends.append(figs[-1])
            print('Plot %s succeeded' % (output))
        except Exception as E:
            print('WARNING: plot %s failed (%s)' % (output, repr(E)))
    output = {'graphs':allfigjsons, 'legends':alllegendjsons}
    return output, allfigs, alllegends


def make_plots(proj, results, tool=None, year=None, pops=None, cascade=None, plot_options=None, dosave=True, calibration=False, plot_budget=False, outputfigs=False):
    
    # Handle inputs
    if sc.isstring(year): year = float(year)
    if pops is None:      pops = 'all'
    results = sc.promotetolist(results)

    # Decide what to do
    if calibration and pops.lower() == 'all':
        # For calibration plot, 'all' pops means that they should all be disaggregated and visible
        # But for scenarios and optimizations, 'all' pops means aggregated over all pops
        pops = 'all'  # pops=None means aggregate all pops in get_cascade_plot, and plots all pops _without_ aggregating in calibration
    elif pops.lower() == 'all':
        pops = 'total' # make sure it's lowercase
    else:
        pop_labels = sc.odict({y:x for x,y in zip(results[0].pop_names,results[0].pop_labels)})
        pops = pop_labels[pops]

    cascadeoutput,cascadefigs,cascadelegends = get_cascade_plot(proj, results, year=year, pops=pops, cascade=cascade, plot_budget=plot_budget)
    if tool == 'cascade': # For Cascade Tool
        output = cascadeoutput
        allfigs = cascadefigs
        alllegends = cascadelegends
    else: # For Optima TB
        if calibration: output, allfigs, alllegends = get_atomica_plots(proj, results=results, pops=pops, plot_options=plot_options, calibration=True, stacked=False)
        else:           output, allfigs, alllegends = get_atomica_plots(proj, results=results, pops=pops, plot_options=plot_options, calibration=False)
        output['table'] = cascadeoutput['table'] # Put this back in -- warning kludgy! -- also not used for Optima TB...
        for key in ['graphs','legends']:
            output[key] = cascadeoutput[key] + output[key]
        allfigs = cascadefigs + allfigs
        alllegends = cascadelegends + alllegends
    savefigs(allfigs, username=proj.webapp.username) # WARNING, dosave ignored fornow
    if outputfigs: return output, allfigs, alllegends
    else:          return output


def customize_fig(fig=None, output=None, plotdata=None, xlims=None, figsize=None, is_legend=False, is_epi=True):

    # Turn on all the axes - otherwise they don't show in mpld3
    for ax in fig.get_axes(): ax.set_axis_on()

    if is_legend:
        pass # Put legend customizations here
    else:
        ax = fig.get_axes()[0]
        ax.set_facecolor('none')
        if is_epi: 
            if figsize is None: figsize = (5,3)
            fig.set_size_inches(figsize)
            ax.set_position([0.25,0.18,0.70,0.72])
            ax.set_title(list(output.keys())[0]) # This is in a loop over outputs, so there should only be one output present
        y_max = ax.get_ylim()[1]
        labelpad = 7
        if y_max < 1e-3: labelpad = 15
        if y_max > 1e3:  labelpad = 15
        if y_max > 1e6:  labelpad = 25
        if y_max > 1e7:  labelpad = 30
        if y_max > 1e8:  labelpad = 35
        if y_max > 1e9:  labelpad = 40
        if is_epi:
            ylabel = plotdata.series[0].units
            if ylabel == 'probability': ylabel = 'Probability'
            if ylabel == '':            ylabel = 'Proportion'
        else:
            ylabel = ax.get_ylabel()
        ax.set_ylabel(ylabel, labelpad=labelpad) # All outputs should have the same units (one output for each pop/result)
        if xlims is not None: ax.set_xlim(xlims)
        try:
            legend = fig.findobj(Legend)[0]
            if len(legend.get_texts())==1:
                legend.remove() # Can remove the legend if it only has one entry
        except:
            pass
        mpld3.plugins.connect(fig, CursorPosition())
        if is_epi:
            for l,line in enumerate(fig.axes[0].lines):
                mpld3.plugins.connect(fig, LineLabels(line, label=line.get_label()))
    graph_dict = sw.mpld3ify(fig, jsonify=False) # Convert to mpld3
    pl.close(fig)
    return graph_dict
    

#def get_program_plots(results,year,budget=True,coverage=True):
#    # Generate program related plots
#    # INPUTS
#    # - proj : Project instance
#    # - results : Result or list of Results
#    # - year : If making a budget bar plot, it will be displayed for this year
#    # - budget : True/False flag for whether to include budget bar plot
#    # - coverage : True/False flag for whether to include program coverage figures
#
#    figs = []
#    if budget:
#        d = au.PlotData.programs(results, quantity='spending')
#        d.interpolate(year)
#        budget_figs = au.plot_bars(d, stack_outputs='all', legend_mode='together', outer='times', show_all_labels=False, orientation='horizontal')
#
#        ax = budget_figs[0].axes[0]
#        ax.set_xlabel('Spending ($/year)')
#
#        # The legend is too big for the figure -- WARNING, think of a better solution
#        #        budget_figs[1].set_figheight(8.9)
#        #        budgetfigs[1].set_figwidth(8.7)
#
#        figs += budget_figs
#        print('Budget plot succeeded')
#
#    if coverage:
#        d = au.PlotData.programs(results,quantity='coverage_fraction')
#        coverage_figs = au.plot_series(d, axis='results')
#        for fig,(output_name,output_label) in zip(coverage_figs,d.outputs.items()):
#            fig.axes[0].set_title(output_label)
#            series = d[d.results.keys()[0],d.pops.keys()[0],output_name]
#            fig.axes[0].set_ylabel(series.units.title())
#        figs += coverage_figs
#        print('Coverage plots succeeded')
#
#    graphs = []
#    for fig in figs:
#        graph_dict = mpld3.fig_to_dict(fig)
#        graph_dict = sc.sanitizejson(graph_dict) # This shouldn't be necessary, but it is...
#        graphs.append(graph_dict)
#        pl.close(fig)
#    output = {'graphs':graphs}
#    return output, figs

def get_cascade_plot(proj, results=None, pops=None, year=None, cascade=None, plot_budget=False):
    
    if results is None: results = proj.results[-1]
    if year    is None: year    = proj.settings.sim_end # Needed for plot_budget
    
    figs = []
    legends = []
    figjsons = []
    legendjsons = []
    years = sc.promotetolist(year)
    for y in range(len(years)):
        years[y] = float(years[y]) # Ensure it's a float

    fig,table = au.plot_cascade(results, cascade=cascade, pops=pops, year=years, data=proj.data, show_table=False)
    figjsons.append(customize_fig(fig=fig, output=None, plotdata=None, xlims=None, figsize=None, is_epi=False))
    figs.append(fig)
    legends.append(sc.emptyfig()) # No figure, but still useful to have a plot
    
    if plot_budget:
        d = au.PlotData.programs(results, quantity='spending')
        d.interpolate(year)
        budgetfig = au.plot_bars(d, stack_outputs='all', legend_mode='together', outer='times', show_all_labels=False, orientation='vertical')[0]
        budgetfig.set_size_inches(10, 4)
        budgetfig.get_axes()[0].set_position([0.15, 0.2, 0.35, 0.7])

        figjsons.append(customize_fig(fig=budgetfig, output=None, plotdata=None, xlims=None, figsize=None, is_epi=False))
        budgetlegends = [sc.emptyfig()]
        
        ax = budgetfig.axes[0]
        ax.set_xlabel('Spending ($/year)')
        
<<<<<<< HEAD
        figs.append(budgetfig)
=======
        figs    += [budgetfig]
>>>>>>> 6df06bff
        legends += budgetlegends
        print('Budget plot succeeded')
    
    for fig in legends: # Different enough to warrant its own block, although ugly
        try:
            ax = fig.get_axes()[0]
            ax.set_facecolor('none')
        except:
            pass
        graph_dict = sw.mpld3ify(fig, jsonify=False)
        legendjsons.append(graph_dict)
        pl.close(fig)
        
    output = {'graphs':figjsons, 'legends':legendjsons, 'table':table}
    print('Cascade plot succeeded with %s plots and %s legends and %s table' % (len(figjsons), len(legendjsons), bool(table)))
    return output, figs, legends


def get_json_cascade(results,data):
    '''
    Return all data to render cascade in FE, for multiple results
   
    INPUTS
    - results - A Result, or list of Results
    - data - A ProjectData instance (e.g. proj.data)
   
    OUTPUTS
    - dict/json containing the data required to make the cascade plot on the FE
      The dict has the following structure. Suppose we have
   
      cascade_data = get_json_cascade(results,data)
   
      Then the output of this function is (JSON equivalent of?):
   
      cascade_data['results'] - List of names of all results included (could render as checkboxes)
      cascade_data['pops'] - List of names of all pops included (could render as checkboxes)
      cascade_data['cascades'] - List of names of all cascades included (could render as dropdown)
      cascade_data['stages'][cascade_name] - List of the names of the stages in a given cascade
      cascade_data['t'][result_name] - Array of time values for the given result
      cascade_data['model'][result_name][cascade_name][pop_name][stage_name] - Array of values, same size as cascade_data['t'][result_name] (this contains the values that end up in the bar)
      cascade_data['data_t'] - Array of time values for the data
      cascade_data['data'][cascade_name][pop_name][stage_name] - Array of values, same size as cascade_data['data_t'] (this contains the values to be plotted as scatter points)
   
      Note - the data values entered in the databook are sparse (typically there isn't a data point at every time). The arrays all have
      the same size as cascade_data['data_t'], but contain `NaN` if the data was missing
    '''

    results = sc.promotetolist(results)

    cascade_data = sc.odict()
    cascade_data['pops'] = results[0].pop_labels
    cascade_data['results'] = [x.name for x in results]

    # Extract the cascade values
    if results[0].framework.cascades:
        cascade_data['cascades'] = list(results[0].framework.cascades.keys()) # Available cascades
        cascades = cascade_data['cascades']
    else:
        cascade_data['cascades'] = ['Default'] # Available cascades
        cascades = [None]

    cascade_data['model'] = sc.odict()
    cascade_data['t'] = sc.odict()
    cascade_data['stages'] = sc.odict()

    for result in results:
        cascade_data['model'][result.name] = sc.odict()
        for name, cascade in zip(cascade_data['cascades'],cascades):
            cascade_data['model'][result.name][name] = sc.odict()
            for pop_name, pop_label in zip(result.pop_names,result.pop_labels):
                cascade_data['model'][result.name][name][pop_label],t = au.get_cascade_vals(result,cascade=cascade,pops=pop_name)
            cascade_data['stages'][name] = list(cascade_data['model'][result.name][name][pop_label].keys())
        cascade_data['t'][result.name] = t

    # Extract the data values
    cascade_data['data'] = sc.odict()
    for name, cascade in zip(cascade_data['cascades'], cascades):
        cascade_data['data'][name] = sc.odict()
        for pop_name, pop_label in zip(results[0].pop_names, results[0].pop_labels):
            cascade_data['data'][name][pop_label],t = au.get_cascade_data(data,results[0].framework, cascade=cascade,pops=pop_name)
    cascade_data['data_t'] = t
    
    output = sc.sanitizejson(cascade_data)
    
    return output


@RPC()  
def manual_calibration(project_id, cache_id, parsetname=-1, plot_options=None, plotyear=None, pops=None, tool=None, cascade=None, dosave=True):
    print('Running "manual calibration"...')
    print(plot_options)
    proj = load_project(project_id, die=True)
    result = proj.run_sim(parset=parsetname, store_results=False)
    cache_result(proj, result, cache_id)
    output = make_plots(proj, result, tool=tool, year=plotyear, pops=pops, cascade=cascade, plot_options=plot_options, dosave=dosave, calibration=True)
    return output


@RPC()    
def automatic_calibration(project_id, cache_id, parsetname=-1, max_time=20, saveresults=True, plot_options=None, tool=None, plotyear=None, pops=None,cascade=None, dosave=True):
    print('Running automatic calibration for parset %s...' % parsetname)
    proj = load_project(project_id, die=True)
    proj.calibrate(parset=parsetname, max_time=float(max_time)) # WARNING, add kwargs!
    result = proj.run_sim(parset=parsetname, store_results=False)
    cache_result(proj, result, cache_id)
    output = make_plots(proj, result, tool=tool, year=plotyear, pops=pops, cascade=cascade, plot_options=plot_options, dosave=dosave, calibration=True)
    return output



##################################################################################
### Scenario RPCs
##################################################################################

def py_to_js_scen(py_scen, project=None):
    ''' Convert a Python to JSON representation of a scenario. The Python scenario might be a dictionary or an object. '''
    js_scen = sc.odict()
    attrs = ['name', 'active', 'parsetname', 'progsetname', 'alloc_year']
    for attr in attrs:
        if isinstance(py_scen, dict):
            js_scen[attr] = py_scen[attr] # Copy the attributes directly
        else:
            js_scen[attr] = getattr(py_scen, attr) # Copy the attributes into a dictionary
            
    js_scen['alloc'] = []
    if isinstance(py_scen, dict): alloc = py_scen['alloc']
    else:                         alloc = py_scen.alloc
    for prog_name,budget in alloc.items():
        prog_label = project.progset().programs[prog_name].label
        if sc.isiterable(budget):
            if len(budget)>1:
                raise Exception('Budget should only have a single element in it, not %s' % len(budget))
            else:
                budget = budget[0] # If it's not a scalar, pull out the first element -- WARNING, KLUDGY
        budgetstr = format(int(round(float(budget))), ',')
        js_scen['alloc'].append([prog_name,budgetstr, prog_label])
    return js_scen


def js_to_py_scen(js_scen):
    ''' Convert a Python to JSON representation of a scenario '''
    py_scen = sc.odict()
    attrs = ['name', 'active', 'parsetname', 'progsetname']
    for attr in attrs:
        py_scen[attr] = js_scen[attr] # Copy the attributes into a dictionary
    py_scen['alloc_year'] = float(js_scen['alloc_year']) # Convert to number
    py_scen['start_year'] = py_scen['alloc_year'] # Normally, the start year will be set by the set_scen_info() RPC but this is a fallback to ensure the scenario is still usable even if that step is omitted
    py_scen['alloc'] = sc.odict()
    for item in js_scen['alloc']:
        prog_name = item[0]
        budget = item[1]
        if sc.isstring(budget):
            try:
                budget = to_float(budget)
            except Exception as E:
                raise Exception('Could not convert budget to number: %s' % repr(E))
        if sc.isiterable(budget):
            if len(budget)>1:
                raise Exception('Budget should only have a single element in it, not %s' % len(budget))
            else:
                budget = budget[0] # If it's not a scalar, pull out the first element -- WARNING, KLUDGY
        py_scen['alloc'][prog_name] = to_float(budget)
    return py_scen
    

@RPC()
def get_scen_info(project_id, verbose=True):
    print('Getting scenario info...')
    proj = load_project(project_id, die=True)
    scenario_jsons = []
    for py_scen in proj.scens.values():
        js_scen = py_to_js_scen(py_scen, project=proj)
        scenario_jsons.append(js_scen)
    if verbose:
        print('JavaScript scenario info:')
        sc.pp(scenario_jsons)

    return scenario_jsons


@RPC()
def set_scen_info(project_id, scenario_jsons, verbose=True):
    print('Setting scenario info...')
    proj = load_project(project_id, die=True)
    proj.scens.clear()
    for j,js_scen in enumerate(scenario_jsons):
        print('Setting scenario %s of %s...' % (j+1, len(scenario_jsons)))
        py_scen = js_to_py_scen(js_scen)
        py_scen['start_year'] = proj.data.end_year # The scenario program start year is the same as the end year
        if verbose: 
            print('Python scenario info for scenario %s:' % (j+1))
            sc.pp(py_scen)
        proj.make_scenario(which='budget', json=py_scen)
    print('Saving project...')
    save_project(proj)
    return None


@RPC()    
def get_default_budget_scen(project_id):
    print('Creating default scenario...')
    proj = load_project(project_id, die=True)
    py_scen = proj.demo_scenarios(doadd=False)
    js_scen = py_to_js_scen(py_scen, project=proj)
    print('Created default JavaScript scenario:')
    sc.pp(js_scen)
    return js_scen


@RPC()    
def run_scenarios(project_id, cache_id, plot_options, saveresults=True, tool=None, plotyear=None, pops=None,cascade=None, dosave=True):
    print('Running scenarios...')
    proj = load_project(project_id, die=True)
    results = proj.run_scenarios(store_results=False)
    if len(results) < 1:  # Fail if we have no results (user didn't pick a scenario)
        return {'error': 'No scenario selected'}
    cache_result(proj, results, cache_id)
    output = make_plots(proj, results, tool=tool, year=plotyear, pops=pops, cascade=cascade, plot_options=plot_options, dosave=dosave, calibration=False, plot_budget=True)
    print('Saving project...')
    save_project(proj)
    return output




##################################################################################
### Optimization RPCs
##################################################################################

def py_to_js_optim(py_optim, project=None):
    js_optim = sc.sanitizejson(py_optim.json)
    if 'objective_labels' not in js_optim:
        js_optim['objective_labels'] = sc.odict()
        for key in js_optim['objective_weights'].keys():
            js_optim['objective_labels'][key] = key # Copy keys if labels not available
    for prog_name in js_optim['prog_spending']:
        prog_label = project.progset().programs[prog_name].label
        this_prog = js_optim['prog_spending'][prog_name]
        this_prog.append(prog_label)
        js_optim['prog_spending'][prog_name] = {'min':this_prog[0], 'max':this_prog[1], 'label':prog_label}
    return js_optim


def js_to_py_optim(js_optim):
    json = js_optim
    for key in ['start_year', 'end_year', 'budget_factor', 'maxtime']:
        json[key] = to_float(json[key]) # Convert to a number
    for subkey in json['objective_weights'].keys():
        json['objective_weights'][subkey] = to_float(json['objective_weights'][subkey], blank_ok=True)
    for subkey in json['prog_spending'].keys():
        this = json['prog_spending'][subkey]
        json['prog_spending'][subkey] = (to_float(this['min']), to_float(this['max']))
    return json
    

@RPC()    
def get_optim_info(project_id, verbose=False):
    print('Getting optimization info...')
    proj = load_project(project_id, die=True)
    optim_jsons = []
    for py_optim in proj.optims.values():
        js_optim = py_to_js_optim(py_optim, project=proj)
        optim_jsons.append(js_optim)
    if verbose: sc.pp(optim_jsons)
    return optim_jsons


@RPC()
def get_default_optim(project_id, tool=None, optim_type=None, verbose=True):
    print('Getting default optimization...')
    proj = load_project(project_id, die=True)
    py_optim = proj.demo_optimization(tool=tool, optim_type=optim_type)
    js_optim = py_to_js_optim(py_optim, project=proj)
    if verbose: sc.pp(js_optim)
    return js_optim


@RPC()    
def set_optim_info(project_id, optim_jsons, verbose=False):
    print('Setting optimization info...')
    proj = load_project(project_id, die=True)
    proj.optims.clear()
    for j,js_optim in enumerate(optim_jsons):
        if verbose: print('Setting optimization %s of %s...' % (j+1, len(optim_jsons)))
        json = js_to_py_optim(js_optim)
        if verbose: sc.pp(json)
        proj.make_optimization(json=json)
    print('Saving project...')
    save_project(proj)   
    return None


# This is the function we should use on occasions when we can't use Celery.
@RPC()
def run_optimization(project_id, cache_id, optim_name=None, plot_options=None, maxtime=None, tool=None, plotyear=None, pops=None, cascade=None, dosave=True):
    print('Running Cascade optimization...')
    sc.printvars(locals(), ['project_id', 'optim_name', 'plot_options', 'maxtime', 'tool', 'plotyear', 'pops', 'cascade', 'dosave'], color='blue')
    proj = load_project(project_id, die=True)
        
    # Actually run the optimization and get its results (list of baseline and optimized Result objects).
    results = proj.run_optimization(optim_name, maxtime=float(maxtime), store_results=False)
    cache_result(proj, results, cache_id)
    output = make_plots(proj, results, tool=tool, year=plotyear, pops=pops, cascade=cascade, plot_options=plot_options, dosave=dosave, plot_budget=True) # Plot the results.   
    save_project(proj)
    return output



##################################################################################
### Results RPCs
##################################################################################

def cache_result(project=None, result=None, key=None, die=False, verbose=False):
    if verbose: print('Cache result inputs:\nProject:\n%s\nResult:\n%s\nKey:\n%s' % (project, result, key))
    if not sc.isstring(result):
        result_key = save_result(result, key=key)
        if result_key != key:
            errormsg = 'Warning: supplied database key had to be changed (%s -> %s)' % (key, result_key)
            if die: raise Exception(errormsg)
            else:   print(errormsg)
        project.results[key] = result_key # In most cases, these will match, e.g. project.results['result::4e6efc39-94ef'] = 'result::4e6efc39-94ef'
        save_project(project)
    return result_key


def cache_results(proj, verbose=True):
    ''' Store the results of the project in Redis '''
    for key,result in proj.results.items():
        if not sc.isstring(result):
            result_key = save_result(result)
            proj.results[key] = result_key
            if verbose: print('Cached result "%s" to "%s"' % (key, result_key))
    save_project(proj)
    return proj


def retrieve_results(proj, verbose=True):
    ''' Retrieve the results from the database back into the project '''
    for key,result_key in proj.results.items():
        if sc.isstring(result_key):
            result = load_result(result_key)
            proj.results[key] = result
            if verbose: print('Retrieved result "%s" from "%s"' % (key, result_key))
    return proj

    
@RPC() 
def plot_results(project_id, cache_id, plot_options, tool=None, plotyear=None, pops=None, cascade=None, dosave=True, plotbudget=False, calibration=False):
    print('Plotting cached results...')
    proj = load_project(project_id, die=True)
    results = load_result(cache_id) # Load the results from the cache and check if we got a result.
    if results is None:
        return { 'error': 'Failed to load plot results from cache' }
    output = make_plots(proj, results, tool=tool, year=plotyear, pops=pops, cascade=cascade, plot_options=plot_options, dosave=dosave, plot_budget=plotbudget, calibration=calibration)
    return output
    

@RPC(call_type='download')
def export_results(cache_id, username):
    print('Exporting results...')
    results = load_result(cache_id) # Load the result from the cache and check if we got a result.
    if results is None:
        return { 'error': 'Failed to load plot results from cache' }
    file_name = 'results.zip'
    full_file_name = get_path(file_name, username=username)
    au.export_results(results, full_file_name)
    print(">> export_results %s" % (full_file_name))
    return full_file_name # Return the filename<|MERGE_RESOLUTION|>--- conflicted
+++ resolved
@@ -1384,11 +1384,7 @@
         ax = budgetfig.axes[0]
         ax.set_xlabel('Spending ($/year)')
         
-<<<<<<< HEAD
         figs.append(budgetfig)
-=======
-        figs    += [budgetfig]
->>>>>>> 6df06bff
         legends += budgetlegends
         print('Budget plot succeeded')
     
