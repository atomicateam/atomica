--- conflicted
+++ resolved
@@ -1,7 +1,7 @@
 """
 Atomica remote procedure calls (RPCs)
     
-Last update: 2018sep06 by gchadder3
+Last update: 2018sep09
 """
 
 ###############################################################
@@ -1224,79 +1224,24 @@
     return output, allfigs, alllegends
 
 
-<<<<<<< HEAD
-def process_plots(proj, results, tool=None, year=None, pops=None, cascade=None, plot_options=None, dosave=None, calibration=False, online=True, plot_budget=False):
-    if sc.isstring(year):
-        year = float(year)
-
-    assert not (calibration and plot_budget), 'Cannot make budget plots for a calibration simulation because calibrations do not have programs'
-
-=======
 def make_plots(proj, results, tool=None, year=None, pops=None, cascade=None, plot_options=None, dosave=None, calibration=False, online=True, plot_budget=False, outputfigs=False):
     
     # Handle inputs
     if sc.isstring(year): year = float(year)
     if pops is None:      pops = 'all'
->>>>>>> 83e19fdd
     results = sc.promotetolist(results)
 
-    # Prepare populations
-    # For calibration plot, 'all' pops means that they should all be *disaggregated* and visible - which is `pops=None` in PlotData
-    # But for scenarios and optimizations, 'all' pops means *aggregated* over all pops - which is `pops='all'` in PlotData
+    # Decide what to do
     if calibration and pops.lower() == 'all':
-<<<<<<< HEAD
-        pops = None  # pops=None means aggregate all pops in get_cascade_plot, and plots all pops _without_ aggregating in calibration
-=======
         # For calibration plot, 'all' pops means that they should all be disaggregated and visible
         # But for scenarios and optimizations, 'all' pops means aggregated over all pops
         pops = 'all'  # pops=None means aggregate all pops in get_cascade_plot, and plots all pops _without_ aggregating in calibration
->>>>>>> 83e19fdd
     elif pops.lower() == 'all':
         pops = 'aggregate' # make sure it's lowercase
     else:
         pop_labels = {y:x for x,y in zip(results[0].pop_names,results[0].pop_labels)}
         pops = pop_labels[pops]
 
-<<<<<<< HEAD
-    # Render cascade plot
-    # This is _always_ shown
-    output = {'graphs':[]}
-    allfigs = []
-
-    cascadeoutput,cascadefigs = get_cascade_plot(proj, results, year=year, pops=pops, cascade=cascade)
-    output['graphs'] += cascadeoutput['graphs']
-    allfigs += cascadefigs
-
-    if plot_budget:
-        budgetoutput, budgetfigs = get_program_plots(results, year=year, budget=True, coverage=True)
-        output['graphs'] += budgetoutput['graphs']
-        allfigs += budgetfigs
-
-    def interleave(a, b):
-        # x=['a','b',], y=['c','d'], return ['a','c','b','d']
-        return [x for t in zip(a, b) for x in t]
-
-    # Make the normal time series plots - these are not generated in the Cascades tool
-    if tool == 'cascade':
-        # For Cascade Tool, currently no additional figures are shown
-        pass
-    else: # For Optima TB
-        if calibration:
-            stacked_output, stacked_figs = get_plots(proj, results, pops=pops, plot_options=plot_options, stacked=True, calibration=True)
-            unstacked_output, unstacked_figs = get_plots(proj, results=results, pops=pops, plot_options=plot_options, stacked=False, calibration=True)
-            output['graphs'] += interleave(stacked_output['graphs'], unstacked_output['graphs'])
-            allfigs += interleave(stacked_figs, unstacked_figs)
-        else:
-            unstacked_output, unstacked_figs = get_plots(proj, results, pops=pops, plot_options=plot_options, calibration=False)
-            output['graphs'] += unstacked_output['graphs']
-            allfigs += unstacked_figs
-
-    if dosave:
-        # TODO - get_cascade_plot and get_program_plots close the figures with pl.close(), does savefigs() still work here?
-        savefigs(allfigs, online=online)
-
-    return output
-=======
     cascadeoutput,cascadefigs,cascadelegends = get_cascade_plot(proj, results, year=year, pops=pops, cascade=cascade, plot_budget=plot_budget)
     if tool == 'cascade': # For Cascade Tool
         output = cascadeoutput
@@ -1314,7 +1259,6 @@
         savefigs(allfigs, online=online)  
     if outputfigs: return output, allfigs, alllegends
     else:          return output
->>>>>>> 83e19fdd
 
 
 def customize_fig(fig=None, output=None, plotdata=None, xlims=None, figsize=None, is_legend=False):
@@ -1342,6 +1286,7 @@
     graph_dict = sw.mpld3ify(fig, jsonify=False) # Convert to mpld3
     return graph_dict
     
+
 def get_program_plots(results,year,budget=True,coverage=True):
     # Generate program related plots
     # INPUTS
@@ -1386,7 +1331,7 @@
     output = {'graphs':graphs}
     return output, figs
 
-def get_cascade_plot(proj, results=None, pops=None, year=None, cascade=None):
+def get_cascade_plot(proj, results=None, pops=None, year=None, cascade=None, plot_budget=False):
     
     if results is None: results = proj.results[-1]
     if year is None: year = proj.settings.sim_end # Needed for plot_budget
@@ -1401,9 +1346,6 @@
 
     fig,table = au.plot_cascade(results, cascade=cascade, pops=pops, year=years, data=proj.data, show_table=False)
     figs.append(fig)
-<<<<<<< HEAD
-
-=======
     legends.append(sc.emptyfig()) # No figure, but still useful to have a plot
     
     if plot_budget:
@@ -1419,16 +1361,10 @@
         legends += budgetlegends
         print('Budget plot succeeded')
     
->>>>>>> 83e19fdd
     for fig in figs:
         ax = fig.get_axes()[0]
         ax.set_facecolor('none')
         mpld3.plugins.connect(fig, CursorPosition())
-<<<<<<< HEAD
-        graph_dict = mpld3.fig_to_dict(fig)
-        graph_dict = sc.sanitizejson(graph_dict) # This shouldn't be necessary, but it is...
-        graphs.append(graph_dict)
-=======
         graph_dict = sw.mpld3ify(fig, jsonify=False) # These get jsonified later
         figjsons.append(graph_dict)
         pl.close(fig)
@@ -1441,7 +1377,6 @@
             pass
         graph_dict = sw.mpld3ify(fig, jsonify=False)
         legendjsons.append(graph_dict)
->>>>>>> 83e19fdd
         pl.close(fig)
         
     output = {'graphs':figjsons, 'legends':legendjsons, 'table':table}
@@ -1674,20 +1609,16 @@
 
 
 @RPC()    
-def run_scenarios(project_id, cache_id, plot_options=None, saveresults=True, tool=None, plotyear=None, pops=None,cascade=None, dosave=True):
+def run_scenarios(project_id, cache_id, plot_options, saveresults=True, tool=None, plotyear=None, pops=None,cascade=None, dosave=True):
     print('Running scenarios...')
     proj = load_project(project_id, raise_exception=True)
     results = proj.run_scenarios(store_results=False)
     if len(results) < 1:  # Fail if we have no results (user didn't pick a scenario)
         return {'error': 'No scenario selected'}
     put_results_cache_entry(cache_id, results)
-<<<<<<< HEAD
-    output = process_plots(proj, results, tool=tool, year=plotyear, pops=pops, cascade=cascade, plot_options=plot_options, dosave=dosave, calibration=False, plot_budget=True)
-=======
-    output = make_plots(proj, results, tool=tool, year=plotyear, pops=pops, cascade=cascade, plot_options=plot_options, dosave=dosave, calibration=False)
->>>>>>> 83e19fdd
+    output = make_plots(proj, results, tool=tool, year=plotyear, pops=pops, cascade=cascade, plot_options=plot_options, dosave=dosave, calibration=False, plot_budget=True)
     print('Saving project...')
-    save_project(proj)    
+    save_project(proj)
     return output
 
 
@@ -1780,10 +1711,7 @@
     put_results_cache_entry(cache_id, results)
 
     # Plot the results.    
-    output = process_plots(proj, results, tool=tool, year=plotyear, pops=pops, cascade=cascade, plot_options=plot_options, dosave=dosave, online=online, plot_budget=True)
-#    if online:
-#        print('Saving project...')
-#        save_project(proj)
+    output = make_plots(proj, results, tool=tool, year=plotyear, pops=pops, cascade=cascade, plot_options=plot_options, dosave=dosave, online=online, plot_budget=True)
     return output
 
 
