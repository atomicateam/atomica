--- conflicted
+++ resolved
@@ -1383,10 +1383,7 @@
         
         ax = budgetfig.axes[0]
         ax.set_xlabel('Spending ($/year)')
-<<<<<<< HEAD
-=======
-        
->>>>>>> c0889a1a
+
         figs.append(budgetfig)
         legends += budgetlegends
         print('Budget plot succeeded')
