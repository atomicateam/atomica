'''
Atomica remote procedure calls (RPCs)
    
Last update: 2018sep23
'''

###############################################################
### Imports
##############################################################

import os
import socket
import psutil
import numpy as np
import pylab as pl
import mpld3
import sciris as sc
import scirisweb as sw
import atomica.ui as au
from matplotlib.legend import Legend
pl.rc('font', size=14)

# Globals
RPC_dict = {} # Dictionary to hold all of the registered RPCs in this module.
RPC = sw.RPCwrapper(RPC_dict) # RPC registration decorator factory created using call to make_RPC().
datastore = None # Populated by find_datastore(), which has to be called before any of the other functions


###############################################################
### Helper functions
###############################################################

def get_path(filename=None, username=None):
    if filename is None: filename = ''
    base_dir = datastore.tempfolder
    user_id = str(get_user(username).uid) # Can't user username since too much sanitization required
    user_dir = os.path.join(base_dir, user_id)
    if not os.path.exists(user_dir):
        os.makedirs(user_dir)
    fullpath = os.path.join(user_dir, sc.sanitizefilename(filename)) # Generate the full file name with path.
    return fullpath


@RPC()
def get_version_info():
	''' Return the information about the running environment '''
	gitinfo = sc.gitinfo(__file__)
	version_info = {
	       'version':   au.version,
	       'date':      au.versiondate,
	       'gitbranch': gitinfo['branch'],
	       'githash':   gitinfo['hash'],
	       'gitdate':   gitinfo['date'],
            'server':    socket.gethostname(),
            'cpu':       '%0.1f%%' % psutil.cpu_percent(),
	}
	return version_info
      

def get_user(username=None):
    ''' Ensure it's a valid user -- which for Atomica means has lists for projects and frameworks '''
    user = datastore.loaduser(username)
    dosave = False
    if not hasattr(user, 'projects'):
        user.projects = []
        dosave = True
    if not hasattr(user, 'frameworks'):
        user.frameworks = []
        dosave = True
    if dosave:
        datastore.saveuser(user)
    return user


def find_datastore(config):
    '''
    Ensure the datastore is loaded -- note, must be called externally since config 
    is required as an input argument.
    '''
    global datastore
    if datastore is None:
        datastore = sw.get_datastore(config=config)
    return datastore # So can be used externally


def CursorPosition():
    ''' Add the cursor position plugin to all plots '''
    plugin = mpld3.plugins.MousePosition(fontsize=12, fmt='.4r')
    return plugin


def LineLabels(line=None, label=None):
    ''' Add the line label plugin to line plots '''
    plugin = mpld3.plugins.LineLabelTooltip(line, label=label)
    return plugin


def to_float(raw, blank_ok=False, die=False):
    ''' Convert something to a number. WARNING, I'm sure this already exists!! '''
    try:
        if sc.isstring(raw):
            raw = raw.replace(',','') # Remove commas, if present
            raw = raw.replace('$','') # Remove dollars, if present
        output = float(raw)
    except Exception as E:
        errormsg = 'NUMBER WARNING, number conversion on "%s" failed, returning None: %s' % (raw, str(E))
        if raw not in [None, ''] and not blank_ok: 
            if die: raise Exception(errormsg)
            else:   print(errormsg)
        output = None
    return output


def from_number(raw, sf=3, die=False):
    ''' Convert something to a reasonable FE representation '''
    if not sc.isnumber(raw):
        output = str(raw)
        errormsg = 'NUMBER WARNING, cannot convert %s from a number since it is of type %s' % (output, type(raw))
        if die: raise Exception(errormsg)
        else:   print(errormsg)
    try:
        output = sc.sigfig(raw, sigfigs=sf, sep=True, keepints=True)
    except Exception as E:
        output = str(raw)
        errormsg = 'NUMBER WARNING, number conversion on "%s" failed, returning raw: %s' % (output, str(E))
        if die: raise Exception(errormsg)
        else:   print(errormsg)
    return output




##################################################################################
### Datastore functions
##################################################################################
    
def load_project(project_key, die=None):
    output = datastore.loadblob(project_key, objtype='project', die=die)
    return output

def load_framework(framework_key, die=None):
    output = datastore.loadblob(framework_key, objtype='framework', die=die)
    return output

def load_result(result_key, die=False):
    output = datastore.loadblob(result_key, objtype='result', die=die)
    return output

def save_project(project, die=None): # NB, only for saving an existing project
    project.modified = sc.now()
    output = datastore.saveblob(obj=project, objtype='project', die=die, forcetype=True)
    return output

def save_framework(framework, die=None): # NB, only for saving an existing project
    framework.modified = sc.now()
    output = datastore.saveblob(obj=framework, objtype='framework', die=die, forcetype=True)
    return output

def save_result(result, key=None, die=None):
    output = datastore.saveblob(obj=result, objtype='result', key=key, die=die, forcetype=True)
    return output


def save_new_project(proj, username=None):
    '''
    If we're creating a new project, we need to do some operations on it to
    make sure it's valid for the webapp.
    ''' 
    # Preliminaries
    new_project = sc.dcp(proj) # Copy the project, only save what we want...
    new_project.uid = sc.uuid()
    
    # Get unique name
    user = get_user(username)
    current_project_names = []
    for project_key in user.projects:
        proj = load_project(project_key)
        current_project_names.append(proj.name)
    new_project_name = sc.uniquename(new_project.name, namelist=current_project_names)
    new_project.name = new_project_name
    
    # Ensure it's a valid webapp project
    if not hasattr(new_project, 'webapp'):
        new_project.webapp = sc.prettyobj()
        new_project.webapp.username = username
        new_project.webapp.tasks = []
    
    # Save all the things
    key = save_project(new_project)
    user.projects.append(key)
    datastore.saveuser(user)
    return key,new_project


def save_new_framework(framework, username=None):
    '''
    If we're creating a new framework, we need to do some operations on it to
    make sure it's valid for the webapp.
    ''' 
    # Preliminaries
    new_framework = sc.dcp(framework) # Copy the project, only save what we want...
    new_framework.uid = sc.uuid()
    
    # Get unique name
    user = get_user(username)
    current_framework_names = []
    for framework_key in user.frameworks:
        proj = load_framework(framework_key)
        current_framework_names.append(proj.name)
    new_framework_name = sc.uniquename(new_framework.name, namelist=current_framework_names)
    new_framework.name = new_framework_name
    
    # Ensure it's a valid webapp framework -- store username
    if not hasattr(new_framework, 'webapp'):
        new_framework.webapp = sc.prettyobj()
        new_framework.webapp.username = username
    
    # Save all the things
    key = save_framework(new_framework)
    user.frameworks.append(key)
    datastore.saveuser(user)
    return key,new_framework


@RPC() # Not usually called directly
def del_project(project_key, die=None):
    key = datastore.getkey(key=project_key, objtype='project', forcetype=False)
    project = load_project(key)
    user = get_user(project.webapp.username)
    output = datastore.delete(key)
    if not output:
        print('Warning: could not delete project %s, not found' % project_key)
    if key in user.projects:
        user.projects.remove(key)
    else:
        print('Warning: deleting project %s (%s), but not found in user "%s" projects' % (project.name, key, user.username))
    datastore.saveuser(user)
    return output


@RPC() # Not usually called directly
def del_framework(framework_key, die=None):
    key = datastore.getkey(key=framework_key, objtype='framework', forcetype=False)
    framework = load_framework(key)
    user = get_user(framework.webapp.username)
    output = datastore.delete(key)
    if not output:
        print('Warning: could not delete framework %s, not found' % framework_key)
    if key in user.frameworks:
        user.frameworks.remove(key)
    else:
        print('Warning: deleting framework %s (%s), but not found in user "%s" frameworks' % (framework.name, key, user.username))
    datastore.saveuser(user)
    return output

@RPC()
def del_result(result_key, project_key, die=None):
    key = datastore.getkey(key=result_key, objtype='result', forcetype=False)
    output = datastore.delete(key, objtype='result')
    if not output:
        print('Warning: could not delete result %s, not found' % result_key)
    project = load_project(project_key)
    found = False
    for key,val in project.results.items():
        if result_key in [key, val]: # Could be either, depending on results caching
            project.results.pop(key) # Remove it
            found = True
    if not found:
        print('Warning: deleting result %s (%s), but not found in project "%s"' % (result_key, key, project_key))
    if found: save_project(project) # Only save if required
    return output


@RPC()
def delete_projects(project_keys):
    ''' Delete one or more projects '''
    project_keys = sc.promotetolist(project_keys)
    for project_key in project_keys:
        del_project(project_key)
    return None


@RPC()
def delete_frameworks(framework_keys):
    ''' Delete one or more frameworks '''
    framework_keys = sc.promotetolist(framework_keys)
    for framework_key in framework_keys:
        del_framework(framework_key)
    return None



##################################################################################
### Project RPCs
##################################################################################

@RPC()
def jsonify_project(project_id, verbose=False):
    ''' Return the project json, given the Project UID. ''' 
    proj = load_project(project_id) # Load the project record matching the UID of the project passed in.
    try:    
        framework_name = proj.framework.name
    except: 
        print('Could not load framework name for project')
        framework_name = 'N/A'
    try:
        n_pops = len(proj.data.pops)
        pop_pairs = [[key, val['label']] for key, val in proj.data.pops.items()]  # Pull out population keys and names
    except: 
        print('Could not load populations for project')
        n_pops = 'N/A'
        pop_pairs = []
    json = {
        'project': {
                'id':           str(proj.uid),
                'name':         proj.name,
                'username':     proj.webapp.username,
                'creationTime': sc.getdate(proj.created),
                'updatedTime':  sc.getdate(proj.modified),
                'hasData':      proj.data is not None,
                'hasPrograms':  len(proj.progsets)>0,
                'n_pops':       n_pops,
                'sim_start':    proj.settings.sim_start,
                'sim_end':      proj.settings.sim_end,
                'data_start':   proj.data.start_year if proj.data else None,
                'data_end':     proj.data.end_year if proj.data else None,
                'framework':    framework_name,
                'pops':         pop_pairs,
                'n_results':    len(proj.results),
                'n_tasks':      len(proj.webapp.tasks)
            }
    }
    if verbose: sc.pp(json)
    return json
    

@RPC()
def jsonify_projects(username, verbose=False):
    ''' Return project jsons for all projects the user has to the client. ''' 
    output = {'projects':[]}
    user = get_user(username)
    for project_key in user.projects:
        json = jsonify_project(project_key)
        output['projects'].append(json)
    if verbose: sc.pp(output)
    return output


@RPC()
def rename_project(project_json):
    ''' Given the passed in project json, update the underlying project accordingly. ''' 
    proj = load_project(project_json['project']['id']) # Load the project corresponding with this json.
    proj.name = project_json['project']['name'] # Use the json to set the actual project.
    save_project(proj) # Save the changed project to the DataStore.
    return None


@RPC()
def get_demo_project_options():
    '''
    Return the available demo frameworks
    '''
    options = au.default_project(show_options=True).values()
    return options


@RPC()
def add_demo_project(username, project_name=None, tool=None):
    '''
    Add a demo project
    '''
    if tool == 'tb':
        if project_name is None: project_name = 'Demo project'
        proj = au.demo(which='tb', do_run=False, do_plot=False, sim_dt=0.5)  # Create the project, loading in the desired spreadsheets.
    else:
        if project_name is None: project_name = 'default'
        proj = au.demo(which=project_name, do_run=False, do_plot=False)  # Create the project, loading in the desired spreadsheets.
    proj.name = project_name
    key,proj = save_new_project(proj, username) # Save the new project in the DataStore.
    print('Added demo project %s/%s' % (username, proj.name))
    return {'projectID': str(proj.uid)} # Return the new project UID in the return message.


@RPC(call_type='download')
def create_new_project(username, framework_id, proj_name, num_pops, num_progs, data_start, data_end, tool=None):
    '''
    Create a new project.
    '''
    if tool == 'tb': sim_dt = 0.5
    else:            sim_dt = None
    if tool is None or tool == 'cascade': # Optionally select by tool rather than frame
        frame = load_framework(framework_id, die=True) # Get the Framework object for the framework to be copied.
    elif tool == 'tb': # Or get a pre-existing one by the tool name
        frame = au.demo(kind='framework', which='tb')

    if tool == 'tb': args = {"num_pops":int(num_pops), "data_start":int(data_start), "data_end":int(data_end), "num_transfers":1}
    else:            args = {"num_pops":int(num_pops), "data_start":int(data_start), "data_end":int(data_end)}
    proj = au.Project(framework=frame, name=proj_name, sim_dt=sim_dt) # Create the project, loading in the desired spreadsheets.
    print(">> create_new_project %s" % (proj.name))
    file_name = '%s.xlsx' % proj.name # Create a filename containing the project name followed by a .prj suffix.
    full_file_name = get_path(file_name, username=username) # Generate the full file name with path.
    data = proj.create_databook(databook_path=full_file_name, **args) # Return the databook
    proj.databook = data.to_spreadsheet()
    save_new_project(proj, username) # Save the new project in the DataStore.
    print(">> download_databook %s" % (full_file_name))
    return full_file_name # Return the filename


@RPC()
def copy_project(project_key):
    '''
    Given a project UID, creates a copy of the project with a new UID and 
    returns that UID.
    '''
    proj = load_project(project_key, die=True) # Get the Project object for the project to be copied.
    new_project = sc.dcp(proj) # Make a copy of the project loaded in to work with.
    print(">> copy_project %s" % (new_project.name))  # Display the call information.
    key,new_project = save_new_project(new_project, proj.webapp.username) # Save a DataStore projects record for the copy project.
    copy_project_id = new_project.uid # Remember the new project UID (created in save_project_as_new()).
    return { 'projectID': copy_project_id } # Return the UID for the new projects record.



##################################################################################
### Project upload/download RPCs
##################################################################################

@RPC(call_type='upload')
def upload_project(prj_filename, username):
    '''
    Given a .prj file name and a user UID, create a new project from the file 
    with a new UID and return the new UID.
    '''
    print(">> create_project_from_prj_file '%s'" % prj_filename) # Display the call information.
    try: # Try to open the .prj file, and return an error message if this fails.
        proj = sc.loadobj(prj_filename)
    except Exception:
        return { 'error': 'BadFileFormatError' }
    key,proj = save_new_project(proj, username) # Save the new project in the DataStore.
    return {'projectID': str(proj.uid)} # Return the new project UID in the return message.


@RPC(call_type='download')   
def download_project(project_id):
    '''
    For the passed in project UID, get the Project on the server, save it in a 
    file, minus results, and pass the full path of this file back.
    '''
    proj = load_project(project_id, die=True) # Load the project with the matching UID.
    file_name = '%s.prj' % proj.name # Create a filename containing the project name followed by a .prj suffix.
    full_file_name = get_path(file_name, proj.webapp.username) # Generate the full file name with path.
    sc.saveobj(full_file_name, proj) # Write the object to a Gzip string pickle file.
    print(">> download_project %s" % (full_file_name)) # Display the call information.
    return full_file_name # Return the full filename.


@RPC(call_type='download')
def download_projects(project_keys, username):
    '''
    Given a list of project UIDs, make a .zip file containing all of these 
    projects as .prj files, and return the full path to this file.
    '''
    basedir = get_path('', username) # Use the downloads directory to put the file in.
    project_paths = []
    for project_key in project_keys:
        proj = load_project(project_key)
        project_path = proj.save(folder=basedir)
        project_paths.append(project_path)
    zip_fname = 'Projects %s.zip' % sc.getdate() # Make the zip file name and the full server file path version of the same..
    server_zip_fname = get_path(zip_fname, username)
    server_zip_fname = sc.savezip(server_zip_fname, project_paths)
    print(">> download_projects %s" % (server_zip_fname)) # Display the call information.
    return server_zip_fname # Return the server file name.


@RPC(call_type='download')   
def download_framework_from_project(project_id):
    ''' Download the framework Excel file from a project '''
    proj = load_project(project_id, die=True) # Load the project with the matching UID.
    file_name = '%s_framework.xlsx' % proj.name
    full_file_name = get_path(file_name, username=proj.webapp.username) # Generate the full file name with path.
    proj.framework.save(full_file_name)
    print(">> download_framework %s" % (full_file_name)) # Display the call information.
    return full_file_name # Return the full filename.


@RPC(call_type='download')   
def download_databook(project_id):
    ''' Download databook '''
    proj = load_project(project_id, die=True) # Load the project with the matching UID.
    file_name = '%s_databook.xlsx' % proj.name # Create a filename containing the project name followed by a .prj suffix.
    full_file_name = get_path(file_name, username=proj.webapp.username) # Generate the full file name with path.
    proj.databook.save(full_file_name)
    print(">> download_databook %s" % (full_file_name)) # Display the call information.
    return full_file_name # Return the full filename.


@RPC(call_type='download')   
def download_progbook(project_id):
    ''' Download program book '''
    proj = load_project(project_id, die=True) # Load the project with the matching UID.
    file_name = '%s_program_book.xlsx' % proj.name # Create a filename containing the project name followed by a .prj suffix.
    full_file_name = get_path(file_name, username=proj.webapp.username) # Generate the full file name with path.
    proj.progbook.save(full_file_name)
    print(">> download_progbook %s" % (full_file_name)) # Display the call information.
    return full_file_name # Return the full filename.
  
    
@RPC(call_type='download')   
def create_progbook(project_id, num_progs):
    ''' Create program book '''
    proj = load_project(project_id, die=True) # Load the project with the matching UID.
    file_name = '%s_program_book.xlsx' % proj.name # Create a filename containing the project name followed by a .prj suffix.
    full_file_name = get_path(file_name, username=proj.webapp.username) # Generate the full file name with path.
    proj.make_progbook(progbook_path=full_file_name, progs=int(num_progs))
    print(">> download_progbook %s" % (full_file_name)) # Display the call information.
    return full_file_name # Return the full filename.    
<<<<<<< HEAD
    

@RPC(call_type='download')
def load_zip_of_prj_files(project_ids):
    """
    Given a list of project UIDs, make a .zip file containing all of these 
    projects as .prj files, and return the full path to this file.
    """
    dirname = sw.globalvars.downloads_dir.dir_path # Use the downloads directory to put the file in.
    prjs = [load_project_record(id).save_as_file(dirname) for id in project_ids] # Build a list of prj.ProjectSO objects for each of the selected projects, saving each of them in separate .prj files.
    zip_fname = 'Projects %s.zip' % sc.getdate() # Make the zip file name and the full server file path version of the same..
    server_zip_fname = os.path.join(dirname, sc.sanitizefilename(zip_fname))
    with ZipFile(server_zip_fname, 'w') as zipfile: # Create the zip file, putting all of the .prj files in a projects directory.
        for project in prjs:
            zipfile.write(os.path.join(dirname, project), 'projects/{}'.format(project))
    print(">> load_zip_of_prj_files %s" % (server_zip_fname)) # Display the call information.
    return server_zip_fname # Return the server file name.


@RPC()
def add_demo_project(user_id, project_name='default', tool=None):
    """
    Add a demo project
    """
    if tool == 'tb':
        new_proj_name = get_unique_name('Demo project', other_names=None) # Get a unique name for the project to be added
        proj = au.demo(which='tb', do_run=False, do_plot=False, sim_dt=0.5)  # Create the project, loading in the desired spreadsheets.
        proj.name = new_proj_name
    else:
        new_proj_name = get_unique_name(project_name, other_names=None) # Get a unique name for the project to be added.
        proj = au.demo(which=project_name, do_run=False, do_plot=False)  # Create the project, loading in the desired spreadsheets.
        proj.name = new_proj_name
        print('Adding demo project %s/%s...' % (project_name, new_proj_name))

    save_project_as_new(proj, user_id) # Save the new project in the DataStore.
    print(">> add_demo_project %s" % (proj.name))    
    return { 'projectId': str(proj.uid) } # Return the new project UID in the return message.


@RPC(call_type='download')
def create_new_project(user_id, framework_id, proj_name, num_pops, num_progs, data_start, data_end, tool=None):
    """
    Create a new project.
    """
    if tool == 'tb':
        sim_dt = 0.5
    elif tool == 'cascade':
        sim_dt = 1.0
    else:
        sim_dt = None
    if tool is None or tool == 'cascade': # Optionally select by tool rather than frame
        framework_record = load_framework_record(framework_id, raise_exception=True) # Get the Framework object for the framework to be copied.
        frame = framework_record.frame
    else: # Or get a pre-existing one by the tool name
        frame = au.demo(kind='framework', which=tool)

    if tool == 'tb':
        args = {"num_pops":int(num_pops), "data_start":int(data_start), "data_end":int(data_end), "num_transfers":1}
    else:
        args = {"num_pops":int(num_pops), "data_start":int(data_start), "data_end":int(data_end)}
    new_proj_name = get_unique_name(proj_name, other_names=None) # Get a unique name for the project to be added.
    proj = au.Project(framework=frame, name=new_proj_name, sim_dt=sim_dt) # Create the project, loading in the desired spreadsheets.
    print(">> create_new_project %s" % (proj.name))
    dirname = sw.globalvars.downloads_dir.dir_path # Use the downloads directory to put the file in.
    file_name = '%s.xlsx' % proj.name # Create a filename containing the project name followed by a .prj suffix.
    full_file_name = '%s%s%s' % (dirname, os.sep, file_name) # Generate the full file name with path.
    data = proj.create_databook(databook_path=full_file_name, **args) # Return the databook
    proj.databook = data.to_spreadsheet()
    save_project_as_new(proj, user_id) # Save the new project in the DataStore.
    print(">> download_databook %s" % (full_file_name))
    return full_file_name # Return the filename
=======
>>>>>>> b3c70905


@RPC(call_type='upload')
def upload_databook(databook_filename, project_id):
    ''' Upload a databook to a project. '''
    print(">> upload_databook '%s'" % databook_filename)
    proj = load_project(project_id, die=True)
    proj.load_databook(databook_path=databook_filename) 
    save_project(proj) # Save the new project in the DataStore.
    return { 'projectID': str(proj.uid) } # Return the new project UID in the return message.


@RPC(call_type='upload')
def upload_progbook(progbook_filename, project_id):
    ''' Upload a program book to a project. '''
    print(">> upload_progbook '%s'" % progbook_filename)
    proj = load_project(project_id, die=True)
    proj.load_progbook(progbook_path=progbook_filename) 
    save_project(proj)
    return { 'projectID': str(proj.uid) }



##################################################################################
### Framework RPCs
##################################################################################

@RPC()
def jsonify_framework(framework_id, verbose=False):
    ''' Return the framework json, given the framework UID. ''' 
    frame = load_framework(framework_id) # Load the framework record matching the UID of the framework passed in.
    json = {
        'framework': {
            'id':           str(frame.uid),
            'name':         frame.name,
            'username':     frame.webapp.username,
            'creationTime': frame.created,
            'updatedTime':  frame.modified,
        }
    }
    if verbose: sc.pp(json)
    return json
    

@RPC()
def jsonify_frameworks(username, verbose=False):
    ''' Return framework jsons for all frameworks the user has to the client. ''' 
    output = {'frameworks':[]}
    user = get_user(username)
    for framework_key in user.frameworks:
        json = jsonify_framework(framework_key)
        output['frameworks'].append(json)
    if verbose: sc.pp(output)
    return output


@RPC()
def get_framework_options():
    ''' Return the available demo frameworks '''
    options = au.default_framework(show_options=True).values()
    return options


@RPC()
def add_demo_framework(username, framework_name):
    ''' Add a demo framework '''
    frame = au.demo(kind='framework', which=framework_name)  # Create the framework, loading in the desired spreadsheets.
    save_new_framework(frame, username) # Save the new framework in the DataStore.
    print(">> add_demo_framework %s" % (frame.name))  
    return {'frameworkID': str(frame.uid) } # Return the new framework UID in the return message.


@RPC()
def rename_framework(framework_json):
    ''' Given the passed in framework summary, update the underlying framework accordingly. ''' 
    frame = load_framework(framework_json['framework']['id']) # Load the framework corresponding with this summary.
    frame.name = framework_json['framework']['name']
    save_framework(frame) # Save the changed framework to the DataStore.
    return None


@RPC()    
def copy_framework(framework_id):
    ''' Given a framework UID, creates a copy of the framework with a new UID and returns that UID. '''
    frame = load_framework.frame
    new_framework = sc.dcp(frame) # Make a copy of the framework loaded in to work with.
    key,new_framework = save_new_framework(new_framework, username=new_framework.webapp.username) # Save a DataStore frameworks record for the copy framework.
    print(">> copy_framework %s" % (new_framework.name))  # Display the call information.
    return {'frameworkID': str(new_framework.uid)} # Return the UID for the new frameworks record.



@RPC(call_type='download')   
def download_framework(framework_id):
    ''' Download the framework Excel file from a project '''
    frame = load_framework(framework_id, die=True) # Load the project with the matching UID.
    file_name = '%s.xlsx' % frame.name
    full_file_name = get_path(file_name, username=frame.webapp.username) # Generate the full file name with path.
    frame.save(full_file_name)
    print(">> download_framework %s" % (full_file_name)) # Display the call information.
    return full_file_name # Return the full filename.


@RPC(call_type='download')
def download_frameworks(framework_keys, username):
    '''
    Given a list of framework UIDs, make a .zip file containing all of these 
    frameworks as .frw files, and return the full path to this file.
    '''
    basedir = get_path('', username) # Use the downloads directory to put the file in.
    framework_paths = []
    for framework_key in framework_keys:
        frame = load_framework(framework_key)
        framework_path = frame.save(folder=basedir)
        framework_paths.append(framework_path)
    zip_fname = 'Frameworks %s.zip' % sc.getdate() # Make the zip file name and the full server file path version of the same..
    server_zip_fname = get_path(zip_fname, username)
    server_zip_fname = sc.savezip(server_zip_fname, framework_paths)
    print(">> download_frameworks %s" % (server_zip_fname)) # Display the call information.
    return server_zip_fname # Return the server file name.


@RPC(call_type='download')
def download_new_framework(advanced=False):
    ''' Create a new framework. '''
    if advanced: filename = 'framework_template_advanced.xlsx'
    else:        filename = 'framework_template.xlsx'
    filepath = au.atomica_path('atomica')+filename
    print(">> download_framework %s" % (filepath))
    return filepath # Return the filename


@RPC(call_type='upload')
def upload_frameworkbook(databook_filename, framework_id):
    ''' Upload a databook to a framework. '''
    print(">> upload_frameworkbook '%s'" % databook_filename)
    frame = load_framework(framework_id, die=True)
    frame.read_from_file(filepath=databook_filename, overwrite=True) # Reset the framework name to a new framework name that is unique.
    save_framework(frame) # Save the new framework in the DataStore.
    return {'frameworkID': str(frame.uid)}


@RPC(call_type='upload')
def upload_new_frameworkbook(filename, username):
    '''
    Given an .xlsx file name and a user UID, create a new framework from the file.
    '''
    frame = au.ProjectFramework(filename)
    if not frame.cascades:
        au.validate_cascade(frame, None)
    else:
        for cascade in frame.cascades:
            au.validate_cascade(frame, cascade)
    if frame.name is None: 
        frame.name = os.path.basename(filename) # Ensure that it's not None
        if frame.name.endswith('.xlsx'):
            frame.name = frame.name[:-5]
    save_new_framework(frame, username) # Save the new framework in the DataStore.
    print('Created new framework: %s' % frame.name)
    return { 'frameworkID': str(frame.uid) }



##################################################################################
### Calibration RPCs
##################################################################################

@RPC()
def get_y_factors(project_id, parsetname=-1, verbose=False):
    print('Getting y factors for parset %s...' % parsetname)
    print('Warning, year hard coded!')
    TEMP_YEAR = 2018 # WARNING, hard-coded!
    y_factors = []
    proj = load_project(project_id, die=True)
    parset = proj.parsets[parsetname]
    count = 0
    for par_type in ["cascade", "comps", "characs"]:
        for par in parset.pars[par_type]:
            parname = par.name
            this_par = parset.get_par(parname)
            this_spec = proj.framework.get_variable(parname)[0]
            if 'calibrate' in this_spec and this_spec['calibrate'] is not None:
                count += 1
                parlabel = this_spec['display name']
                y_factors.append({'index':count, 'parname':parname, 'parlabel':parlabel, 'meta_y_factor':this_par.meta_y_factor, 'pop_y_factors':[]}) 
                for p,popname,y_factor in this_par.y_factor.enumitems():
                    popindex = parset.pop_names.index(popname)
                    poplabel = parset.pop_labels[popindex]
                    try:    
                        interp_val = this_par.interpolate([TEMP_YEAR],popname)[0]
                        if not np.isfinite(interp_val):
                            print('NUMBER WARNING, value for %s %s is not finite' % (parlabel, poplabel))
                            interp_val = 1
                        if sc.approx(interp_val, 0):
                            interp_val = 0.0
                    except Exception as E: 
                        print('NUMBER WARNING, value for %s %s is not convertible: %s' % (parlabel, poplabel, str(E)))
                        interp_val = 1
                    dispvalue = from_number(interp_val*y_factor)
                    thisdict = {'popcount':p, 'popname':popname, 'dispvalue':dispvalue, 'origdispvalue':dispvalue, 'poplabel':poplabel}
                    y_factors[-1]['pop_y_factors'].append(thisdict)
    if verbose: sc.pp(y_factors)
    print('Returning %s y-factors for %s' % (len(y_factors), parsetname))
    return {'parlist':y_factors, 'poplabels':parset.pop_labels}


@RPC()
def set_y_factors(project_id, parsetname=-1, parlist=None, verbose=False):
    print('Setting y factors for parset %s...' % parsetname)
    print('Warning, year hard coded!')
    TEMP_YEAR = 2018 # WARNING, hard-coded!
    proj = load_project(project_id, die=True)
    parset = proj.parsets[parsetname]
    for newpar in parlist:
        parname = newpar['parname']
        this_par = parset.get_par(parname)
        this_par.meta_y_factor = to_float(newpar['meta_y_factor'])
        for newpoppar in newpar['pop_y_factors']:
            popname = newpoppar['popname']
            try:    
                interp_val = this_par.interpolate([TEMP_YEAR],popname)[0]
                if not np.isfinite(interp_val):
                    print('NUMBER WARNING, value for %s %s is not finite' % (parname, popname))
                    interp_val = 1
                if sc.approx(interp_val, 0):
                    interp_val = 0.0
            except Exception as E: 
                print('NUMBER WARNING, value for %s %s is not convertible: %s' % (parname, popname, str(E)))
                interp_val = 1
            dispvalue     = to_float(newpoppar['dispvalue'])
            origdispvalue = to_float(newpoppar['origdispvalue'])
            changed = (dispvalue != origdispvalue)
            if changed:
                print('Parameter %10s %10s UPDATED! %s -> %s' % (parname, popname, origdispvalue, dispvalue))
            else:
                print('Note: parameter %10s %10s stayed the same! %s -> %s' % (parname, popname, origdispvalue, dispvalue))
            orig_y_factor = this_par.y_factor[popname]
            if not sc.approx(origdispvalue, 0):
                y_factor_change = dispvalue/origdispvalue
                y_factor        = orig_y_factor*y_factor_change
            elif not sc.approx(interp_val, 0):
                y_factor = dispvalue/(1e-6+interp_val)
            else:
                if changed: print('NUMBER WARNING, everything is 0 for %s %s: %s %s %s %s' % (parname, popname, origdispvalue, dispvalue, interp_val, orig_y_factor))
                y_factor = orig_y_factor
            this_par.y_factor[popname] = y_factor
    if verbose: sc.pp(parlist)
    print('Setting %s y-factors for %s' % (len(parlist), parsetname))
    print('Saving project...')
    save_project(proj)
    return None


@RPC(call_type='download')   
def reconcile(project_id, parsetname=None, progsetname=-1, year=2018, unit_cost_bounds=0.2, outcome_bounds=0.2):
    ''' Reconcile parameter set and program set '''
    proj = load_project(project_id, die=True) # Load the project with the matching UID.
    reconciled_progset, progset_comparison, parameter_comparison = au.reconcile(project=proj, parset=parsetname, progset=progsetname, reconciliation_year=year,unit_cost_bounds=unit_cost_bounds, outcome_bounds=outcome_bounds)
    file_name = '%s_reconciled_program_book.xlsx' % proj.name # Create a filename containing the project name followed by a .prj suffix.
    full_file_name = get_path(file_name, username=proj.webapp.username) # Generate the full file name with path.
    reconciled_progset.save(full_file_name)
    print(">> download_progbook %s" % (full_file_name)) # Display the call information.
    return full_file_name # Return the full filename.


##################################################################################
### Parameter set RPCs
##################################################################################

@RPC() 
def get_parset_info(project_id):
    print('Returning parset info...')
    proj = load_project(project_id, die=True)
    parset_names = proj.parsets.keys()
    return parset_names


@RPC() 
def rename_parset(project_id, parsetname=None, new_name=None):
    print('Renaming parset from %s to %s...' % (parsetname, new_name))
    proj = load_project(project_id, die=True)
    proj.parsets.rename(parsetname, new_name)
    print('Saving project...')
    save_project(proj)
    return None


@RPC() 
def copy_parset(project_id, parsetname=None):
    print('Copying parset %s...' % parsetname)
    proj = load_project(project_id, die=True)
    print('Number of parsets before copy: %s' % len(proj.parsets))
    new_name = sc.uniquename(parsetname, namelist=proj.parsets.keys())
    print('Old name: %s; new name: %s' % (parsetname, new_name))
    proj.parsets[new_name] = sc.dcp(proj.parsets[parsetname])
    print('Number of parsets after copy: %s' % len(proj.parsets))
    print('Saving project...')
    save_project(proj)
    return new_name


@RPC() 
def delete_parset(project_id, parsetname=None):
    print('Deleting parset %s...' % parsetname)
    proj = load_project(project_id, die=True)
    print('Number of parsets before delete: %s' % len(proj.parsets))
    if len(proj.parsets)>1:
        proj.parsets.pop(parsetname)
    else:
        raise Exception('Cannot delete last parameter set')
    print('Number of parsets after delete: %s' % len(proj.parsets))
    print('Saving project...')
    save_project(proj)
    return None


@RPC(call_type='download')   
def download_parset(project_id, parsetname=None):
    '''
    For the passed in project UID, get the Project on the server, save it in a 
    file, minus results, and pass the full path of this file back.
    '''
    proj = load_project(project_id, die=True) # Load the project with the matching UID.
    parset = proj.parsets[parsetname]
    file_name = '%s - %s.par' % (proj.name, parsetname) # Create a filename containing the project name followed by a .prj suffix.
    full_file_name = get_path(file_name, username=proj.webapp.username) # Generate the full file name with path.
    sc.saveobj(full_file_name, parset) # Write the object to a Gzip string pickle file.
    print(">> download_parset %s" % (full_file_name)) # Display the call information.
    return full_file_name # Return the full filename.
    
    
@RPC(call_type='upload')   
def upload_parset(parset_filename, project_id):
    '''
    For the passed in project UID, get the Project on the server, save it in a 
    file, minus results, and pass the full path of this file back.
    '''
    proj = load_project(project_id, die=True) # Load the project with the matching UID.
    parset = sc.loadobj(parset_filename)
    parsetname = sc.uniquename(parset.name, namelist=proj.parsets.keys())
    parset.name = parsetname # Reset the name
    proj.parsets[parsetname] = parset
    save_project(proj) # Save the new project in the DataStore.
    return parsetname # Return the new project UID in the return message.


##################################################################################
### Program set RPCs
##################################################################################


@RPC() 
def get_progset_info(project_id):
    print('Returning progset info...')
    proj = load_project(project_id, die=True)
    progset_names = proj.progsets.keys()
    return progset_names


@RPC() 
def rename_progset(project_id, progsetname=None, new_name=None):
    print('Renaming progset from %s to %s...' % (progsetname, new_name))
    proj = load_project(project_id, die=True)
    proj.progsets.rename(progsetname, new_name)
    print('Saving project...')
    save_project(proj)
    return None


@RPC() 
def copy_progset(project_id, progsetname=None):
    print('Copying progset %s...' % progsetname)
    proj = load_project(project_id, die=True)
    print('Number of progsets before copy: %s' % len(proj.progsets))
    new_name = sc.uniquename(progsetname, namelist=proj.progsets.keys())
    print('Old name: %s; new name: %s' % (progsetname, new_name))
    proj.progsets[new_name] = sc.dcp(proj.progsets[progsetname])
    print('Number of progsets after copy: %s' % len(proj.progsets))
    print('Saving project...')
    save_project(proj)
    return None


@RPC() 
def delete_progset(project_id, progsetname=None):
    print('Deleting progset %s...' % progsetname)
    proj = load_project(project_id, die=True)
    print('Number of progsets before delete: %s' % len(proj.progsets))
    if len(proj.progsets)>1:
        proj.progsets.pop(progsetname)
    else:
        raise Exception('Cannot delete last program set')
    print('Number of progsets after delete: %s' % len(proj.progsets))
    print('Saving project...')
    save_project(proj)
    return None


##################################################################################
### Plotting RPCs
##################################################################################


def supported_plots_func(framework):
    '''
    Return a dict of supported plots extracted from the framework.
        Input:  framework :        a ProjectFramework instance
        Output: {name:quantities}: a dict with all of the plot quantities in the framework keyed by name
    '''
    if 'plots' not in framework.sheets:
        return sc.odict()
    else:
        df = framework.sheets['plots'][0]
        plots = sc.odict()
        for name,output in zip(df['name'], df['quantities']):
            plots[name] = au.evaluate_plot_string(output)
        return plots


@RPC()    
def get_supported_plots(project_id, only_keys=False):
    proj = load_project(project_id, die=True)
    supported_plots = supported_plots_func(proj.framework)
    if only_keys:
        plot_names = supported_plots.keys()
        vals = np.ones(len(plot_names))
        output = []
        for plot_name,val in zip(plot_names,vals):
            this = {'plot_name':plot_name, 'active':val}
            output.append(this)
        return output
    else:
        return supported_plots


def savefigs(allfigs, username, die=False):
    filepath = sc.savefigs(allfigs, filetype='singlepdf', filename='Figures.pdf', folder=get_path('', username=username))
    return filepath


@RPC(call_type='download')
def download_graphs(username):
    file_name = 'Figures.pdf' # Create a filename containing the framework name followed by a .frw suffix.
    full_file_name = get_path(file_name, username=username) # Generate the full file name with path.
    return full_file_name


def get_atomica_plots(proj, results=None, plot_names=None, plot_options=None, pops='all', outputs=None, do_plot_data=None, replace_nans=True, stacked=False, xlims=None, figsize=None, calibration=False):
    results = sc.promotetolist(results)
    supported_plots = supported_plots_func(proj.framework)
    if plot_names is None: 
        if plot_options is not None:
            plot_names = []
            for item in plot_options:
                if item['active']: plot_names.append(item['plot_name'])
        else:
            plot_names = supported_plots.keys()
    plot_names = sc.promotetolist(plot_names)
    if outputs is None:
        outputs = [{plot_name:supported_plots[plot_name]} for plot_name in plot_names]
    allfigs = []
    alllegends = []
    allfigjsons = []
    alllegendjsons = []
    data = proj.data if do_plot_data is True else None # Plot data unless asked not to
    for output in outputs:
        try:
            plotdata = au.PlotData(results, outputs=output.values()[0], project=proj, pops=pops)
            nans_replaced = 0
            for series in plotdata.series:
                if replace_nans and any(np.isnan(series.vals)):
                    nan_inds = sc.findinds(np.isnan(series.vals))
                    for nan_ind in nan_inds:
                        if nan_ind>0: # Skip the first point
                            series.vals[nan_ind] = series.vals[nan_ind-1]
                            nans_replaced += 1
            if nans_replaced: print('Warning: %s nans were replaced' % nans_replaced)

            if calibration:
               if stacked: figs,legends = au.plot_series(plotdata, axis='pops', plot_type='stacked', legend_mode='separate')
               else:       figs,legends = au.plot_series(plotdata, axis='pops', data=proj.data, legend_mode='separate') # Only plot data if not stacked
            else:
               if stacked: figs,legends = au.plot_series(plotdata, axis='pops', data=data, plot_type='stacked', legend_mode='separate')
               else:       figs,legends = au.plot_series(plotdata, axis='results', data=data, legend_mode='separate')
            for fig,legend in zip(figs, legends):
                allfigjsons.append(customize_fig(fig=fig, output=output, plotdata=plotdata, xlims=xlims, figsize=figsize))
                alllegendjsons.append(customize_fig(fig=legend, output=output, plotdata=plotdata, xlims=xlims, figsize=figsize, is_legend=True))
                allfigs.append(fig)
                alllegends.append(legend)
            print('Plot %s succeeded' % (output))
        except Exception as E:
            print('WARNING: plot %s failed (%s)' % (output, repr(E)))
    output = {'graphs':allfigjsons, 'legends':alllegendjsons}
    return output, allfigs, alllegends


def make_plots(proj, results, tool=None, year=None, pops=None, cascade=None, plot_options=None, dosave=True, calibration=False, plot_budget=False, outputfigs=False):
    
    # Handle inputs
    if sc.isstring(year): year = float(year)
    if pops is None:      pops = 'all'
    results = sc.promotetolist(results)

    # Decide what to do
    if calibration and pops.lower() == 'all':
        # For calibration plot, 'all' pops means that they should all be disaggregated and visible
        # But for scenarios and optimizations, 'all' pops means aggregated over all pops
        pops = 'all'  # pops=None means aggregate all pops in get_cascade_plot, and plots all pops _without_ aggregating in calibration
    elif pops.lower() == 'all':
        pops = 'total' # make sure it's lowercase
    else:
        pop_labels = {y:x for x,y in zip(results[0].pop_names,results[0].pop_labels)}
        pops = pop_labels[pops]

    cascadeoutput,cascadefigs,cascadelegends = get_cascade_plot(proj, results, year=year, pops=pops, cascade=cascade, plot_budget=plot_budget)
    if tool == 'cascade': # For Cascade Tool
        output = cascadeoutput
        allfigs = cascadefigs
        alllegends = cascadelegends
    else: # For Optima TB
        if calibration: output, allfigs, alllegends = get_atomica_plots(proj, results=results, pops=pops, plot_options=plot_options, calibration=True, stacked=False)
        else:           output, allfigs, alllegends = get_atomica_plots(proj, results=results, pops=pops, plot_options=plot_options, calibration=False)
        output['table'] = cascadeoutput['table'] # Put this back in -- warning kludgy! -- also not used for Optima TB...
        for key in ['graphs','legends']:
            output[key] = cascadeoutput[key] + output[key]
        allfigs = cascadefigs + allfigs
        alllegends = cascadelegends + alllegends
    try:                   savefigs(allfigs, username=proj.webapp.username) # WARNING, dosave ignored fornow
    except Exception as E: print('Could not save figures: %s' % str(E))
    if outputfigs: return output, allfigs, alllegends
    else:          return output


def customize_fig(fig=None, output=None, plotdata=None, xlims=None, figsize=None, is_legend=False, is_epi=True):
    if is_legend:
        pass # Put legend customizations here
    else:
        ax = fig.get_axes()[0]
        ax.set_facecolor('none')
        if is_epi: 
            if figsize is None: figsize = (5,3)
            fig.set_size_inches(figsize)
            ax.set_position([0.25,0.18,0.70,0.72])
            ax.set_title(output.keys()[0]) # This is in a loop over outputs, so there should only be one output present
        y_max = ax.get_ylim()[1]
        labelpad = 7
        if y_max < 1e-3: labelpad = 15
        if y_max > 1e3:  labelpad = 15
        if y_max > 1e6:  labelpad = 25
        if y_max > 1e7:  labelpad = 30
        if y_max > 1e8:  labelpad = 35
        if y_max > 1e9:  labelpad = 40
        if is_epi:
            ylabel = plotdata.series[0].units
            if ylabel == 'probability': ylabel = 'Probability'
            if ylabel == '':            ylabel = 'Proportion'
        else:
            ylabel = ax.get_ylabel()
        ax.set_ylabel(ylabel, labelpad=labelpad) # All outputs should have the same units (one output for each pop/result)
        if xlims is not None: ax.set_xlim(xlims)
        try:
            legend = fig.findobj(Legend)[0]
            if len(legend.get_texts())==1:
                legend.remove() # Can remove the legend if it only has one entry
        except:
            pass
        mpld3.plugins.connect(fig, CursorPosition())
        if is_epi:
            for l,line in enumerate(fig.axes[0].lines):
                mpld3.plugins.connect(fig, LineLabels(line, label=line.get_label()))
    graph_dict = sw.mpld3ify(fig, jsonify=False) # Convert to mpld3
    pl.close(fig)
    return graph_dict
    

#def get_program_plots(results,year,budget=True,coverage=True):
#    # Generate program related plots
#    # INPUTS
#    # - proj : Project instance
#    # - results : Result or list of Results
#    # - year : If making a budget bar plot, it will be displayed for this year
#    # - budget : True/False flag for whether to include budget bar plot
#    # - coverage : True/False flag for whether to include program coverage figures
#
#    figs = []
#    if budget:
#        d = au.PlotData.programs(results, quantity='spending')
#        d.interpolate(year)
#        budget_figs = au.plot_bars(d, stack_outputs='all', legend_mode='together', outer='times', show_all_labels=False, orientation='horizontal')
#
#        ax = budget_figs[0].axes[0]
#        ax.set_xlabel('Spending ($/year)')
#
#        # The legend is too big for the figure -- WARNING, think of a better solution
#        #        budget_figs[1].set_figheight(8.9)
#        #        budgetfigs[1].set_figwidth(8.7)
#
#        figs += budget_figs
#        print('Budget plot succeeded')
#
#    if coverage:
#        d = au.PlotData.programs(results,quantity='coverage_fraction')
#        coverage_figs = au.plot_series(d, axis='results')
#        for fig,(output_name,output_label) in zip(coverage_figs,d.outputs.items()):
#            fig.axes[0].set_title(output_label)
#            series = d[d.results.keys()[0],d.pops.keys()[0],output_name]
#            fig.axes[0].set_ylabel(series.units.title())
#        figs += coverage_figs
#        print('Coverage plots succeeded')
#
#    graphs = []
#    for fig in figs:
#        graph_dict = mpld3.fig_to_dict(fig)
#        graph_dict = sc.sanitizejson(graph_dict) # This shouldn't be necessary, but it is...
#        graphs.append(graph_dict)
#        pl.close(fig)
#    output = {'graphs':graphs}
#    return output, figs

def get_cascade_plot(proj, results=None, pops=None, year=None, cascade=None, plot_budget=False):
    
    if results is None: results = proj.results[-1]
    if year    is None: year    = proj.settings.sim_end # Needed for plot_budget
    
    figs = []
    legends = []
    figjsons = []
    legendjsons = []
    years = sc.promotetolist(year)
    for y in range(len(years)):
        years[y] = float(years[y]) # Ensure it's a float

    fig,table = au.plot_cascade(results, cascade=cascade, pops=pops, year=years, data=proj.data, show_table=False)
    figjsons.append(customize_fig(fig=fig, output=None, plotdata=None, xlims=None, figsize=None, is_epi=False))
    figs.append(fig)
    legends.append(sc.emptyfig()) # No figure, but still useful to have a plot
    
    if plot_budget:
        d = au.PlotData.programs(results, quantity='spending')
        d.interpolate(year)
        budgetfigs = au.plot_bars(d, stack_outputs='all', legend_mode='together', outer='times', show_all_labels=False, orientation='vertical')
        figjsons.append(customize_fig(fig=budgetfigs[0], output=None, plotdata=None, xlims=None, figsize=None, is_epi=False))
        budgetlegends = [sc.emptyfig()]
        
        ax = budgetfigs[0].axes[0]
        ax.set_xlabel('Spending ($/year)')
        
        figs    += budgetfigs
        legends += budgetlegends
        print('Budget plot succeeded')
    
    for fig in legends: # Different enough to warrant its own block, although ugly
        try:
            ax = fig.get_axes()[0]
            ax.set_facecolor('none')
        except:
            pass
        graph_dict = sw.mpld3ify(fig, jsonify=False)
        legendjsons.append(graph_dict)
        pl.close(fig)
        
    output = {'graphs':figjsons, 'legends':legendjsons, 'table':table}
    print('Cascade plot succeeded with %s plots and %s legends and %s table' % (len(figjsons), len(legendjsons), bool(table)))
    return output, figs, legends


def get_json_cascade(results,data):
    '''
    Return all data to render cascade in FE, for multiple results
   
    INPUTS
    - results - A Result, or list of Results
    - data - A ProjectData instance (e.g. proj.data)
   
    OUTPUTS
    - dict/json containing the data required to make the cascade plot on the FE
      The dict has the following structure. Suppose we have
   
      cascade_data = get_json_cascade(results,data)
   
      Then the output of this function is (JSON equivalent of?):
   
      cascade_data['results'] - List of names of all results included (could render as checkboxes)
      cascade_data['pops'] - List of names of all pops included (could render as checkboxes)
      cascade_data['cascades'] - List of names of all cascades included (could render as dropdown)
      cascade_data['stages'][cascade_name] - List of the names of the stages in a given cascade
      cascade_data['t'][result_name] - Array of time values for the given result
      cascade_data['model'][result_name][cascade_name][pop_name][stage_name] - Array of values, same size as cascade_data['t'][result_name] (this contains the values that end up in the bar)
      cascade_data['data_t'] - Array of time values for the data
      cascade_data['data'][cascade_name][pop_name][stage_name] - Array of values, same size as cascade_data['data_t'] (this contains the values to be plotted as scatter points)
   
      Note - the data values entered in the databook are sparse (typically there isn't a data point at every time). The arrays all have
      the same size as cascade_data['data_t'], but contain `NaN` if the data was missing
    '''

    results = sc.promotetolist(results)

    cascade_data = sc.odict()
    cascade_data['pops'] = results[0].pop_labels
    cascade_data['results'] = [x.name for x in results]

    # Extract the cascade values
    if results[0].framework.cascades:
        cascade_data['cascades'] = list(results[0].framework.cascades.keys()) # Available cascades
        cascades = cascade_data['cascades']
    else:
        cascade_data['cascades'] = ['Default'] # Available cascades
        cascades = [None]

    cascade_data['model'] = sc.odict()
    cascade_data['t'] = sc.odict()
    cascade_data['stages'] = sc.odict()

    for result in results:
        cascade_data['model'][result.name] = sc.odict()
        for name, cascade in zip(cascade_data['cascades'],cascades):
            cascade_data['model'][result.name][name] = sc.odict()
            for pop_name, pop_label in zip(result.pop_names,result.pop_labels):
                cascade_data['model'][result.name][name][pop_label],t = au.get_cascade_vals(result,cascade=cascade,pops=pop_name)
            cascade_data['stages'][name] = list(cascade_data['model'][result.name][name][pop_label].keys())
        cascade_data['t'][result.name] = t

    # Extract the data values
    cascade_data['data'] = sc.odict()
    for name, cascade in zip(cascade_data['cascades'], cascades):
        cascade_data['data'][name] = sc.odict()
        for pop_name, pop_label in zip(results[0].pop_names, results[0].pop_labels):
            cascade_data['data'][name][pop_label],t = au.get_cascade_data(data,results[0].framework, cascade=cascade,pops=pop_name)
    cascade_data['data_t'] = t
    
    output = sc.sanitizejson(cascade_data)
    
    return output


@RPC()  
def manual_calibration(project_id, cache_id, parsetname=-1, plot_options=None, plotyear=None, pops=None, tool=None, cascade=None, dosave=True):
    print('Running "manual calibration"...')
    print(plot_options)
    proj = load_project(project_id, die=True)
    result = proj.run_sim(parset=parsetname, store_results=False)
    cache_result(proj, result, cache_id)
    output = make_plots(proj, result, tool=tool, year=plotyear, pops=pops, cascade=cascade, plot_options=plot_options, dosave=dosave, calibration=True)
    return output


@RPC()    
def automatic_calibration(project_id, cache_id, parsetname=-1, max_time=20, saveresults=True, plot_options=None, tool=None, plotyear=None, pops=None,cascade=None, dosave=True):
    print('Running automatic calibration for parset %s...' % parsetname)
    proj = load_project(project_id, die=True)
    proj.calibrate(parset=parsetname, max_time=float(max_time)) # WARNING, add kwargs!
    result = proj.run_sim(parset=parsetname, store_results=False)
    cache_result(proj, result, cache_id)
    output = make_plots(proj, result, tool=tool, year=plotyear, pops=pops, cascade=cascade, plot_options=plot_options, dosave=dosave, calibration=True)
    return output



##################################################################################
### Scenario RPCs
##################################################################################

def py_to_js_scen(py_scen, project=None):
    ''' Convert a Python to JSON representation of a scenario. The Python scenario might be a dictionary or an object. '''
    js_scen = {}
    attrs = ['name', 'active', 'parsetname', 'progsetname', 'alloc_year']
    for attr in attrs:
        if isinstance(py_scen, dict):
            js_scen[attr] = py_scen[attr] # Copy the attributes directly
        else:
            js_scen[attr] = getattr(py_scen, attr) # Copy the attributes into a dictionary
            
    js_scen['alloc'] = []
    if isinstance(py_scen, dict): alloc = py_scen['alloc']
    else:                         alloc = py_scen.alloc
    for prog_name,budget in alloc.items():
        prog_label = project.progset().programs[prog_name].label
        if sc.isiterable(budget):
            if len(budget)>1:
                raise Exception('Budget should only have a single element in it, not %s' % len(budget))
            else:
                budget = budget[0] # If it's not a scalar, pull out the first element -- WARNING, KLUDGY
        budgetstr = format(int(round(float(budget))), ',')
        js_scen['alloc'].append([prog_name,budgetstr, prog_label])
    return js_scen


def js_to_py_scen(js_scen):
    ''' Convert a Python to JSON representation of a scenario '''
    py_scen = sc.odict()
    attrs = ['name', 'active', 'parsetname', 'progsetname']
    for attr in attrs:
        py_scen[attr] = js_scen[attr] # Copy the attributes into a dictionary
    py_scen['alloc_year'] = float(js_scen['alloc_year']) # Convert to number
    py_scen['start_year'] = py_scen['alloc_year'] # Normally, the start year will be set by the set_scen_info() RPC but this is a fallback to ensure the scenario is still usable even if that step is omitted
    py_scen['alloc'] = sc.odict()
    for item in js_scen['alloc']:
        prog_name = item[0]
        budget = item[1]
        if sc.isstring(budget):
            try:
                budget = to_float(budget)
            except Exception as E:
                raise Exception('Could not convert budget to number: %s' % repr(E))
        if sc.isiterable(budget):
            if len(budget)>1:
                raise Exception('Budget should only have a single element in it, not %s' % len(budget))
            else:
                budget = budget[0] # If it's not a scalar, pull out the first element -- WARNING, KLUDGY
        py_scen['alloc'][prog_name] = to_float(budget)
    return py_scen
    

@RPC()
def get_scen_info(project_id):
    print('Getting scenario info...')
    proj = load_project(project_id, die=True)
    scenario_jsons = []
    for py_scen in proj.scens.values():
        js_scen = py_to_js_scen(py_scen, project=proj)
        scenario_jsons.append(js_scen)
    print('JavaScript scenario info:')
    sc.pp(scenario_jsons)

    return scenario_jsons


@RPC()
def set_scen_info(project_id, scenario_jsons):
    print('Setting scenario info...')
    proj = load_project(project_id, die=True)
    proj.scens.clear()
    for j,js_scen in enumerate(scenario_jsons):
        print('Setting scenario %s of %s...' % (j+1, len(scenario_jsons)))
        py_scen = js_to_py_scen(js_scen)
        py_scen['start_year'] = proj.data.end_year # The scenario program start year is the same as the end year
        print('Python scenario info for scenario %s:' % (j+1))
        print(py_scen)
        proj.make_scenario(which='budget', json=py_scen)
    print('Saving project...')
    save_project(proj)
    return None


@RPC()    
def get_default_budget_scen(project_id):
    print('Creating default scenario...')
    proj = load_project(project_id, die=True)
    py_scen = proj.demo_scenarios(doadd=False)
    js_scen = py_to_js_scen(py_scen, project=proj)
    print('Created default JavaScript scenario:')
    sc.pp(js_scen)
    return js_scen


@RPC()    
def run_scenarios(project_id, cache_id, plot_options, saveresults=True, tool=None, plotyear=None, pops=None,cascade=None, dosave=True):
    print('Running scenarios...')
    proj = load_project(project_id, die=True)
    results = proj.run_scenarios(store_results=False)
    if len(results) < 1:  # Fail if we have no results (user didn't pick a scenario)
        return {'error': 'No scenario selected'}
    cache_result(proj, results, cache_id)
    output = make_plots(proj, results, tool=tool, year=plotyear, pops=pops, cascade=cascade, plot_options=plot_options, dosave=dosave, calibration=False, plot_budget=True)
    print('Saving project...')
    save_project(proj)
    return output




##################################################################################
### Optimization RPCs
##################################################################################


def py_to_js_optim(py_optim, project=None):
    js_optim = sc.sanitizejson(py_optim.json)
    if 'objective_labels' not in js_optim:
        js_optim['objective_labels'] = {key:key for key in js_optim['objective_weights'].keys()} # Copy keys if labels not available
    for prog_name in js_optim['prog_spending']:
        prog_label = project.progset().programs[prog_name].label
        this_prog = js_optim['prog_spending'][prog_name]
        this_prog.append(prog_label)
        js_optim['prog_spending'][prog_name] = {'min':this_prog[0], 'max':this_prog[1], 'label':prog_label}
    return js_optim


def js_to_py_optim(js_optim):
    json = js_optim
    for key in ['start_year', 'end_year', 'budget_factor', 'maxtime']:
        json[key] = to_float(json[key]) # Convert to a number
    for subkey in json['objective_weights'].keys():
        json['objective_weights'][subkey] = to_float(json['objective_weights'][subkey], blank_ok=True)
    for subkey in json['prog_spending'].keys():
        this = json['prog_spending'][subkey]
        json['prog_spending'][subkey] = (to_float(this['min']), to_float(this['max']))
    return json
    

@RPC()    
def get_optim_info(project_id, verbose=True):
    print('Getting optimization info...')
    proj = load_project(project_id, die=True)
    optim_jsons = []
    for py_optim in proj.optims.values():
        js_optim = py_to_js_optim(py_optim, project=proj)
        optim_jsons.append(js_optim)
    if verbose: sc.pp(optim_jsons)
    return optim_jsons


@RPC()
def get_default_optim(project_id, tool=None, verbose=True):
    print('Getting default optimization...')
    proj = load_project(project_id, die=True)
    py_optim = proj.demo_optimization(tool=tool)
    js_optim = py_to_js_optim(py_optim, project=proj)
    if verbose: sc.pp(js_optim)
    return js_optim


@RPC()    
def set_optim_info(project_id, optim_jsons, verbose=True):
    print('Setting optimization info...')
    proj = load_project(project_id, die=True)
    proj.optims.clear()
    for j,js_optim in enumerate(optim_jsons):
        if verbose: print('Setting optimization %s of %s...' % (j+1, len(optim_jsons)))
        json = js_to_py_optim(js_optim)
        if verbose: sc.pp(json)
        proj.make_optimization(json=json)
    print('Saving project...')
    save_project(proj)   
    return None


# This is the function we should use on occasions when we can't use Celery.
@RPC()
def run_optimization(project_id, cache_id, optim_name=None, plot_options=None, maxtime=None, tool=None, plotyear=None, pops=None, cascade=None, dosave=True):
    print('Running Cascade optimization...')
    sc.printvars(locals(), ['project_id', 'optim_name', 'plot_options', 'maxtime', 'tool', 'plotyear', 'pops', 'cascade', 'dosave'], color='blue')
    proj = load_project(project_id, die=True)
        
    # Actually run the optimization and get its results (list of baseline and optimized Result objects).
    results = proj.run_optimization(optim_name, maxtime=float(maxtime), store_results=False)
    cache_result(proj, results, cache_id)
    output = make_plots(proj, results, tool=tool, year=plotyear, pops=pops, cascade=cascade, plot_options=plot_options, dosave=dosave, plot_budget=True) # Plot the results.   
    save_project(proj)
    return output



##################################################################################
### Results RPCs
##################################################################################

def cache_result(project=None, result=None, key=None, die=False, verbose=False):
    if verbose: print('Cache result inputs:\nProject:\n%s\nResult:\n%s\nKey:\n%s' % (project, result, key))
    if not sc.isstring(result):
        result_key = save_result(result, key=key)
        if result_key != key:
            errormsg = 'Warning: supplied database key had to be changed (%s -> %s)' % (key, result_key)
            if die: raise Exception(errormsg)
            else:   print(errormsg)
        project.results[key] = result_key # In most cases, these will match, e.g. project.results['result::4e6efc39-94ef'] = 'result::4e6efc39-94ef'
        save_project(project)
    return result_key


def cache_results(proj, verbose=True):
    ''' Store the results of the project in Redis '''
    for key,result in proj.results.items():
        if not sc.isstring(result):
            result_key = save_result(result)
            proj.results[key] = result_key
            if verbose: print('Cached result "%s" to "%s"' % (key, result_key))
    save_project(proj)
    return proj


def retrieve_results(proj, verbose=True):
    ''' Retrieve the results from the database back into the project '''
    for key,result_key in proj.results.items():
        if sc.isstring(result_key):
            result = load_result(result_key)
            proj.results[key] = result
            if verbose: print('Retrieved result "%s" from "%s"' % (key, result_key))
    return proj

    
@RPC() 
def plot_results(project_id, cache_id, plot_options, tool=None, plotyear=None, pops=None, cascade=None, dosave=True, plotbudget=False, calibration=False):
    print('Plotting cached results...')
    proj = load_project(project_id, die=True)
    results = load_result(cache_id) # Load the results from the cache and check if we got a result.
    if results is None:
        return { 'error': 'Failed to load plot results from cache' }
    output = make_plots(proj, results, tool=tool, year=plotyear, pops=pops, cascade=cascade, plot_options=plot_options, dosave=dosave, plot_budget=plotbudget, calibration=calibration)
    return output
    

@RPC(call_type='download')
def export_results(cache_id, username):
    print('Exporting results...')
    results = load_result(cache_id) # Load the result from the cache and check if we got a result.
    if results is None:
        return { 'error': 'Failed to load plot results from cache' }
    file_name = 'results.zip'
    full_file_name = get_path(file_name, username=username)
    au.export_results(results, full_file_name)
    print(">> export_results %s" % (full_file_name))
    return full_file_name # Return the filename  <|MERGE_RESOLUTION|>--- conflicted
+++ resolved
@@ -386,8 +386,12 @@
     '''
     Create a new project.
     '''
-    if tool == 'tb': sim_dt = 0.5
-    else:            sim_dt = None
+    if tool == 'tb':
+        sim_dt = 0.5
+    elif tool == 'cascade':
+        sim_dt = 1.0
+    else:
+        sim_dt = None
     if tool is None or tool == 'cascade': # Optionally select by tool rather than frame
         frame = load_framework(framework_id, die=True) # Get the Framework object for the framework to be copied.
     elif tool == 'tb': # Or get a pre-existing one by the tool name
@@ -515,80 +519,6 @@
     proj.make_progbook(progbook_path=full_file_name, progs=int(num_progs))
     print(">> download_progbook %s" % (full_file_name)) # Display the call information.
     return full_file_name # Return the full filename.    
-<<<<<<< HEAD
-    
-
-@RPC(call_type='download')
-def load_zip_of_prj_files(project_ids):
-    """
-    Given a list of project UIDs, make a .zip file containing all of these 
-    projects as .prj files, and return the full path to this file.
-    """
-    dirname = sw.globalvars.downloads_dir.dir_path # Use the downloads directory to put the file in.
-    prjs = [load_project_record(id).save_as_file(dirname) for id in project_ids] # Build a list of prj.ProjectSO objects for each of the selected projects, saving each of them in separate .prj files.
-    zip_fname = 'Projects %s.zip' % sc.getdate() # Make the zip file name and the full server file path version of the same..
-    server_zip_fname = os.path.join(dirname, sc.sanitizefilename(zip_fname))
-    with ZipFile(server_zip_fname, 'w') as zipfile: # Create the zip file, putting all of the .prj files in a projects directory.
-        for project in prjs:
-            zipfile.write(os.path.join(dirname, project), 'projects/{}'.format(project))
-    print(">> load_zip_of_prj_files %s" % (server_zip_fname)) # Display the call information.
-    return server_zip_fname # Return the server file name.
-
-
-@RPC()
-def add_demo_project(user_id, project_name='default', tool=None):
-    """
-    Add a demo project
-    """
-    if tool == 'tb':
-        new_proj_name = get_unique_name('Demo project', other_names=None) # Get a unique name for the project to be added
-        proj = au.demo(which='tb', do_run=False, do_plot=False, sim_dt=0.5)  # Create the project, loading in the desired spreadsheets.
-        proj.name = new_proj_name
-    else:
-        new_proj_name = get_unique_name(project_name, other_names=None) # Get a unique name for the project to be added.
-        proj = au.demo(which=project_name, do_run=False, do_plot=False)  # Create the project, loading in the desired spreadsheets.
-        proj.name = new_proj_name
-        print('Adding demo project %s/%s...' % (project_name, new_proj_name))
-
-    save_project_as_new(proj, user_id) # Save the new project in the DataStore.
-    print(">> add_demo_project %s" % (proj.name))    
-    return { 'projectId': str(proj.uid) } # Return the new project UID in the return message.
-
-
-@RPC(call_type='download')
-def create_new_project(user_id, framework_id, proj_name, num_pops, num_progs, data_start, data_end, tool=None):
-    """
-    Create a new project.
-    """
-    if tool == 'tb':
-        sim_dt = 0.5
-    elif tool == 'cascade':
-        sim_dt = 1.0
-    else:
-        sim_dt = None
-    if tool is None or tool == 'cascade': # Optionally select by tool rather than frame
-        framework_record = load_framework_record(framework_id, raise_exception=True) # Get the Framework object for the framework to be copied.
-        frame = framework_record.frame
-    else: # Or get a pre-existing one by the tool name
-        frame = au.demo(kind='framework', which=tool)
-
-    if tool == 'tb':
-        args = {"num_pops":int(num_pops), "data_start":int(data_start), "data_end":int(data_end), "num_transfers":1}
-    else:
-        args = {"num_pops":int(num_pops), "data_start":int(data_start), "data_end":int(data_end)}
-    new_proj_name = get_unique_name(proj_name, other_names=None) # Get a unique name for the project to be added.
-    proj = au.Project(framework=frame, name=new_proj_name, sim_dt=sim_dt) # Create the project, loading in the desired spreadsheets.
-    print(">> create_new_project %s" % (proj.name))
-    dirname = sw.globalvars.downloads_dir.dir_path # Use the downloads directory to put the file in.
-    file_name = '%s.xlsx' % proj.name # Create a filename containing the project name followed by a .prj suffix.
-    full_file_name = '%s%s%s' % (dirname, os.sep, file_name) # Generate the full file name with path.
-    data = proj.create_databook(databook_path=full_file_name, **args) # Return the databook
-    proj.databook = data.to_spreadsheet()
-    save_project_as_new(proj, user_id) # Save the new project in the DataStore.
-    print(">> download_databook %s" % (full_file_name))
-    return full_file_name # Return the filename
-=======
->>>>>>> b3c70905
 
 
 @RPC(call_type='upload')
