--- conflicted
+++ resolved
@@ -1718,9 +1718,6 @@
     full_file_name = get_path(file_name, username=username)
     au.export_results(results, full_file_name)
     print(">> export_results %s" % (full_file_name))
-<<<<<<< HEAD
-    return full_file_name # Return the filename
-=======
     return full_file_name # Return the filename
 
 
@@ -1765,4 +1762,3 @@
 
 
 
->>>>>>> 3c401a4c
