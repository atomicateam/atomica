--- conflicted
+++ resolved
@@ -2,20 +2,18 @@
 
 This file records changes to the codebase grouped by version release. Unreleased changes are generally only present during development (relevant parts of the changelog can be written and saved in that section before a version number has been assigned)
 
-<<<<<<< HEAD
-## [1.29.0] - 2023-09-09
+## [1.XX.0] - 2024
 
 - `ProjectSettings` now computes the simulation time vector in a more robust way to reduce edge cases where the reported `sim_dt` doesn't match the input.
+- `ParameterSet.load_calibration()` now clears any existing initialization if the calibration being loaded does not contain an initialization. Previously, the absence of an 'initialization' sheet in the calibration would be treated as not making any change to the initialization. This could cause calibrations to become mixed if a calibration without an initialization was loaded after a calibration with an initialization. Now, a missing initialization sheet is treated as meaning 'no initialization' and any existing initialization will be cleared when the calibration is loaded. 
+- `Project.load_databook()` will no longer populate `Project.databook` when a `ProjectData` instance is supplied rather than a spreadsheet. The intention of `Project.databook` as opposed to `Project.data.to_spreadsheet()` is that the original databook may contain comments or other content that is not preserved when the databook is loaded into a `ProjectData` instance. Therefore, `Project.databook` serves as a record of the original inputs. However, in previous versions of Atomica, if a `ProjectData` instance was provided rather than a spreadsheet, `ProjectData.to_spreadsheet()` would be used to populate `Project.databook`. For large databooks, this can be computationally expensive and particularly affect the use case of passing in a preloaded databook to improve performance. Since the conversion of the `ProjectData` to a spreadsheet upon loading offers no functional difference to creating the spreadsheet from `Project.data` when required, Atomica no longer performs this conversion upfront.
 
 *Backwards-compatibility notes*
 
 - In some edge cases, the simulation time points in the output may be different. In those cases, the difference between simulation time points in the model output would not have matched the model input, although the correct time step would have been used to calculate parameter values. In these cases, there may be an extra time point in the model output. Re-running the model should produce results that are close to the original results.
-
-## [1.28.8] - 2023-09-05
-
-- `ParameterSet.load_calibration()` now clears any existing initialization if the calibration being loaded does not contain an initialization. Previously, the absence of an 'initialization' sheet in the calibration would be treated as not making any change to the initialization. This could cause calibrations to become mixed if a calibration without an initialization was loaded after a calibration with an initialization. Now, a missing initialization sheet is treated as meaning 'no initialization' and any existing initialization will be cleared when the calibration is loaded. 
-=======
-## [1.28.7] - 2023-10-29
+- If accessing `Project.databook`, in some cases this may now be `None` rather than an `sc.Spreadsheet()`. If that occurs, `Project.data.to_spreadsheet()` should be used to produce an equivalent spreadsheet. 
+
+## [1.28.7] - 2024-10-29
 
 - If aggregating characteristics with a denominator, weighted aggregations use the denominator of the quantity rather than the total population size to perform the weighting. This can be useful for quantities that are proportions of things other than the population size e.g., proportion of active infections that are diagnosed
 - If aggregating characteristics with a denominator, weighted aggregation will be used by default (rather than 'average')
@@ -27,38 +25,29 @@
 
 - Results obtained when aggregating characteristics with a denominator using the 'weighted' method will change. To reproduce the previous results, it is necessary to perform the population size weighting manually by removing the aggregation, then extracting the population sizes, and using those to aggregate the outputs. This is considered to be a rare use case because the updated result is a more useful weighting compared to the previous result.
 - Results obtained when aggregating characteristics with a denominator _without_ explicitly specifying a method will change, because 'weighted' aggregation is now used by default. 
->>>>>>> cfb274c7
-
-## [1.28.7] - 2023-08-12
-
-- `Project.load_databook()` will no longer populate `Project.databook` when a `ProjectData` instance is supplied rather than a spreadsheet. The intention of `Project.databook` as opposed to `Project.data.to_spreadsheet()` is that the original databook may contain comments or other content that is not preserved when the databook is loaded into a `ProjectData` instance. Therefore, `Project.databook` serves as a record of the original inputs. However, in previous versions of Atomica, if a `ProjectData` instance was provided rather than a spreadsheet, `ProjectData.to_spreadsheet()` would be used to populate `Project.databook`. For large databooks, this can be computationally expensive and particularly affect the use case of passing in a preloaded databook to improve performance. Since the conversion of the `ProjectData` to a spreadsheet upon loading offers no functional difference to creating the spreadsheet from `Project.data` when required, Atomica no longer performs this conversion upfront.
-
-*Backwards-compatibility notes*
-
-- If accessing `Project.databook`, in some cases this may now be `None` rather than an `sc.Spreadsheet()`. If that occurs, `Project.data.to_spreadsheet()` should be used to produce an equivalent spreadsheet. 
-
-## [1.28.6] - 2023-07-12
+
+## [1.28.6] - 2024-07-12
 
 - Support entering `'total'` as the population name in auto-calibration measurables to calibrate aggregated values across populations in the model to aggregate values entered in the databook under a 'Total' population
 
-## [1.28.5] - 2023-06-28
+## [1.28.5] - 2024-06-28
 
 - Enable automated calibration of transfers and updated documentation to cover this feature
 
-## [1.28.4] - 2023-05-27
+## [1.28.4] - 2024-05-27
 
 - Added an option to save initial compartment sizes inside a `ParameterSet`. Importantly, this saved representation allows setting the initial _subcompartment_ sizes for a `TimedCompartment`. It therefore offers the possibility of initializing the model in a steady state computed from a previous simulation run, that would not be possible to initialize conventionally because standard initialization uniformly distributes people into the subcompartments of a timed compartment.  
 - Added `ParameterSet.make_constant` to facilitate constructing copies of `ParameterSet` instances that are constant over time.
 
-## [1.28.3] - 2023-05-16
+## [1.28.3] - 2024-05-16
 
 - Updated `at.Project()` to explicitly take in the settings arguments for `sim_start`, `sim_end`, and `sim_dt`. These are now applied after databooks are loaded, fixing a bug where these arguments would get overwritten when loading the databook.
 
-## [1.28.2] - 2023-04-05
+## [1.28.2] - 2024-04-05
 
 - `at.calibrate` now supports passing any additional arguments into the optimization function e.g., `sc.asd` allowing additional options for customizing the optimization. 
 
-## [1.28.1] - 2023-02-05
+## [1.28.1] - 2024-02-05
 
 - Updated various Pandas operations to improve compatibility with Pandas 2.2.0
 - Replaced 'probability' units with 'rate' units in many of the library example frameworks
