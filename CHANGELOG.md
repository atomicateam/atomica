--- conflicted
+++ resolved
@@ -2,11 +2,10 @@
 
 This file records changes to the codebase grouped by version release. Unreleased changes are generally only present during development (relevant parts of the changelog can be written and saved in that section before a version number has been assigned)
 
-<<<<<<< HEAD
-## [1.28.2] - 2023-06-28
+## [1.28.5] - 2023-06-28
 
 - Enable automated calibration of transfers and updated documentation to cover this feature
-=======
+
 ## [1.28.4] - 2023-05-27
 
 - Added an option to save initial compartment sizes inside a `ParameterSet`. Importantly, this saved representation allows setting the initial _subcompartment_ sizes for a `TimedCompartment`. It therefore offers the possibility of initializing the model in a steady state computed from a previous simulation run, that would not be possible to initialize conventionally because standard initialization uniformly distributes people into the subcompartments of a timed compartment.  
@@ -19,7 +18,6 @@
 ## [1.28.2] - 2023-04-05
 
 - `at.calibrate` now supports passing any additional arguments into the optimization function e.g., `sc.asd` allowing additional options for customizing the optimization. 
->>>>>>> 8ca425c5
 
 ## [1.28.1] - 2023-02-05
 
