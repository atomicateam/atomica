# Changelog

This file records changes to the codebase grouped by version release. Unreleased changes are generally only present during development (relevant parts of the changelog can be written and saved in that section before a version number has been assigned)

<<<<<<< HEAD
## [1.28.3] - 2023-04-19

- Added an option to save initial compartment sizes inside a `ParameterSet`. Importantly, this saved representation allows setting the initial _subcompartment_ sizes for a `TimedCompartment`. It therefore offers the possibility of initializing the model in a steady state computed from a previous simulation run, that would not be possible to initialize conventionally because standard initialization uniformly distributes people into the subcompartments of a timed compartment.  

=======
## [1.28.3] - 2023-05-16

- Updated `at.Project()` to explicitly take in the settings arguments for `sim_start`, `sim_end`, and `sim_dt`. These are now applied after databooks are loaded, fixing a bug where these arguments would get overwritten when loading the databook.
>>>>>>> b45e40f0

## [1.28.2] - 2023-04-05

- `at.calibrate` now supports passing any additional arguments into the optimization function e.g., `sc.asd` allowing additional options for customizing the optimization. 

## [1.28.1] - 2023-02-05

- Updated various Pandas operations to improve compatibility with Pandas 2.2.0
- Replaced 'probability' units with 'rate' units in many of the library example frameworks
- For many of those parameters, also removed the maximum upper limit value of 1 as such parameters should not generally have this limit
- Numerical indices are no longer inadvertently added to framework dataframes (compartments, characteristics, parameters, and interactions). 

*Backwards-compatibility notes*

- Removing the upper limit of 1 on parameters that were in 'probability' units may change the output of models using the library example frameworks. The updated results should be considered more realistic because the 'probability' parameters were actually behaving as rates, and therefore should not have had an upper limit imposed in the first place.

## [1.28.0] - 2023-12-03

- Added ability to provide a row in the databook for 'all' (or 'All') populations, as shorthand for entering the same value in every population. This option serves as a fallback value if population-specific values have also been provided.
- Added optional `n_cols` argument to `at.plot_series` to allow series plots to appear in a single figure using subplots

## [1.27.0] - 2023-11-07

- `ProjectData.get_ts()` now correctly handles retrieving timeseries data from interactions and transfers with underscores in their name
- `ProjectData` now validates that transfer and interaction names are unique
- Improved handling Excel cell references if population names and framework variable full names overlap
- Added ability to place '#ignore' directives in places other than the first column of a spreadsheet, to selectively ignore parts of lines. Added documentation to cover this functionality.
- Fixed a bug where cells that were documented as being ignored actually populated content

## [1.26.7] - 2023-10-20

- Warning messages now print the file/line they were generated from
- Added extra documentation on parallels with explicit ODE compartment models

## [1.26.6] - 2023-09-26

- Improve error message if calibration file contains duplicate entries

## [1.26.5] - 2023-08-29

- Transfer parameters no longer raise an error if specified in 'Duration' units
- Transfer parameters in rate units are no longer limited to a maximum value of 1

*Backwards-compatibility notes*

- Transfers in rate units with a databook value greater than 1 were internally limited to a value of 1 previously. Models with such transfers will produce different results. This is expected to be uncommon, as most models have transfer parameters with values less than 1.

## [1.26.4] - 2023-08-25

- Some numerical errors in `model.py` (particularly relating to errors/warnings in parameter functions) are now caught and printed with more informative error messages. 

## [1.26.3] - 2023-07-18

- Change the table parsing routine again to resolve further edge cases, restore removal of leading and trailing spaces from cells in the framework, and improve performance. The original `None` behaviour has consequently been restored (undoing the change in 1.26.2) although it is still recommended that `pandas.isna()` is used instead of checking for `None`.

## [1.26.2] - 2023-06-07

- Switch to `sc.gitinfo` from Sciris. The git commit hash recorded in Atomica objects will now only contain the first 7 characters. Code that uses `at.fast_gitinfo` should use `sc.gitinfo` instead.
- Improve robustness of the table parsing routine used by `at.Framework`. In some cases, the data type of empty cells is now `NaN` rather than `None`. This affects any code that either checks for the contents being `None` or which relies on `None` being treated as `False` in conditional statements e.g., `if <contents>:`.  Affected code should instead use `pandas.isna()` which handles `None`, `NaN`, and `pd.NA`. 

## [1.26.1] - 2023-05-29

- Improve numerical robustness of `SpendingPackageAdjustment` under certain edge cases
- Fix bug in cumulative plot labelling that could result in the axis label containing more than one 'Cumulative' prefix

## [1.26.0] - 2023-05-22

- Allow initializing compartments and characteristics with a 0 value by setting a default value without needing to add the quantity to the databook. This simplifies initialization of models that have large numbers of compartments that should always be initialized with a 0 value, without needing to add many databook entries or extra initialization characteristics. 

## [1.25.18] - 2023-01-09

- Allow framework variables with single characters (previously, all code names had to be at least two characters long)
- Improve handling of automatic number of workers if a number is provided instead of a collection of inputs
- Add `optim_args` argument to `at.optimize` which allows arguments to be passed to optimization functions such as ASD

## [1.25.17] - 2022-10-05

- The "Databook pages" sheet in the framework is now optional, if a compartment, characteristic or parameter has a "Databook page" that does not appear in the "Databook pages" sheet (or if the "Databook pages" sheet is missing entirely) then the specified page will be created with the specified name as both the code name and full name. As the "Databook pages" sheet is created and populated with these names during framework validation, downstream code expecting the sheet to exist should not require any changes.

## [1.25.15] - 2022-09-26

- Fix array size error for junctions belonging to a duration group (some otherwise valid frameworks previously raised an error when running the model)
- Fix missing cells/NaNs in equivalent spending caused by numerical precision errors

## [1.25.14] - 2022-08-16

- Unpin `matplotlib` version in `setup.py`

## [1.25.13] - 2022-07-19

- Improve exported results link labelling for transfers

## [1.25.12] - 2022-07-15

- Implemented variable total spend in `SpendingPackageAdjustment`
- Optimized performance for `SpendingPackageAdjustment` if proportions are fixed by adding a `fix_props` flag that skips adding `Adjustables` for the proportions
- Improved framework validation robustness when dataframe cells contain NA-like values (`np.nan` or `pd.NA`) instead of just `None`   

## [1.25.11] - 2022-07-05

- Program number eligible defaults to 0 if target compartments are missing (rather than raising a key error)
- `ProgramSet` spreadsheet constructor is now a class method to allow inheritance
- Fixed bug where program overwrites that impact a transition parameter via at least one intermediate parameter did not impact outcomes
- Improved `SpendingPackageAdjustment` performance although varying total spend is not yet supported 

## [1.25.10] - 2022-04-06

- Fix bug in program fractional coverage where not all programs were constrained to a peak coverage of 1

## [1.25.7] - 2021-09-02

- Update calls to `sc.asd()` to be compatible with Sciris v1.2.3
- Update installation instructions to use `pip` rather than `setup.py` directly
- Improve handling of unspecified timescales in plotting routines

## [1.25.6] - 2021-07-26

- Unfreeze `pandas` dependency because they have fixed some regressions that affected `atomica`

## [1.25.5] - 2021-07-08

- Replace deprecated ``sc.SItickformatter`` usage
- Fix bug in program coverage overwrite timestep scaling. Coverage overwrites must always be provided in dimensionless units

## [1.25.4] - 2021-06-28

- Improved framework validation (informative errors raised in some additional cases)
- Calibrations can be loaded for mismatched frameworks/databooks - missing or extra entries will be skipped without raising an error

## [1.25.3] - 2021-06-03

- Implemented `Population.__contains__` to easily check whether variables are defined in a population
- Improved error message when plotting if requesting an output that is not defined in all populations

## [1.25.2] - 2021-05-26

- Add `ParameterSet.y_factors` as a property attribute to quickly access and set y-factors. 

## [1.25.1] - 2021-05-26

- Fix bug in `ProgramSet.remove_program()` - this function would previously raise an error

## [1.25.0] - 2021-05-06

- Added methods `ParameterSet.calibration_spreadsheet()`, `ParameterSet.save_calibration()` and `ParameterSet.load_calibration()` to allow saving calibration scale factors to spreadsheets that can be edited externally.

## [1.24.4] - 2021-05-06

- Fix plotting routines that were previously checking for missing timescales by checking for `None` values, and were thus missing `np.nan` values. This change was introduced around version 1.24.1 when framework validation now guarantees that the parameter timescale is a numeric type. This causes missing timescales to be populated with `nan` rather than `None`.
- Add library framework for malaria 

*Backwards-compatibility notes*

- Any code checking for missing timescales by checking for a `None` value should instead use `pd.isna()` to check for `nan` _or_ `None` values 

## [1.24.3] - 2021-03-25

- Fixes a bug in validation that ensures parameters in 'proportion' units cannot have a timescale. Previously frameworks with this error would incorrectly pass validation

## [1.24.1] - 2021-03-09

- Added validation of plots sheet in framework file
- Allow validating a framework multiple times
- Fix an edge case with timed transitions and split transition matrices

*Backwards-compatibility notes*

- In rare cases, if an existing framework file contains an error that was not previously detected, it may now produce an error when loaded. Such errors indicate problems in the framework that should be debugged as usual. 

## [1.23.4] - 2020-12-14

- Fix bug where program outcomes were not correctly applied if overwriting a function parameter that does not impact any transitions

## [1.23.3] - 2020-11-10

- Added `at.stop_logging()` and an optional `reset` argument to `at.start_logging()`

## [1.23.2] - 2020-10-22

- `at.ProgramSet` now stores all compartments with a `non_targetable` flag `in at.ProgramSet.comps` so that it can read/write workbooks for models that use coverage scenarios only. 

## [1.23.0] - 2020-10-22

- Exporting results now includes some time-aggregated quantities (summed over the year, rather than providing annualized values as of Jan 1) 

## [1.22.1] - 2020-09-11

- Added log level commands to `calibrate()` and `reconcile()` so that they respect `at.Quiet()` in the same way as `optimize()` already does.

## [1.22.0] - 2020-09-09

- Update documentation to support Sphinx 3
- Added `__all__` variables to modules so that module variables are no longer accidentally imported into the top-level Atomica module. 
- Renamed `defaults.py` module `demos.py`

*Backwards-compatibility notes*

- Code that relied on module variables being imported to Atomica may now fail. For example, `atomica.version` was accidentally set to the version string rather than referencing the `atomica.version` module. Such code should be updated by finding the relevant module variable and referencing that instead - for example, replacing `atomica.version` with `atomica.version.version`.
- Plotting settings are no longer imported to `atomica.settings` by accident - instead, they should be accessed via `atomica.plotting.settings` only. The same usage pattern applies to settings in other modules like calibration and cascades. 

## [1.21.3] - 2020-09-08

- `Project.calibrate()` no longer saves the new calibration to the project by default

*Backwards-compatibility notes*

- Add the explicit argument `save_to_project=True` to `calibrate()` to match previous behaviour

## [1.21.2] - 2020-09-07

- Drop version constraint for `openpyxl` to support both version 2.5 and >2.5

## [1.21.1] - 2020-07-06

- Add equality operator to `at.Timeseries`
- Support passing in arrays to the `at.TimeSeries` constructor

## [1.21] - 2020-06-27

- Refactored `ProgramSet.save(filename, folder)` to `ProgramSet.save(fname)` so that it now matches `ProjectData` and `ProjectFramework`
- `at.atomica_path` returns a `Path` object. The `trailingsep` argument has been removed as it is not relevant when returning a path. Legacy code may experience a `TypeError: unsupported operand type(s) for +: 'WindowsPath' and 'str'` or similar if the output of `at.atomica_path` is concatenated by addition. In general, this can be resolved by replacing `+` with `/` e.g.
`at.LIBRARY_PATH+'foo.xlsx'` becomes `at.LIBRARY_PATH/'foo.xlsx'`. 
- `at.parent_dir` returns a `Path` object
- `Project.load_databook` now supports passing in a `ProjectData` instance (as does the `Project` constructor) 
- Remove unused `num_interpops` argument from `Project.create_databook()`
- Add support for '>' in transition matrix to represent junction residual

## [1.19.0] - 2020-06-26

- Renamed `calibration.py:perform_autofit()` to `calibration.py:calibrate()`
- Added debug-level log messages, which can be viewed by setting `atomica.logger.setLevel(1)`
- Added changelog<|MERGE_RESOLUTION|>--- conflicted
+++ resolved
@@ -2,16 +2,13 @@
 
 This file records changes to the codebase grouped by version release. Unreleased changes are generally only present during development (relevant parts of the changelog can be written and saved in that section before a version number has been assigned)
 
-<<<<<<< HEAD
-## [1.28.3] - 2023-04-19
+## [1.28.4] - 2023-05-27
 
 - Added an option to save initial compartment sizes inside a `ParameterSet`. Importantly, this saved representation allows setting the initial _subcompartment_ sizes for a `TimedCompartment`. It therefore offers the possibility of initializing the model in a steady state computed from a previous simulation run, that would not be possible to initialize conventionally because standard initialization uniformly distributes people into the subcompartments of a timed compartment.  
 
-=======
 ## [1.28.3] - 2023-05-16
 
 - Updated `at.Project()` to explicitly take in the settings arguments for `sim_start`, `sim_end`, and `sim_dt`. These are now applied after databooks are loaded, fixing a bug where these arguments would get overwritten when loading the databook.
->>>>>>> b45e40f0
 
 ## [1.28.2] - 2023-04-05
 
