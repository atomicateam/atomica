--- conflicted
+++ resolved
@@ -17,13 +17,8 @@
 RUN apt-get clean -y
 
 # Install sciris
-<<<<<<< HEAD
-RUN git clone https://github.com/optimamodel/sciris.git
-RUN cd sciris && git checkout bangkok-cascades && python setup.py develop && python setup-web.py develop
-=======
 RUN git clone https://github.com/sciris/sciris.git
 RUN cd sciris && python setup.py develop && python setup-web.py develop
->>>>>>> 0de91552
 
 # Install mpld3
 RUN git clone https://github.com/sciris/mpld3.git
