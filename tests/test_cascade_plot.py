import atomica.ui as au
from atomica.ui import ProjectFramework, Project
import sciris.core as sc
from atomica.ui import InvalidCascade
import os

<<<<<<< HEAD
# test = 'tb'
test = 'udt2'
=======
test = 'tb'
# test = 'udt2'
>>>>>>> b5243769

torun = [
"validate_cascade"
# "basicplots",
#"scenplots",
#"cascadefromscratch",
# 'mpld3test'
]


# Check validation
if "validate_cascade" in torun:
    from atomica.core.cascade import validate_cascade

    # Check that all the frameworks have either a valid cascade sheet, or
    # the fallback cascade is valid
    fnames = os.listdir('./frameworks')
    for fname in fnames:
        if '_bad' in fname:
            continue
        print("Validating %s" % (fname))
        F = ProjectFramework(sc.makefilepath(fname,'./frameworks'))

        # Validate all of the cascades in the framework
        if not F.cascades:
            validate_cascade(F, None)
        else:
            for cascade in F.cascades:
                validate_cascade(F, cascade)


    F = ProjectFramework("./frameworks/framework_tb.xlsx")
    try:
        validate_cascade(F,None) # Try running this on the command line to see the error message
    except InvalidCascade:
        print("Correctly raised invalid TB fallback cascade")

    for fname in ["./frameworks/framework_sir_badcascade1.xlsx","./frameworks/framework_sir_badcascade2.xlsx"]:
        F = ProjectFramework(fname)
        try:
            if not F.cascades:
                validate_cascade(F, None)
            else:
                for cascade in F.cascades:
                    validate_cascade(F, cascade)
        except InvalidCascade:
            print("Correctly raised invalid cascade for %s" % fname)


# Load a framework and project to get a Result
F = ProjectFramework("./frameworks/framework_"+test+".xlsx")
P = Project(name="test", framework=F, do_run=False)
P.load_databook(databook_path="./databooks/databook_"+test+".xlsx", make_default_parset=True, do_run=True)
result = P.results[0]

# # Make some plots from plot names and groups in the Framework
if "basicplots" in torun:

    if test=='tb':
        result.plot(plot_name='Active DS-TB',project=P)
        result.plot(plot_name='Active DS-TB',pops='all',project=P)
        result.plot(plot_group='latency')

    #    # Export limited set of results based on 'Export' column in Framework, or export everything
        result.export(filename='./temp/export_from_framework_1.xlsx') # Export only the quantities tagged as 'export' in the Framework
        result.export(filename='./temp/export_from_framework_2.xlsx',plot_names=['Active DS-TB']) # export all cascades but only one plot
        result.export(filename='./temp/export_from_framework_3.xlsx',plot_names=['Active DS-TB','Active treatment'],cascade_names=[]) # Export two plots and no cascades

        result.export_raw(filename='./temp/export_raw.xlsx') # Export everything

        # Plot various cascades
        startyear = 2000
        endyear = 2030

        au.plot_cascade(result, cascade='TB treatment (including recovered)', pops='all', year=startyear, data=P.data)
        au.plot_cascade(result, cascade='TB treatment (including recovered)', pops='all', year=endyear, data=P.data)

        au.plot_cascade(result,cascade='TB treatment (including recovered)',pops='0-4',year=endyear,data=P.data)
        au.plot_cascade(result,cascade='SP treatment',pops='0-4',year=endyear,data=P.data)

        au.plot_cascade(result,cascade='SP treatment',pops='Gen 5-14',year=endyear,data=P.data) # Look up using full name
        au.plot_cascade(result,cascade='SP treatment',pops=['Gen 0-4','Gen 5-14'],year=endyear,data=P.data) # Combine subset of pops - should be able to add numbers from the previous two figures
    elif test == 'udt':
        startyear = 2016
        endyear = 2017
        au.plot_cascade(result, cascade='main', pops='all', year=startyear, data=P.data) # plot 'main' cascade
        au.plot_cascade(result, cascade='main', pops='all', year=endyear, data=P.data) # plot 'main' cascade
        au.plot_cascade(result, cascade=0, pops='all', year=startyear, data=P.data) # plot first cascade
        au.plot_cascade(result, cascade=None, pops='all', year=startyear, data=P.data) # plot default cascade
        au.plot_cascade(result, cascade=['all_people','all_dx'], pops='all', year=startyear, data=P.data) # plot sequence cascade
        au.plot_cascade(result, cascade={'Everyone':['all_people'],'Infected':['dx','tx']}, pops='all', year=startyear, data=P.data) # plot dict cascade
    elif test == 'udt2':
        # No predefined cascades, use the default one
        au.plot_cascade(result, pops='all', year=2016, data=P.data)  # plot default cascade
    else:
        # Plot the first cascade by default
        startyear = 2016
        endyear = 2017
        au.plot_cascade(result, cascade=0, pops='all', year=startyear, data=P.data)
        au.plot_cascade(result, cascade=0, pops='all', year=endyear, data=P.data)


# Do a scenario to get a second set of results
if "scenplots" in torun:

    par_results = P.results[-1]
    scvalues = dict()

    if test=='tb':
        scen_par = "doth_rate"
        scen_pop = "0-4"
    elif test=='udt':
        scen_par = "num_diag"
        scen_pop = "adults"
    
    scvalues[scen_par] = dict()
    scvalues[scen_par][scen_pop] = dict()
    if test=='tb':
        scvalues[scen_par][scen_pop]["y"] = [0.5,0.5]
        scvalues[scen_par][scen_pop]["t"] = [1999., 2050.]
        P.make_scenario(which='parameter',name="Increased deaths", instructions=scvalues)
        scen_results = P.run_scenario(scenario="Increased deaths", parset="default")
    elif test=='udt':
        scvalues[scen_par][scen_pop]["y"] = [1000.,1500.]
        scvalues[scen_par][scen_pop]["t"] = [2016., 2017.]
        P.make_scenario(which='parameter',name="Increased diagnosis rate", instructions=scvalues)
        scen_results = P.run_scenario(scenario="Increased diagnosis rate", parset="default")

    par_results.name = 'Baseline'
    scen_results.name = 'Scenario'
    startyear = 2018 if test=='tb' else 2016
    endyear = 2020 if test=='tb' else 2017

    au.plot_multi_cascade([par_results,scen_results],'main',year=startyear)
    au.plot_multi_cascade([par_results],'main',year=[startyear,endyear])
    if test=='tb': au.plot_multi_cascade([par_results],'secondary',year=[startyear,endyear])
    au.plot_multi_cascade([par_results,scen_results],cascade='main',pops='all',year=[startyear,endyear])
    #au.plot_multi_cascade([par_results,scen_results],cascade=cascade,pops='all',year=2030)



# # Dynamically create a cascade
if "cascadefromscratch" in torun:
    cascade = sc.odict()
    cascade['Susceptible'] = 'sus'
    cascade['Vaccinated'] = 'vac'
    cascade['Infected'] = 'ac_inf'
    au.plot_cascade(result,cascade=cascade,pops='all',year=2030)



if 'mpld3test' in torun:
    P = au.demo()
    Q = au.demo()
    P.result().name = 'Example result 1'
    Q.result().name = 'Example result 2'
    results = [P.result(), Q.result()]
    fig,table = au.plot_cascade(results, cascade='main', pops='all', year=2030, data=P.data, show_table=False)
    
    as_mpld3 = True
    if as_mpld3:
        import sciris.weblib.quickserver as sqs
        sqs.browser(fig, mpld3_url='http://localhost:8080/static/mpld3.v0.4.1.js')<|MERGE_RESOLUTION|>--- conflicted
+++ resolved
@@ -4,13 +4,8 @@
 from atomica.ui import InvalidCascade
 import os
 
-<<<<<<< HEAD
-# test = 'tb'
-test = 'udt2'
-=======
 test = 'tb'
 # test = 'udt2'
->>>>>>> b5243769
 
 torun = [
 "validate_cascade"
