--- conflicted
+++ resolved
@@ -8,14 +8,11 @@
 # test = 'udt2'
 
 torun = [
-<<<<<<< HEAD
 #"basicplots",
 "scenplots",
-=======
 "validate_cascade"
 # "basicplots",
 #"scenplots",
->>>>>>> b5243769
 #"cascadefromscratch",
 #'mpld3test'
 ]
