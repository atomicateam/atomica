--- conflicted
+++ resolved
@@ -110,19 +110,6 @@
     for var in test_vars: P.results["parset_default"].getVariable(test_pop,var)[0].plot()
     
     # Plot population decomposition.
-<<<<<<< HEAD
-    d = PlotData(P.results["parset_default"],outputs=decomp)
-    plotSeries(d,plot_type="stacked")
-
-    # Plot bars for deaths.
-    d = PlotData(P.results["parset_default"],outputs=deaths,t_bins=10)
-    plotBars(d,outer="results")#,stack_outputs=[deaths])
-
-    # Plot aggregate flows.
-    d = PlotData(P.results["parset_default"],outputs=[{"Death rate":deaths}])
-    plotSeries(d)
-    
-=======
     d = PlotData(P.results["default"],outputs=decomp,pops=plot_pop)
     plotSeries(d,plot_type="stacked")
 
@@ -145,7 +132,6 @@
     d = PlotData(P.results["default"],outputs=[{"Death rate":deaths}])
     plotSeries(d,axis="pops")
 
->>>>>>> e2c2820f
 
 if "export" in torun:
     P.results["parset_default"].export(tmpdir+test+"_results")
@@ -176,11 +162,6 @@
     P.copy_parset(old_name="default", new_name="manual")
     if test == "sir":
         P.parsets["manual"].set_scaling_factor(par_name="transpercontact", pop_name="adults", scale=0.5)
-<<<<<<< HEAD
-        P.runSim(parset="manual", result_name="manual")
-        d = PlotData([P.results["parset_default"],P.results["manual"]], outputs=["ch_prev"])
-        plotSeries(d, axis='results', data=P.data)
-=======
         outputs = ["ch_prev"]
     if test == "tb":
         P.parsets["manual"].set_scaling_factor(par_name="foi", pop_name="15-64", scale=2.0)
@@ -188,7 +169,6 @@
     P.runSim(parset="manual", result_name="manual")
     d = PlotData([P.results["default"],P.results["manual"]], outputs=outputs, pops=plot_pop)
     plotSeries(d, axis="results", data=P.data)
->>>>>>> e2c2820f
     
 if "autocalibrate" in torun:
     # Manual fit was not good enough according to plots, so run autofit.
