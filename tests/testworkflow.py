"""
Version:
"""

import logging
logger = logging.getLogger()

## Write the log to a file
# h = logging.FileHandler('testworkflow.log',mode='w')
# logger.addHandler(h)

## Setting DEBUG level before importing Atomica will display the structure warnings occurring during import
# logger.setLevel('DEBUG')

import os
import atomica.ui as au
import sciris.core as sc

# Atomica has INFO level logging by default which is set when Atomica is imported, so need to change it after importing
# logger.setLevel('DEBUG')

# test = "sir"
test = "tb"
#test = "diabetes"
# test = "service"

torun = [
"makeframeworkfile",
# "makeframework",
# "saveframework",
# "loadframework",
# "makedatabook",
# "makeproject",
# "loaddatabook",
# "makeparset",
# "runsim",
# 'plotcascade',
"makeprogramspreadsheet",
<<<<<<< HEAD
# "loadprogramspreadsheet",
=======
"loadprogramspreadsheet",
>>>>>>> c5d10888
# "runsim_programs",
# "makeplots",
# "export",
# "listspecs",
# "manualcalibrate",
#  "autocalibrate",
# "parameterscenario",
"saveproject",
"loadproject",
]

# Define plotting variables in case plots are generated
if test == "sir":
    test_vars = ["sus", "inf", "rec", "dead", "ch_all", "foi"]
    test_pop = "adults"
    decomp = ["sus", "inf", "rec", "dead"]
    deaths = ["sus:dead", "inf:dead", "rec:dead"]
    grouped_deaths = {'inf': ['inf:dead'], 'sus': ['sus:dead'], 'rec': ['rec:dead']}  # As rec-dead does not have a unique link tag, plotting rec-dead separately would require actually extracting its link object
    plot_pop = [test_pop]
if test == "tb":
    test_vars = ["sus", "vac", "spdu", "alive", "b_rate"]
    test_pop = "0-4"
    decomp = ["sus", "vac", "lt_inf", "ac_inf", "acr"]
    # Just do untreated TB-related deaths for simplicity.
    deaths = ["pd_term:flow", "pd_sad:flow", "nd_term:flow", "nd_sad:flow", "pm_term:flow", "pm_sad:flow", "nm_term:flow", "nm_sad:flow", "px_term:flow", "px_sad:flow", "nx_term:flow", "nx_sad:flow"]
    grouped_deaths = {"ds_deaths": ["pd_term:flow", "pd_sad:flow", "nd_term:flow", "nd_sad:flow"],
                      "mdr_deaths": ["pm_term:flow", "pm_sad:flow", "nm_term:flow", "nm_sad:flow"],
                      "xdr_deaths": ["px_term:flow", "px_sad:flow", "nx_term:flow", "nx_sad:flow"]}
    plot_pop = ['5-14', '15-64']

tmpdir = "." + os.sep + "temp" + os.sep

if "makeframeworkfile" in torun:
    if test == "sir": args = {"num_comps":4, "num_characs":8, "num_pars":6}
    elif test == "tb": args = {"num_comps":40, "num_characs":70, "num_pars":140, "num_datapages":10}
    elif test == "diabetes": args = {"num_comps":13, "num_characs":9, "num_pars":16}
    elif test == "service": args = {"num_comps":7, "num_characs":4, "num_pars":10}
    au.ProjectFramework.create_template(path=tmpdir + "framework_" + test + "_blank.xlsx", **args)
        
if "makeframework" in torun:
    F = au.ProjectFramework(name=test.upper(), filepath="./frameworks/framework_" + test + ".xlsx")

if "saveframework" in torun:
    F.save(tmpdir+test+".frw")

if "loadframework" in torun:
    F = au.ProjectFramework.load(tmpdir+test+".frw")

if "makedatabook" in torun:
    P = au.Project(framework=F) # Create a project with an empty data structure.
    if test == "sir": args = {"num_pops":1, "num_trans":1, "num_progs":3,
                              "data_start":2000, "data_end":2015, "data_dt":1.0}
    elif test == "tb": args = {"num_pops":12, "num_trans":3, "num_progs":31, "data_end":2018}
    elif test == "diabetes": args = {"num_pops":1, "num_trans":0, "num_progs":0,
                              "data_start":2014, "data_end":2017, "data_dt":1.0}
    elif test == "service": args = {"num_pops":1, "num_trans":0, "num_progs":0,
                              "data_start":2014, "data_end":2017, "data_dt":1.0}
    P.create_databook(databook_path=tmpdir + "databook_" + test + "_blank.xlsx", **args)

if "makeproject" in torun:
    # Preventing a run and databook loading so as to make calls explicit for the benefit of the FE.
    P = au.Project(name=test.upper()+" project", framework=F, do_run=False)
    
if "loaddatabook" in torun:
    if test in ['diabetes']:
        print('\n\n\nDatabook not yet filled in for diabetes example.')
    else:
        # Preventing parset creation and a run so as to make calls explicit for the benefit of the FE.
        P.load_databook(databook_path="./databooks/databook_" + test + ".xlsx", make_default_parset=False, do_run=False)
    
if "makeparset" in torun:
    if test in ['diabetes']:
        print('\n\n\nDatabook not yet filled in for diabetes example.')
    else:
        P.make_parset(name="default")
    
if "runsim" in torun:
    if test in ['diabetes']:
        print('\n\n\nDatabook not yet filled in for diabetes example.')
    else:
        if test in ["tb"]:
            P.update_settings(sim_start=2000.0, sim_end=2030, sim_dt=0.25)
        else:
            P.update_settings(sim_start=2014.0, sim_end=2020, sim_dt=1.)
        P.run_sim(parset="default", result_name="default")
        
        cascade = P.results[-1].get_cascade_vals(project=P)

if 'plotcascade' in torun:
    au.plot_cascade(project=P, year=2020)
    
    
    
if "makeprogramspreadsheet" in torun:
    print('\n\n\nMaking programs spreadsheet ... ')
    if test not in ['diabetes']:
        P = au.demo(which=test, do_plot=0)
        filename = "temp/progbook_"+test+"_blank.xlsx"
        if test == "tb":
            P.make_progbook(filename, progs=31)
        else:
            P.make_progbook(filename, progs=5)

if "loadprogramspreadsheet" in torun:
    if test in ['diabetes','service']:
        print('\n\n\nLoading program spreadsheet not yet implemented for TB, diabetes or service examples.')
    else:
        print('\n\n\nLoading programs spreadsheet ...')
    
        P = au.demo(which=test,do_plot=0)
        filename = "databooks/progbook_"+test+".xlsx"
        P.load_progbook(progbook_path=filename, make_default_progset=True)
        if test not in ["tb"]:      # TODO: Test TB progset after successful progset construction.
            P.progsets[0].programs[0].get_spend(year=2015)

            # Create a sample dictionary of dummry coverage (%) values to demonstrate how get_outcomes works
            coverage = sc.odict([('Risk avoidance',     .99),
                                 ('Harm reduction 1',   .8),
                                 ('Harm reduction 2',   .9),
                                 ('Treatment 1',        .99),
                                 ('Treatment 2',        .8)])
            print(P.progsets[0].get_outcomes(coverage)) # NB, calculations don't quite make sense atm, need to work in the impact interactions

            # For a single program, demonstrate how to get a vector of number/proportion covered given a time vector, a budget (note, budget is optional!!), and denominators
            print(P.progsets[0].programs[4].get_num_covered(year=[2014,2015,2016,2017], budget=[1e5,2e5,3e5,4e5]))
            print(P.progsets[0].programs[4].get_prop_covered(year=[2014,2015,2016,2017], budget=[1e5,2e5,3e5,4e5],denominator = [1e4,1.1e4,1.2e4,1.3e4]))

            # For a whole parset, demonstrate how to get a dictionary of proportion covered for each program given a time vector and denominators
            denominator = sc.odict([('Risk avoidance',  [1e6,1.1e6,1.2e6,1.3e6]),
                                 ('Harm reduction 1',   [2e4,2.1e4,2.2e4,2.3e4]),
                                 ('Harm reduction 2',   [2e4,2.1e4,2.2e4,2.3e4]),
                                 ('Treatment 1',        [3e4,3.1e4,3.2e4,3.3e4]),
                                 ('Treatment 2',        [4e4,4.1e4,4.2e4,4.3e4])])

            print(P.progsets[0].get_num_covered(year=[2014,2015,2016,2017]))
            print(P.progsets[0].get_prop_covered(year=[2014,2015,2016,2017],denominator = denominator))


if "runsim_programs" in torun:
    if test in ['tb','diabetes','service']:
        print('\n\n\nRunning with programs not yet implemented for TB, diabetes or service examples.')
    else:
        P.update_settings(sim_start=2000.0, sim_end=2030, sim_dt=0.25)
        alloc  = {'Risk avoidance': 400000} # Other programs will use default spend
        instructions = au.ProgramInstructions() 
        instructions = au.ProgramInstructions(alloc) # TODO - get default instructions
        P.run_sim(parset="default", result_name="default-noprogs")
        P.run_sim(parset="default", progset='default',progset_instructions=instructions,result_name="default-progs")
        d = au.PlotData([P.results["default-noprogs"],P.results["default-progs"]], outputs=['transpercontact','contacts','recrate','infdeath','susdeath'])
        au.plot_series(d, axis="results")


if "makeplots" in torun:

    # Low level debug plots.
    for var in test_vars:
        P.results["default"].get_variable(test_pop,var)[0].plot()
    
    # Plot population decomposition.
    d = au.PlotData(P.results["default"],outputs=decomp,pops=plot_pop)
    au.plot_series(d, plot_type="stacked")

    if test == "tb":
        # Plot bars for deaths, aggregated by strain, stacked by pop
        d = au.PlotData(P.results["default"],outputs=grouped_deaths,t_bins=10,pops=plot_pop)
        au.plot_bars(d, outer="results", stack_pops=[plot_pop])

        # Plot bars for deaths, aggregated by pop, stacked by strain
        d = au.PlotData(P.results["default"],outputs=grouped_deaths,t_bins="all",pops=plot_pop)
        au.plot_bars(d, stack_outputs=[list(grouped_deaths.keys())])

        # Plot total death flow over time
        # Plot death flow rate decomposition over all time
        d = au.PlotData(P.results["default"],outputs=grouped_deaths,pops=plot_pop)
        au.plot_series(d, plot_type='stacked', axis='outputs')

        d = au.PlotData(P.results["default"], pops='0-4')
        au.plot_series(d, plot_type='stacked')

    elif test == 'sir':
        # Plot disaggregated flow into deaths over time
        d = au.PlotData(P.results["default"],outputs=grouped_deaths,pops=plot_pop)
        au.plot_series(d, plot_type='stacked', axis='outputs')

    # Plot aggregate flows
    d = au.PlotData(P.results["default"],outputs=[{"Death rate":deaths}])
    au.plot_series(d, axis="pops")


if "export" in torun:
    P.results["default"].export(tmpdir+test+"_results")
    
if "listspecs" in torun:
    # For the benefit of FE devs, to work out how to list framework-related items in calibration and scenarios.
    FS = au.FrameworkSettings
    DS = au.DataSettings
    # Print list of characteristic names, i.e. state variables.
    print("\nCharacteristics...")
    print(P.framework.specs[FS.KEY_CHARACTERISTIC].keys())
    # Print list of compartment names. Should be added to the characteristics list for typical processes.
    print("Compartments...")
    print(P.framework.specs[FS.KEY_COMPARTMENT].keys())
    # Print list of parameters. Some of these relate to actual transitions, some are just dependencies.
    print("Parameters...")
    print(P.framework.specs[FS.KEY_PARAMETER].keys())
    # Print list of populations.
    print("Populations...")
    print(P.data.specs[DS.KEY_POPULATION].keys())
    print()
    
if "manualcalibrate" in torun:
    # Attempt a manual calibration, i.e. edit the scaling factors directly.
    P.parsets.copy("default", "manual")
    if test == "sir":
        P.parsets["manual"].set_scaling_factor(par_name="transpercontact", pop_name="adults", scale=0.5)
        outputs = ["ch_prev"]
    if test == "tb":
        P.parsets["manual"].set_scaling_factor(par_name="foi", pop_name="15-64", scale=2.0)
        outputs = ["ac_inf"]
    P.run_sim(parset="manual", result_name="manual")
    d = au.PlotData([P.results["default"],P.results["manual"]], outputs=outputs, pops=plot_pop)
    au.plot_series(d, axis="results", data=P.data)
    
if "autocalibrate" in torun:
    # Manual fit was not good enough according to plots, so run autofit.
#    if test == "sir":
#        # Explicitly specify full tuples for inputs and outputs, with 'None' for pop denoting all populations
#        adjustables = [("transpercontact", None, 0.1, 1.9)]         # Absolute scaling factor limits.
#        measurables = [("ch_prev", "adults", 1.0, "fractional")]        # Weight and type of metric.
#        # New name argument set to old name to do in-place calibration.
#        P.calibrate(parset="default", new_name="auto", adjustables=adjustables, measurables=measurables, max_time=30)
#    if test == "tb":
#        # Shortcut for calibration measurables.
#        adjustables = [("foi", "15-64", 0.0, 3.0)]
#        P.calibrate(parset="default", new_name="auto", adjustables=adjustables, measurables=["ac_inf"], max_time=30)
    P.calibrate(max_time=10, new_name="auto")
    P.run_sim(parset="auto", result_name="auto")
    if test == "sir":
        outputs = ["ch_prev"]
    if test == "tb":
        outputs = ["ac_inf"]
    d = au.PlotData(P.results, outputs=outputs)   # Values method used to plot all existent results.
    au.plot_series(d, axis='results', data=P.data)
    
if "parameterscenario" in torun:
    scvalues = dict()
    if test == "sir":
        scen_par = "infdeath"
        scen_pop = "adults"
        scen_outputs = ["inf","dead"]
    if test == "tb":
        scen_par = "spd_infxness"
        scen_pop = "15-64"
        scen_outputs = ["lt_inf", "ac_inf"]

    scvalues[scen_par] = dict()
    scvalues[scen_par][scen_pop] = dict()

    # Insert (or possibly overwrite) one value.
    scvalues[scen_par][scen_pop]["y"] = [0.125]
    scvalues[scen_par][scen_pop]["t"] = [2015.]
    scvalues[scen_par][scen_pop]["smooth_onset"] = [2]

    P.make_scenario(name="varying_infections", instructions=scvalues)
    P.run_scenario(scenario="varying_infections", parset="default", result_name="scen1")

    # Insert two values and eliminate everything between them.
    scvalues[scen_par][scen_pop]["y"] = [0.125, 0.5]
    scvalues[scen_par][scen_pop]["t"] = [2015., 2020.]
    scvalues[scen_par][scen_pop]["smooth_onset"] = [2, 3]

    P.make_scenario(name="varying_infections2", instructions=scvalues)
    P.run_scenario(scenario="varying_infections2", parset="default", result_name="scen2")

    d = au.PlotData([P.results["scen1"],P.results["scen2"]], outputs=scen_outputs, pops=[scen_pop])
    au.plot_series(d, axis="results")

if "runsimprogs" in torun:
    from atomica.core.programs import ProgramInstructions

    # instructions = ProgramInstructions(progset=P.progsets["default"])
    P.run_sim(parset="default", progset="default", progset_instructions=ProgramInstructions(), result_name="progtest")
    
if "saveproject" in torun:
    P.save(tmpdir+test+".prj")

if "loadproject" in torun:
    P = au.Project.load(tmpdir+test+".prj")


<|MERGE_RESOLUTION|>--- conflicted
+++ resolved
@@ -36,11 +36,7 @@
 # "runsim",
 # 'plotcascade',
 "makeprogramspreadsheet",
-<<<<<<< HEAD
 # "loadprogramspreadsheet",
-=======
-"loadprogramspreadsheet",
->>>>>>> c5d10888
 # "runsim_programs",
 # "makeplots",
 # "export",
@@ -48,8 +44,8 @@
 # "manualcalibrate",
 #  "autocalibrate",
 # "parameterscenario",
-"saveproject",
-"loadproject",
+# "saveproject",
+# "loadproject",
 ]
 
 # Define plotting variables in case plots are generated
