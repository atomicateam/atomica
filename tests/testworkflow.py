"""
Version:
"""

import atomica.ui as aui
import sciris.core as sc
import os

torun = [
"makeframeworkfile",
"makeframework",
"saveframework",
"loadframework",
"makedatabook",
"makeproject",
"saveproject",
"loadproject",
]

tmpdir = "." + os.sep + "temp" + os.sep
if 'doplot' not in locals(): doplot = False
doplot = True


if "makeframeworkfile" in torun:
#    framework_instructions, _ = aui.makeInstructions(framework=None, data=None, workbook_type=aui.SystemSettings.STRUCTURE_KEY_FRAMEWORK)
#    framework_instructions.updateNumberOfItems("par", 6)        # Set the number of parameters
#    framework_instructions.updateNumberOfItems("comp", 4)       # Set the number of compartments
#    framework_instructions.updateNumberOfItems("charac", 8)     # Set the number of characteristics
#    
#    aui.writeWorkbook(workbook_path=tmpdir+"framework_test.xlsx", framework=None, data=None, instructions=framework_instructions, workbook_type=aui.SystemSettings.STRUCTURE_KEY_FRAMEWORK)
    
    # Convenient class method that creates a template for a framework without needing the object to exist.
    aui.ProjectFramework.createTemplate(path=tmpdir+"framework_test.xlsx", num_comps=4, num_pars=6, num_characs=8)
    
if "makeframework" in torun:
    F = aui.ProjectFramework(name="SIR", file_path="./frameworks/framework_sir.xlsx")


if "saveframework" in torun:
    F.save(tmpdir+"testframework.frw")


if "loadframework" in torun:
    F = aui.ProjectFramework.load(tmpdir+"testframework.frw")


if "makedatabook" in torun:
    F = aui.ProjectFramework.load(tmpdir+"testframework.frw")
    P = aui.Project(framework=F) # Create a project with no data
#    databook_instructions, _ = aui.makeInstructions(framework=F, data=None, workbook_type=aui.SystemSettings.STRUCTURE_KEY_DATA)
#    databook_instructions.updateNumberOfItems("prog", 3)    # Set the number of programs
#    databook_instructions.updateNumberOfItems("pop", 1)     # Set the number of populations
    P.createDatabook(databook_path="./databooks/databook_sir_blank.xlsx", num_pops=1, num_progs=3)


if "makeproject" in torun:
    P = aui.Project(framework=F, databook="./databooks/databook_sir.xlsx", dorun=True)
    
<<<<<<< HEAD
    for var in ["sus","inf","rec","dead","ch_all","foi"]:
        P.results[0].getVariable("adults",var)[0].plot()
=======
    if doplot:
        for var in ["sus","inf","rec","dead","ch_all","foi"]:
            P.results[0].getPop("adults").getVariable(var)[0].plot()
>>>>>>> a98ea4ae

    P.results[0].export('test')
    
if "saveproject" in torun:
    P.save(tmpdir+"testproject.prj")


if "loadproject" in torun:
    P = aui.Project.load(tmpdir+"testproject.prj")
<|MERGE_RESOLUTION|>--- conflicted
+++ resolved
@@ -57,14 +57,9 @@
 if "makeproject" in torun:
     P = aui.Project(framework=F, databook="./databooks/databook_sir.xlsx", dorun=True)
     
-<<<<<<< HEAD
-    for var in ["sus","inf","rec","dead","ch_all","foi"]:
-        P.results[0].getVariable("adults",var)[0].plot()
-=======
     if doplot:
         for var in ["sus","inf","rec","dead","ch_all","foi"]:
-            P.results[0].getPop("adults").getVariable(var)[0].plot()
->>>>>>> a98ea4ae
+            P.results[0].getVariable("adults",var)[0].plot()
 
     P.results[0].export('test')
     
