"""
Version:
"""

import logging
logger = logging.getLogger()

## Write the log to a file
# h = logging.FileHandler('testworkflow.log',mode='w')
# logger.addHandler(h)

## Setting DEBUG level before importing Atomica will display the structure warnings occurring during import
# logger.setLevel('DEBUG')

import os
import atomica.ui as au
import sciris.core as sc

# Atomica has INFO level logging by default which is set when Atomica is imported, so need to change it after importing
logger.setLevel('DEBUG')

test = "sir"
test = "tb"

torun = [
<<<<<<< HEAD
"makeframeworkfile",
"makeframework",
"saveframework",
"loadframework",
"makedatabook",
"makeproject",
"loaddatabook",
"makeprogbook",
"loadprogbook",
"makeparset",
"runsim",
# "makeprogramspreadsheet",
# "loadprogramspreadsheet",
"makeplots",
# "export",
# "listspecs",
# "manualcalibrate",
# "autocalibrate",
# "parameterscenario",
# "runsimprogs",
# "saveproject",
# "loadproject"
=======
#"makeframeworkfile",
#"makeframework",
#"saveframework",
#"loadframework",
#"makedatabook",
#"makeproject",
#"loaddatabook",
#"makeparset",
#"runsim",
"makeprogramspreadsheet",
"loadprogramspreadsheet",
# "runsim_programs",
#"makeplots",
#"export",
#"listspecs",
#"manualcalibrate",
#"autocalibrate",
#"parameterscenario",
#"saveproject",
#"loadproject",
>>>>>>> 30f68c8a
]

# Define plotting variables in case plots are generated
if test == "sir":
    test_vars = ["sus", "inf", "rec", "dead", "ch_all", "foi"]
    test_pop = "adults"
    decomp = ["sus", "inf", "rec", "dead"]
    deaths = ["sus:dead", "inf:dead", "rec:dead"]
    grouped_deaths = {'inf': ['inf:dead'], 'sus': ['sus:dead'], 'rec': ['rec:dead']}  # As rec-dead does not have a unique link tag, plotting rec-dead separately would require actually extracting its link object
    plot_pop = [test_pop]
if test == "tb":
    test_vars = ["sus", "vac", "spdu", "alive", "b_rate"]
    test_pop = "0-4"
    decomp = ["sus", "vac", "lt_inf", "ac_inf", "acr"]
    # Just do untreated TB-related deaths for simplicity.
    deaths = ["pd_term:flow", "pd_sad:flow", "nd_term:flow", "nd_sad:flow", "pm_term:flow", "pm_sad:flow", "nm_term:flow", "nm_sad:flow", "px_term:flow", "px_sad:flow", "nx_term:flow", "nx_sad:flow"]
    grouped_deaths = {"ds_deaths": ["pd_term:flow", "pd_sad:flow", "nd_term:flow", "nd_sad:flow"],
                      "mdr_deaths": ["pm_term:flow", "pm_sad:flow", "nm_term:flow", "nm_sad:flow"],
                      "xdr_deaths": ["px_term:flow", "px_sad:flow", "nx_term:flow", "nx_sad:flow"]}
    plot_pop = ['5-14', '15-64']

tmpdir = "." + os.sep + "temp" + os.sep

if "makeframeworkfile" in torun:
    if test == "sir": args = {"num_comps":4, "num_characs":8, "num_pars":6}
    elif test == "tb": args = {"num_comps":40, "num_characs":70, "num_pars":140, "num_datapages":10}
    au.ProjectFramework.create_template(path=tmpdir + "framework_" + test + "_blank.xlsx", **args)
        
if "makeframework" in torun:
    F = au.ProjectFramework(name=test.upper(), filepath="./frameworks/framework_" + test + ".xlsx")

if "saveframework" in torun:
    F.save(tmpdir+test+".frw")

if "loadframework" in torun:
    F = au.ProjectFramework.load(tmpdir+test+".frw")

if "makedatabook" in torun:
    P = au.Project(framework=F) # Create a project with an empty data structure.
    if test == "sir": args = {"num_pops":1, "num_trans":1, "num_progs":3,
                              "data_start":2000, "data_end":2015, "data_dt":1.0}
    elif test == "tb": args = {"num_pops":12, "num_trans":3, "num_progs":31, "data_end":2018}
    P.create_databook(databook_path=tmpdir + "databook_" + test + "_blank.xlsx", **args)

if "makeproject" in torun:
    # Preventing a run and databook loading so as to make calls explicit for the benefit of the FE.
    P = au.Project(name=test.upper()+" project", framework=F, do_run=False)
    
if "loaddatabook" in torun:
    # Preventing parset creation and a run so as to make calls explicit for the benefit of the FE.
    P.load_databook(databook_path="./databooks/databook_" + test + ".xlsx", make_default_parset=False, do_run=False)
    
if "makeparset" in torun:
    P.make_parset(name="default")
    
if "runsim" in torun:
    P.update_settings(sim_start=2000.0, sim_end=2035, sim_dt=0.25)
    P.run_sim(parset="default", result_name="default")
    
if "makeprogramspreadsheet" in torun:
    print('\n\n\Making programs spreadsheet ... ')

    P = au.demo(which=test,do_plot=0)
    filename = "temp/programspreadsheet.xlsx"
    P.make_progbook(filename, progs=5)

if "loadprogramspreadsheet" in torun:
    if test=='tb':
        print('\n\n\nLoading program spreadsheet not yet implemented for TB.')
    else:
        print('\n\n\nLoading programs spreadsheet ...')
    
        P = au.demo(which=test,do_plot=0)
        filename = "databooks/programdata_"+test+".xlsx"
        P.load_progbook(databook_path=filename, make_default_progset=True)
        P.progsets[0].programs[0].get_spend(year=2015)
#        P.progsets[0].programs[0].get_num_covered(year=2015)
        coverage = sc.odict([('Risk avoidance',     .99),
                             ('Harm reduction 1',   .8),
                             ('Harm reduction 2',   .9),
                             ('Treatment 1',        .99),
                             ('Treatment 2',        .8)])
        print(P.progsets[0].get_outcomes(coverage)) # NB, calculations don't quite make sense atm, need to work in the impact interactions

if "runsim_programs" in torun:
    P.update_settings(sim_start=2000.0, sim_end=2030, sim_dt=0.25)
    instructions = None # TODO - get default instructions
    P.run_sim(parset="default", progset='default',progset_instructions=instructions,result_name="default")

if "makeplots" in torun:

    # Low level debug plots.
    for var in test_vars:
        P.results["default"].get_variable(test_pop,var)[0].plot()
    
    # Plot population decomposition.
    d = au.PlotData(P.results["default"],outputs=decomp,pops=plot_pop)
    au.plot_series(d, plot_type="stacked")

    if test == "tb":
        # Plot bars for deaths, aggregated by strain, stacked by pop
        d = au.PlotData(P.results["default"],outputs=grouped_deaths,t_bins=10,pops=plot_pop)
        au.plot_bars(d, outer="results", stack_pops=[plot_pop])

        # Plot bars for deaths, aggregated by pop, stacked by strain
        d = au.PlotData(P.results["default"],outputs=grouped_deaths,t_bins="all",pops=plot_pop)
        au.plot_bars(d, stack_outputs=[list(grouped_deaths.keys())])

        # Plot total death flow over time
        # Plot death flow rate decomposition over all time
        d = au.PlotData(P.results["default"],outputs=grouped_deaths,pops=plot_pop)
        au.plot_series(d, plot_type='stacked', axis='outputs')

        d = au.PlotData(P.results["default"], pops='0-4')
        au.plot_series(d, plot_type='stacked')

    elif test == 'sir':
        # Plot disaggregated flow into deaths over time
        d = au.PlotData(P.results["default"],outputs=grouped_deaths,pops=plot_pop)
        au.plot_series(d, plot_type='stacked', axis='outputs')

    # Plot aggregate flows
    d = au.PlotData(P.results["default"],outputs=[{"Death rate":deaths}])
    au.plot_series(d, axis="pops")


if "export" in torun:
    P.results["default"].export(tmpdir+test+"_results")
    
if "listspecs" in torun:
    # For the benefit of FE devs, to work out how to list framework-related items in calibration and scenarios.
    FS = au.FrameworkSettings
    DS = au.DataSettings
    # Print list of characteristic names, i.e. state variables.
    print("\nCharacteristics...")
    print(P.framework.specs[FS.KEY_CHARACTERISTIC].keys())
    # Print list of compartment names. Should be added to the characteristics list for typical processes.
    print("Compartments...")
    print(P.framework.specs[FS.KEY_COMPARTMENT].keys())
    # Print list of parameters. Some of these relate to actual transitions, some are just dependencies.
    print("Parameters...")
    print(P.framework.specs[FS.KEY_PARAMETER].keys())
    # Print list of populations.
    print("Populations...")
    print(P.data.specs[DS.KEY_POPULATION].keys())
    print()
    
if "manualcalibrate" in torun:
    # Attempt a manual calibration, i.e. edit the scaling factors directly.
    P.parsets.copy("default", "manual")
    if test == "sir":
        P.parsets["manual"].set_scaling_factor(par_name="transpercontact", pop_name="adults", scale=0.5)
        outputs = ["ch_prev"]
    if test == "tb":
        P.parsets["manual"].set_scaling_factor(par_name="foi", pop_name="15-64", scale=2.0)
        outputs = ["ac_inf"]
    P.run_sim(parset="manual", result_name="manual")
    d = au.PlotData([P.results["default"],P.results["manual"]], outputs=outputs, pops=plot_pop)
    au.plot_series(d, axis="results", data=P.data)
    
if "autocalibrate" in torun:
    # Manual fit was not good enough according to plots, so run autofit.
    if test == "sir":
        # Explicitly specify full tuples for inputs and outputs, with 'None' for pop denoting all populations
        adjustables = [("transpercontact", None, 0.1, 1.9)]         # Absolute scaling factor limits.
        measurables = [("ch_prev", "adults", 1.0, "fractional")]        # Weight and type of metric.
        # New name argument set to old name to do in-place calibration.
        P.calibrate(parset="default", new_name="auto", adjustables=adjustables, measurables=measurables, max_time=30)
    if test == "tb":
        # Shortcut for calibration measurables.
        adjustables = [("foi", "15-64", 0.0, 3.0)]
        P.calibrate(parset="default", new_name="auto", adjustables=adjustables, measurables=["ac_inf"], max_time=30)
    P.run_sim(parset="auto", result_name="auto")
    d = au.PlotData(P.results, outputs=outputs)   # Values method used to plot all existent results.
    au.plot_series(d, axis='results', data=P.data)
    
if "parameterscenario" in torun:
    scvalues = dict()
    if test == "sir":
        scen_par = "infdeath"
        scen_pop = "adults"
        scen_outputs = ["inf","dead"]
    if test == "tb":
        scen_par = "spd_infxness"
        scen_pop = "15-64"
        scen_outputs = ["lt_inf", "ac_inf"]

    scvalues[scen_par] = dict()
    scvalues[scen_par][scen_pop] = dict()

    # Insert (or possibly overwrite) one value.
    scvalues[scen_par][scen_pop]["y"] = [0.125]
    scvalues[scen_par][scen_pop]["t"] = [2015.]
    scvalues[scen_par][scen_pop]["smooth_onset"] = [2]

    P.make_scenario(name="varying_infections", instructions=scvalues)
    P.run_scenario(scenario="varying_infections", parset="default", result_name="scen1")

    # Insert two values and eliminate everything between them.
    scvalues[scen_par][scen_pop]["y"] = [0.125, 0.5]
    scvalues[scen_par][scen_pop]["t"] = [2015., 2020.]
    scvalues[scen_par][scen_pop]["smooth_onset"] = [2, 3]

    P.make_scenario(name="varying_infections2", instructions=scvalues)
    P.run_scenario(scenario="varying_infections2", parset="default", result_name="scen2")

    d = au.PlotData([P.results["scen1"],P.results["scen2"]], outputs=scen_outputs, pops=[scen_pop])
    au.plot_series(d, axis="results")

if "runsimprogs" in torun:
    from atomica.core.programs import ProgramInstructions

    # instructions = ProgramInstructions(progset=P.progsets["default"])
    P.run_sim(parset="default", progset="default", progset_instructions=ProgramInstructions(), result_name="progtest")
    
if "saveproject" in torun:
    P.save(tmpdir+test+".prj")

if "loadproject" in torun:
    P = au.Project.load(tmpdir+test+".prj")


<|MERGE_RESOLUTION|>--- conflicted
+++ resolved
@@ -17,13 +17,12 @@
 import sciris.core as sc
 
 # Atomica has INFO level logging by default which is set when Atomica is imported, so need to change it after importing
-logger.setLevel('DEBUG')
+# logger.setLevel('DEBUG')
 
 test = "sir"
 test = "tb"
 
 torun = [
-<<<<<<< HEAD
 "makeframeworkfile",
 "makeframework",
 "saveframework",
@@ -46,28 +45,6 @@
 # "runsimprogs",
 # "saveproject",
 # "loadproject"
-=======
-#"makeframeworkfile",
-#"makeframework",
-#"saveframework",
-#"loadframework",
-#"makedatabook",
-#"makeproject",
-#"loaddatabook",
-#"makeparset",
-#"runsim",
-"makeprogramspreadsheet",
-"loadprogramspreadsheet",
-# "runsim_programs",
-#"makeplots",
-#"export",
-#"listspecs",
-#"manualcalibrate",
-#"autocalibrate",
-#"parameterscenario",
-#"saveproject",
-#"loadproject",
->>>>>>> 30f68c8a
 ]
 
 # Define plotting variables in case plots are generated
