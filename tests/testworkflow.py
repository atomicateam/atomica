--- conflicted
+++ resolved
@@ -11,13 +11,8 @@
 import pylab as pl
 
 
-<<<<<<< HEAD
-test = "sir"
-#test = "tb"
-=======
 # test = "sir"
 test = "tb"
->>>>>>> 36ec10d4
 #test = "diabetes"
 # test = "service"
 
@@ -39,11 +34,7 @@
 # "export",
 # "listspecs",
 # "manualcalibrate",
-<<<<<<< HEAD
-# "autocalibrate",
-=======
 #"autocalibrate",
->>>>>>> 36ec10d4
 # "parameterscenario",
 #'budgetscenario',
 'optimization',
