"""
Version:
"""

import logging
logger = logging.getLogger()

import os
import atomica.ui as au
import sciris.core as sc
import pylab as pl
import matplotlib.pyplot as plt

# test = "sir"
# test = "tb"
test = "diabetes"
#test = "service"


torun = [
"makeframework",
"saveframework",
"loadframework",
"makedatabook",
"makeproject",
"loaddatabook",
"makeparset",
#"runsim",
<<<<<<< HEAD
#'plotcascade',
"makeprogramspreadsheet",
#"loadprogramspreadsheet",
#"runsim_programs",
# "makeplots",
=======
'plotcascade',
#"makeprogramspreadsheet",
# "loadprogramspreadsheet",
# "runsim_programs",
#"makeplots",
>>>>>>> 5c5bcfa7
# "export",
# "listspecs",
# "manualcalibrate",
#"autocalibrate",
# "parameterscenario",
# 'budgetscenarios',
<<<<<<< HEAD
# 'optimization',
=======
#'optimization',
>>>>>>> 5c5bcfa7
# "saveproject",
# "loadproject",
]

forceshow = True # Whether or not to force plots to show (warning, only partly implemented)

# Define plotting variables in case plots are generated
if test == "sir":
    test_vars = ["sus", "inf", "rec", "dead", "ch_all", "foi"]
    test_pop = "adults"
    decomp = ["sus", "inf", "rec", "dead"]
    deaths = ["sus:dead", "inf:dead", "rec:dead"]
    grouped_deaths = {'inf': ['inf:dead'], 'sus': ['sus:dead'], 'rec': ['rec:dead']}  # As rec-dead does not have a unique link tag, plotting rec-dead separately would require actually extracting its link object
    plot_pop = [test_pop]
if test == "tb":
    test_vars = ["sus", "vac", "spdu", "alive", "b_rate"]
    test_pop = "0-4"
    decomp = ["sus", "vac", "lt_inf", "ac_inf", "acr"]
    # Just do untreated TB-related deaths for simplicity.
    deaths = ["pd_term:flow", "pd_sad:flow", "nd_term:flow", "nd_sad:flow", "pm_term:flow", "pm_sad:flow", "nm_term:flow", "nm_sad:flow", "px_term:flow", "px_sad:flow", "nx_term:flow", "nx_sad:flow"]
    grouped_deaths = {"ds_deaths": ["pd_term:flow", "pd_sad:flow", "nd_term:flow", "nd_sad:flow"],
                      "mdr_deaths": ["pm_term:flow", "pm_sad:flow", "nm_term:flow", "nm_sad:flow"],
                      "xdr_deaths": ["px_term:flow", "px_sad:flow", "nx_term:flow", "nx_sad:flow"]}
    plot_pop = ['5-14', '15-64']

tmpdir = "." + os.sep + "temp" + os.sep

if "makeframework" in torun:
    F = au.ProjectFramework("./frameworks/framework_" + test + ".xlsx")

if "saveframework" in torun:
    F.save(tmpdir+test+".frw")

if "loadframework" in torun:
    F = au.ProjectFramework.load(tmpdir+test+".frw")

if "makedatabook" in torun:
    P = au.Project(framework=F) # Create a project with an empty data structure.
    if test == "sir": args = {"num_pops":1, "num_transfers":1,"data_start":2000, "data_end":2015, "data_dt":1.0}
    elif test == "tb": args = {"num_pops":12, "num_transfers":3, "data_end":2018}
    elif test == "diabetes": args = {"num_pops":1, "num_transfers":0, "data_start":2014, "data_end":2017, "data_dt":1.0}
    elif test == "service": args = {"num_pops":1, "num_transfers":0,"data_start":2014, "data_end":2017, "data_dt":1.0}
    P.create_databook(databook_path=tmpdir + "databook_" + test + "_blank.xlsx", **args)

if "makeproject" in torun:
    # Preventing a run and databook loading so as to make calls explicit for the benefit of the FE.
    P = au.Project(name=test.upper()+" project", framework=F, do_run=False)
    
if "loaddatabook" in torun:
    # Preventing parset creation and a run so as to make calls explicit for the benefit of the FE.
    P.load_databook(databook_path="./databooks/databook_" + test + ".xlsx", make_default_parset=False, do_run=False)
    
if "makeparset" in torun:
    if test in ['di2abetes']:
        print('\n\n\nDatabook not yet filled in for diabetes example.')
    else:
        P.make_parset(name="default")
    
if "runsim" in torun:
    if test in ["tb"]:
        P.update_settings(sim_start=2000.0, sim_end=2030, sim_dt=0.25)
    elif test=='diabetes':
        print('\n\n\nWARNING, diabetes example does not run yet... need to debug')
        P.update_settings(sim_start=2014.0, sim_end=2020, sim_dt=1.)
    else:
        P.update_settings(sim_start=2014.0, sim_end=2020, sim_dt=1.)

    P.run_sim(parset="default", result_name="default")    
    cascade = P.results[-1].get_cascade_vals(cascade='main', pops='all', t_bins=2020)

if 'plotcascade' in torun:
<<<<<<< HEAD
    au.plot_cascade(P.results[-1], cascade='main', pops='all', year=2020)
=======
    P = au.demo()
    
    au.plot_cascade(project=P, year=2020)
>>>>>>> 5c5bcfa7
    if forceshow: pl.show()
    
    # Browser test
    as_mpld3 = True
    if as_mpld3:
        import sciris.weblib.quickserver as sqs
        fig = pl.gcf()
        sqs.browser(fig)
    
if "makeprogramspreadsheet" in torun:
    print('\n\n\nMaking programs spreadsheet ... ')
    P = au.demo(which=test, do_plot=0, do_run=False)
    filename = "temp/progbook_"+test+"_blank.xlsx"
    if test == "tb":
        P.make_progbook(filename, progs=29)
    elif test == "diabetes":
        P.make_progbook(filename, progs=14)
    else:
        P.make_progbook(filename, progs=5)


if "loadprogramspreadsheet" in torun:
    if test in ['diabetes','service']:
        print('\n\n\nLoading program spreadsheet not yet implemented for TB, diabetes or service examples.')
    else:
        print('\n\n\nLoading programs spreadsheet ...')
    
        P = au.demo(which=test,do_plot=0)
        filename = "databooks/progbook_"+test+".xlsx"
        blh_effects = False if test=='tb' else True
        P.load_progbook(progbook_path=filename, make_default_progset=True, blh_effects=blh_effects)

        P.progsets[0].programs[0].get_spend(year=2015)

        if test =="sir":      

            # Create a sample dictionary of dummry coverage (%) values to demonstrate how get_outcomes works
            coverage = sc.odict([('Risk avoidance',     .99),
                                 ('Harm reduction 1',   .8),
                                 ('Harm reduction 2',   .9),
                                 ('Treatment 1',        .99),
                                 ('Treatment 2',        .8)])
            print(P.progsets[0].get_outcomes(coverage)) # NB, calculations don't quite make sense atm, need to work in the impact interactions

            # For a single program, demonstrate how to get a vector of number/proportion covered given a time vector, a budget (note, budget is optional!!), and denominators
            print(P.progsets[0].programs[4].get_num_covered(year=[2014,2015,2016,2017], budget=[1e5,2e5,3e5,4e5]))
            print(P.progsets[0].programs[4].get_prop_covered(year=[2014,2015,2016,2017], budget=[1e5,2e5,3e5,4e5],denominator = [1e4,1.1e4,1.2e4,1.3e4]))

            # For a whole parset, demonstrate how to get a dictionary of proportion covered for each program given a time vector and denominators
            denominator = sc.odict([('Risk avoidance',  [1e6,1.1e6,1.2e6,1.3e6]),
                                 ('Harm reduction 1',   [2e4,2.1e4,2.2e4,2.3e4]),
                                 ('Harm reduction 2',   [2e4,2.1e4,2.2e4,2.3e4]),
                                 ('Treatment 1',        [3e4,3.1e4,3.2e4,3.3e4]),
                                 ('Treatment 2',        [4e4,4.1e4,4.2e4,4.3e4])])

            print(P.progsets[0].get_num_covered(year=[2014,2015,2016,2017]))
            print(P.progsets[0].get_prop_covered(year=[2014,2015,2016,2017],denominator = denominator))

        elif test =="tb":      

            # For a whole parset, demonstrate how to get a dictionary of proportion covered for each program given a time vector and denominators
            denominator = sc.odict([('BCG',             [9e6]),
                                    ('MS-PHC',          [9e6]),
                                    ('ENH-MS-PHC',      [9e6]),
                                    ('MS-HR',           [9e6]),
                                    ('CT-DS',           [9e6]),
                                    ('CT-DR',           [9e6]),
                                    ('ACF-PLHIV',       [9e6]),
                                    ('DS-TB',           [9e6]),
                                    ('Old MDR',         [9e6]),
                                    ('Old MDR/BDQ',     [9e6]),
                                    ('MDR/BDQ',         [9e6]),
                                    ('KM-SC',           [9e6]),
                                    ('BDQ-SC',          [9e6]),
                                    ('XDR-Current',     [9e6]),
                                    ('XDR-new',         [9e6]),
                                    ('PLHIV/DS-TB',     [9e6]),
                                    ('PLHIV/Old MDR',   [9e6]),
                                    ('PLHIV/Old MDR-BDQ',[9e6]),
                                    ('PLHIV/New MDR',   [9e6]),
                                    ('PLHIV/Old XDR',   [9e6]),
                                    ('PLHIV/New XDR',   [9e6]),
                                    ('Pris DS-TB',      [9e6]),
                                    ('Pris MDR',        [9e6]),
                                    ('Pris XDR',        [9e6]),
                                    ('Min DS-TB',       [9e6]),
                                    ('Min MDR',         [9e6]),
                                    ('Min XDR',         [9e6]),
                                    ('PCF-HIV-',        [9e6]),
                                    ('PCF-HIV+',        [9e6])])

            print(P.progsets[0].get_num_covered(year=[2017]))
            print(P.progsets[0].get_prop_covered(year=[2017],denominator = denominator))


if "runsim_programs" in torun:

    P = au.demo(which=test,do_plot=0)

    if test == 'sir':
        P.update_settings(sim_start=2000.0, sim_end=2030, sim_dt=0.25)
        alloc  = {'Risk avoidance': 400000} # Other programs will use default spend
        instructions = au.ProgramInstructions() 
        instructions = au.ProgramInstructions(alloc) # TODO - get default instructions
        P.run_sim(parset="default", result_name="default-noprogs")
        P.run_sim(parset="default", progset='default',progset_instructions=instructions,result_name="default-progs")
        d = au.PlotData([P.results["default-noprogs"],P.results["default-progs"]], outputs=['transpercontact','contacts','recrate','infdeath','susdeath'])
        au.plot_series(d, axis="results")

    elif test == 'tb':
        instructions = au.ProgramInstructions(start_year=2015,stop_year=2030) 
#        P.run_sim(parset="default", result_name="default-noprogs")
        P.run_sim(parset="default", progset='default',progset_instructions=instructions,result_name="default-progs")

    elif test in ['diabetes','service']:
        print('\n\n\nRunning with programs not yet implemented for diabetes or service examples.')

    else:
        print('\n\n\nUnknown test.')

if "makeplots" in torun:

    # Low level debug plots.
    for var in test_vars:
        P.results["parset_default"].get_variable(test_pop,var)[0].plot()
    
    # Plot population decomposition.
    d = au.PlotData(P.results["parset_default"],outputs=decomp,pops=plot_pop)
    au.plot_series(d, plot_type="stacked")

    if test == "tb":
        # Plot bars for deaths, aggregated by strain, stacked by pop
        d = au.PlotData(P.results["parset_default"],outputs=grouped_deaths,t_bins=10,pops=plot_pop)
        au.plot_bars(d, outer="results", stack_pops=[plot_pop])

        # Plot bars for deaths, aggregated by pop, stacked by strain
        d = au.PlotData(P.results["parset_default"],outputs=grouped_deaths,t_bins="all",pops=plot_pop)
        au.plot_bars(d, stack_outputs=[list(grouped_deaths.keys())])

        # Plot total death flow over time
        # Plot death flow rate decomposition over all time
        d = au.PlotData(P.results["parset_default"],outputs=grouped_deaths,pops=plot_pop)
        au.plot_series(d, plot_type='stacked', axis='outputs')

        d = au.PlotData(P.results["parset_default"], pops='0-4')
        au.plot_series(d, plot_type='stacked')

    elif test == 'sir':
        # Plot disaggregated flow into deaths over time
        d = au.PlotData(P.results["parset_default"],outputs=grouped_deaths,pops=plot_pop)
        au.plot_series(d, plot_type='stacked', axis='outputs')

    # Plot aggregate flows
    d = au.PlotData(P.results["parset_default"],outputs=[{"Death rate":deaths}])
    au.plot_series(d, axis="pops")


if "export" in torun:
    P.results["default"].export(tmpdir+test+"_results")
    
if "listspecs" in torun:
    # For the benefit of FE devs, to work out how to list framework-related items in calibration and scenarios.
    FS = au.FrameworkSettings
    DS = au.DataSettings
    # Print list of characteristic names, i.e. state variables.
    print("\nCharacteristics...")
    print(P.framework.specs[FS.KEY_CHARACTERISTIC].keys())
    # Print list of compartment names. Should be added to the characteristics list for typical processes.
    print("Compartments...")
    print(P.framework.specs[FS.KEY_COMPARTMENT].keys())
    # Print list of parameters. Some of these relate to actual transitions, some are just dependencies.
    print("Parameters...")
    print(P.framework.specs[FS.KEY_PARAMETER].keys())
    # Print list of populations.
    print("Populations...")
    print(P.data.specs[DS.KEY_POPULATION].keys())
    print()
    
if "manualcalibrate" in torun:
    # Attempt a manual calibration, i.e. edit the scaling factors directly.
    P.parsets.copy("default", "manual")
    if test == "sir":
        P.parsets["manual"].set_scaling_factor(par_name="transpercontact", pop_name="adults", scale=0.5)
        outputs = ["ch_prev"]
    if test == "tb":
        P.parsets["manual"].set_scaling_factor(par_name="foi", pop_name="15-64", scale=2.0)
        outputs = ["ac_inf"]
    P.run_sim(parset="manual", result_name="manual")
    d = au.PlotData([P.results["default"],P.results["manual"]], outputs=outputs, pops=plot_pop)
    au.plot_series(d, axis="results", data=P.data)
    
if "autocalibrate" in torun:
#    if test == "sir":
#        # Explicitly specify full tuples for inputs and outputs, with 'None' for pop denoting all populations
#        adjustables = [("transpercontact", None, 0.1, 1.9)]         # Absolute scaling factor limits.
#        measurables = [("ch_prev", "adults", 1.0, "fractional")]        # Weight and type of metric.
#        # New name argument set to old name to do in-place calibration.
#        P.calibrate(parset="default", new_name="auto", adjustables=adjustables, measurables=measurables, max_time=30)
#    if test == "tb":
#        # Shortcut for calibration measurables.
#        adjustables = [("foi", "15-64", 0.0, 3.0)]
#        P.calibrate(parset="default", new_name="auto", adjustables=adjustables, measurables=["ac_inf"], max_time=30)
    P.calibrate(max_time=10, new_name="auto")
    P.run_sim(parset="auto", result_name="auto")
    if test == "sir":
        outputs = ["ch_prev"]
    if test == "tb":
        outputs = ["ac_inf"]
    d = au.PlotData(P.results, outputs=outputs)   # Values method used to plot all existent results.
    au.plot_series(d, axis='results', data=P.data)
    
if "parameterscenario" in torun:
    
    P = au.demo(which=test)
    
    scvalues = dict()
    if test == "sir":
        scen_par = "infdeath"
        scen_pop = "adults"
        scen_outputs = ["inf","dead"]
    if test == "tb":
        scen_par = "spd_infxness"
        scen_pop = "15-64"
        scen_outputs = ["lt_inf", "ac_inf"]

    scvalues[scen_par] = dict()
    scvalues[scen_par][scen_pop] = dict()

    # Insert (or possibly overwrite) one value.
    scvalues[scen_par][scen_pop]["y"] = [0.125]
    scvalues[scen_par][scen_pop]["t"] = [2015.]
    scvalues[scen_par][scen_pop]["smooth_onset"] = [2]

    P.make_scenario(which='parameter',name="Varying Infections", instructions=scvalues)
    P.run_scenario(scenario="Varying Infections", parset="default")

    # Insert two values and eliminate everything between them.
    scvalues[scen_par][scen_pop]["y"] = [0.125, 0.5]
    scvalues[scen_par][scen_pop]["t"] = [2015., 2020.]
    scvalues[scen_par][scen_pop]["smooth_onset"] = [2, 3]

    P.make_scenario(which='parameter',name="Varying Infections 2", instructions=scvalues)
    P.run_scenario(scenario="Varying Infections 2", parset="default")

    d = au.PlotData([P.results["Varying Infections"],P.results["Varying Infections 2"]], outputs=scen_outputs, pops=[scen_pop],project=P)
    au.plot_series(d, axis="results")
    plt.title('Scenario comparison')
    plt.ylabel('Number of people')


def supported_plots_func():
    ''' TEMP '''
    supported_plots = {
            'Population size':'alive',
            'Latent infections':'lt_inf',
            'Active TB':'ac_inf',
            'Active DS-TB':'ds_inf',
            'Active MDR-TB':'mdr_inf',
            'Active XDR-TB':'xdr_inf',
            'New active DS-TB':{'New active DS-TB':['pd_div:flow','nd_div:flow']},
            'New active MDR-TB':{'New active MDR-TB':['pm_div:flow','nm_div:flow']},
            'New active XDR-TB':{'New active XDR-TB':['px_div:flow','nx_div:flow']},
            'Smear negative active TB':'sn_inf',
            'Smear positive active TB':'sp_inf',
            'Latent diagnoses':{'Latent diagnoses':['le_treat:flow','ll_treat:flow']},
            'New active TB diagnoses':{'Active TB diagnoses':['pd_diag:flow','pm_diag:flow','px_diag:flow','nd_diag:flow','nm_diag:flow','nx_diag:flow']},
            'New active DS-TB diagnoses':{'Active DS-TB diagnoses':['pd_diag:flow','nd_diag:flow']},
            'New active MDR-TB diagnoses':{'Active MDR-TB diagnoses':['pm_diag:flow','nm_diag:flow']},
            'New active XDR-TB diagnoses':{'Active XDR-TB diagnoses':['px_diag:flow','nx_diag:flow']},
            'Latent treatment':'ltt_inf',
            'Active treatment':'num_treat',
            'TB-related deaths':':ddis',
            }
    return supported_plots

#def get_plots(proj, results=None, plot_names=None, pops='all', axis=None, outputs=None, plotdata=None):
#    results = sc.promotetolist(results)
#    supported_plots = supported_plots_func() 
#    if plot_names is None: plot_names = supported_plots.keys()
#    plot_names = sc.promotetolist(plot_names)
#    if outputs is None:
#        outputs = [supported_plots[plot_name] for plot_name in plot_names]
#    data = proj.data if plotdata is not False else None # Plot data unless asked not to
#    all_figs = []
#    for output in outputs:
#        try:
#            import numpy as np # TEMP
#            plotdata = au.PlotData(results, outputs=output, project=proj, pops=pops)
#            for series in plotdata.series:
#                if any(np.isnan(series.vals)):
#                    print('NANS?????????!!')
#                    print series.vals
#            figs = au.plot_series(plotdata, data=data, axis=axis) # Todo - customize plot formatting here
#            all_figs += sc.promotetolist(figs)
#            print('Plot %s succeeded' % (output))
#        except Exception as E:
#            print('WARNING: plot %s failed (%s)' % (output, repr(E)))
#
#    return all_figs

def get_plots(proj, results=None, plot_names=None, pops='all', axis=None, outputs=None, plotdata=None, replace_nans=True):
    import numpy as np
    results = sc.promotetolist(results)
    supported_plots = supported_plots_func() 
    if plot_names is None: plot_names = supported_plots.keys()
    plot_names = sc.promotetolist(plot_names)
    if outputs is None:
        outputs = [supported_plots[plot_name] for plot_name in plot_names]
    graphs = []
    data = proj.data if plotdata is not False else None # Plot data unless asked not to
    for output in outputs:
        try:
            plotdata = au.PlotData(results, outputs=output, project=proj, pops=pops)
            nans_replaced = 0
            series_list = sc.promotetolist(plotdata.series)
            for series in series_list:
                if replace_nans and any(np.isnan(series.vals)):
                    nan_inds = sc.findinds(np.isnan(series.vals))
                    for nan_ind in nan_inds:
                        if nan_ind>0: # Skip the first point
                            series.vals[nan_ind] = series.vals[nan_ind-1]
                            nans_replaced += 1
            if nans_replaced:
                print('Warning: %s nans were replaced' % nans_replaced)
            figs = au.plot_series(plotdata, data=data, axis=axis) # Todo - customize plot formatting here
            graphs += figs
            print('Plot %s succeeded' % (output))
        except Exception as E:
            print('WARNING: plot %s failed (%s)' % (output, repr(E)))
            import traceback; traceback.print_exc(); import pdb; pdb.set_trace()

    return graphs


if 'budgetscenarios' in torun: # WARNING, assumes that default scenarios are budget scenarios
    browser = False # Display as mpld3 plots in the browser
    plot_option = 2
    scen_outputs = ["lt_inf", "ac_inf"]
    scen_pop = "15-64"
    P = au.demo(which='tb')
    results = P.run_scenarios()
    if plot_option == 1:
        d = au.PlotData(results, outputs=scen_outputs, pops=[scen_pop])
        figs = au.plot_series(d, axis="results")
    elif plot_option == 2:
        figs = get_plots(P, results, axis="results")
    if browser:
        from sciris.weblib import quickserver as qs
        qs.browser(figs)
    

if "optimization" in torun:
    P = au.demo(which='tb')
    P.run_optimization(maxtime=30)


if "runsimprogs" in torun:
    from atomica.core.programs import ProgramInstructions

    # instructions = ProgramInstructions(progset=P.progsets["default"])
    P.run_sim(parset="default", progset="default", progset_instructions=ProgramInstructions(), result_name="progtest")
    
if "saveproject" in torun:
    P.save(tmpdir+test+".prj")

if "loadproject" in torun:
    P = au.Project.load(tmpdir+test+".prj")


<|MERGE_RESOLUTION|>--- conflicted
+++ resolved
@@ -26,30 +26,18 @@
 "loaddatabook",
 "makeparset",
 #"runsim",
-<<<<<<< HEAD
 #'plotcascade',
 "makeprogramspreadsheet",
 #"loadprogramspreadsheet",
 #"runsim_programs",
 # "makeplots",
-=======
-'plotcascade',
-#"makeprogramspreadsheet",
-# "loadprogramspreadsheet",
-# "runsim_programs",
-#"makeplots",
->>>>>>> 5c5bcfa7
 # "export",
 # "listspecs",
 # "manualcalibrate",
 #"autocalibrate",
 # "parameterscenario",
 # 'budgetscenarios',
-<<<<<<< HEAD
-# 'optimization',
-=======
 #'optimization',
->>>>>>> 5c5bcfa7
 # "saveproject",
 # "loadproject",
 ]
@@ -121,13 +109,7 @@
     cascade = P.results[-1].get_cascade_vals(cascade='main', pops='all', t_bins=2020)
 
 if 'plotcascade' in torun:
-<<<<<<< HEAD
     au.plot_cascade(P.results[-1], cascade='main', pops='all', year=2020)
-=======
-    P = au.demo()
-    
-    au.plot_cascade(project=P, year=2020)
->>>>>>> 5c5bcfa7
     if forceshow: pl.show()
     
     # Browser test
