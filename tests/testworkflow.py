--- conflicted
+++ resolved
@@ -19,7 +19,6 @@
 # Atomica has INFO level logging by default which is set when Atomica is imported, so need to change it after importing
 # logger.setLevel('DEBUG')
 
-<<<<<<< HEAD
 test = "sir"
 test = "tb"
 
@@ -32,36 +31,18 @@
 # "makeproject",
 # "loaddatabook",
 # "makeparset",
-#"runsim",
+# "runsim",
 "makeprogramspreadsheet",
 "loadprogramspreadsheet",
 "runsim_programs",
-=======
-#test = "sir"
-test = "tb"
-
-torun = [
-#"makeframeworkfile",
-#"makeframework",
-#"saveframework",
-#"loadframework",
-#"makedatabook",
-#"makeproject",
-#"loaddatabook",
-#"makeparset",
-# "runsim",
-"makeprogramspreadsheet",
-#"loadprogramspreadsheet",
-#"runsim_programs",
->>>>>>> 441b9408
-#"makeplots",
-#"export",
-#"listspecs",
-#"manualcalibrate",
-#"autocalibrate",
-#"parameterscenario",
-#"saveproject",
-#"loadproject",
+# "makeplots",
+# "export",
+# "listspecs",
+# "manualcalibrate",
+# "autocalibrate",
+# "parameterscenario",
+# "saveproject",
+# "loadproject",
 ]
 
 # Define plotting variables in case plots are generated
