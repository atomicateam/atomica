"""
Version:
"""

import os
import atomica.ui as au
import sciris.core as sc
import pylab as pl
import matplotlib.pyplot as plt
from atomica.optimization import optimize

<<<<<<< HEAD
#test = "sir"
test = "tb"
#test = "hypertension"
=======
# test = "sir"
test = "tb"
# test = "hypertension"
>>>>>>> cb798cd5
#test = "udt"
#test = "usdt"
#test = "hiv"
#test = "diabetes"
#test = "service"

torun = [
#"loadframework",
#"saveframework",
#"makedatabook",
#"makeproject",
#"loaddatabook",
#"makeparset",
#"runsim",
#"plotcascade",
<<<<<<< HEAD
"makeblankprogbook",
#"writeprogbook",
=======
# "makeblankprogbook",
# "writeprogbook",
>>>>>>> cb798cd5
#"testprograms",
#"runsim_programs",
#"makeplots",
#"export",
# "manualcalibrate",
# "autocalibrate",
# "parameterscenario",
'budgetscenarios',
#'optimization',
# "saveproject",
# "loadproject",
]

forceshow = True # Whether or not to force plots to show (warning, only partly implemented)

# Define plotting variables in case plots are generated
if test == "sir":
    test_vars = ["sus", "inf", "rec", "dead", "ch_all", "foi"]
    test_pop = "adults"
    decomp = ["sus", "inf", "rec", "dead"]
    deaths = ["sus:dead", "inf:dead", "rec:dead"]
    grouped_deaths = {'inf': ['inf:dead'], 'sus': ['sus:dead'], 'rec': ['rec:dead']}  # As rec-dead does not have a unique link tag, plotting rec-dead separately would require actually extracting its link object
    plot_pop = [test_pop]
if test == "hypertension":
    plot_pop = ["m_rural"]
if test == "tb":
    test_vars = ["sus", "vac", "spdu", "alive", "b_rate"]
    test_pop = "0-4"
    decomp = ["sus", "vac", "lt_inf", "ac_inf", "acr"]
    # Just do untreated TB-related deaths for simplicity.
    deaths = ["pd_term:flow", "pd_sad:flow", "nd_term:flow", "nd_sad:flow", "pm_term:flow", "pm_sad:flow", "nm_term:flow", "nm_sad:flow", "px_term:flow", "px_sad:flow", "nx_term:flow", "nx_sad:flow"]
    grouped_deaths = {"ds_deaths": ["pd_term:flow", "pd_sad:flow", "nd_term:flow", "nd_sad:flow"],
                      "mdr_deaths": ["pm_term:flow", "pm_sad:flow", "nm_term:flow", "nm_sad:flow"],
                      "xdr_deaths": ["px_term:flow", "px_sad:flow", "nx_term:flow", "nx_sad:flow"]}
    plot_pop = ['5-14', '15-64']

tmpdir = "." + os.sep + "temp" + os.sep

if "loadframework" in torun:
    F = au.ProjectFramework("./frameworks/framework_" + test + ".xlsx")

if "saveframework" in torun:
    F.save(tmpdir+'framework_'+test+".xlsx")

if "makedatabook" in torun:
    P = au.Project(framework=F) # Create a project with an empty data structure.
    if test == "sir": args = {"num_pops":1, "num_transfers":1,"data_start":2000, "data_end":2015, "data_dt":1.0}
    elif test == "tb": args = {"num_pops":12, "num_transfers":3, "data_end":2018}
    elif test == "diabetes": args = {"num_pops":1, "num_transfers":0, "data_start":2014, "data_end":2017, "data_dt":1.0}
    elif test == "service": args = {"num_pops":1, "num_transfers":0,"data_start":2014, "data_end":2017, "data_dt":1.0}
    elif test == "udt": args = {"num_pops":1, "num_transfers":0,"data_start":2016, "data_end":2019, "data_dt":1.0}
    elif test == "hiv": args = {"num_pops":2, "num_transfers":0,"data_start":2016, "data_end":2019, "data_dt":1.0}
    elif test == "hypertension": args = {"num_pops":4, "num_transfers":0,"data_start":2016, "data_end":2019, "data_dt":1.0}
    P.create_databook(databook_path=tmpdir + "databook_" + test + "_blank.xlsx", **args)

if "makeproject" in torun:
    # Preventing a run and databook loading so as to make calls explicit for the benefit of the FE.
    P = au.Project(name=test.upper()+" project", framework=F, do_run=False)
    
if "loaddatabook" in torun:
    # Preventing parset creation and a run so as to make calls explicit for the benefit of the FE.
    P.load_databook(databook_path="./databooks/databook_" + test + ".xlsx", make_default_parset=False, do_run=False)
    
if "makeparset" in torun:
    if test in ['di2abetes']:
        print('\n\n\nDatabook not yet filled in for diabetes example.')
    else:
        P.make_parset(name="default")
    
if "runsim" in torun:
    if test in ["tb"]:
        P.update_settings(sim_start=2000.0, sim_end=2030, sim_dt=0.25)
    elif test=='diabetes':
        print('\n\n\nWARNING, diabetes example does not run yet... need to debug')
        P.update_settings(sim_start=2014.0, sim_end=2020, sim_dt=1.)
    elif test in ['udt','hiv','usdt','hypertension']:
        P.update_settings(sim_start=2016.0, sim_end=2018, sim_dt=1.)
    elif test in ['sir']:
        P.update_settings(sim_start=2000.0, sim_end=2018, sim_dt=1.)
    else:
        P.update_settings(sim_start=2014.0, sim_end=2020, sim_dt=1.)

    P.run_sim(parset="default", result_name="default")    
#    cascade = au.get_cascade_vals(P.results[-1],cascade='main', pops='all', year=2017)

if 'plotcascade' in torun:
#    au.plot_cascade(P.results[-1], cascade='main', pops='all', year=2016, data=P.data)
#    au.plot_cascade(P.results[-1], cascade='main', pops='all', year=2016)
    au.plot_cascade(P.results[-1], cascade='main', pops='m_rural', year=2016)
    au.plot_cascade(P.results[-1], cascade='main', pops='f_rural', year=2016)
    au.plot_cascade(P.results[-1], cascade='main', pops='m_urban', year=2016)
    au.plot_cascade(P.results[-1], cascade='main', pops='f_urban', year=2016)
#    au.plot_multi_cascade(P.results[-1],'main',year=[2016,2017])
    if forceshow: pl.show()
    
    # Browser test
    as_mpld3 = False
    if as_mpld3:
        import sciris.weblib.quickserver as sqs
        fig = pl.gcf()
        sqs.browser(fig)
    
if "makeblankprogbook" in torun:
    print('\n\n\nMaking programs spreadsheet ... ')
    P = au.demo(which=test, addprogs=False, do_plot=0, do_run=False)
    filename = "temp/progbook_"+test+"_blank_n.xlsx"
    if test == "tb":
        P.make_progbook(filename, progs=6)
    elif test == "diabetes":
        P.make_progbook(filename, progs=14)
    elif test == "udt":
        P.make_progbook(filename, progs=4)
    elif test == "usdt":
        P.make_progbook(filename, progs=9)
    elif test == "hiv":
        P.make_progbook(filename, progs=8)
    else:
        P.make_progbook(filename, progs=5)


if "writeprogbook" in torun:
    print('\n\n\nExporting programs spreadsheet ... ')
    P = au.demo(which=test, do_plot=0, do_run=False)
    filename = "temp/progbook_"+test+"_export.xlsx"
    if test in ["sir","tb","udt","usdt","hiv","hypertension"]:
        P.progsets[0].save(filename)


if "testprograms" in torun:
    if test in ['diabetes','service']:
        print('\n\n\nLoading program spreadsheet not yet implemented for TB, diabetes or service examples.')
    else:
        print('\n\n\nLoading programs spreadsheet ...')
    
        P = au.demo(which=test,do_plot=0) # Note, the demo automatically load the program book

        # Simple tests for TB and SIR to see if programs are working as expected
        if test =="sir":      

            # Create a sample dictionary of dummry coverage (%) values to demonstrate how get_outcomes works
            coverage = sc.odict([('Risk avoidance',     .99),
                                 ('Harm reduction 1',   .8),
                                 ('Harm reduction 2',   .9),
                                 ('Treatment 1',        .99),
                                 ('Treatment 2',        .8)])
            print(P.progsets[0].get_outcomes(coverage)) # NB, calculations don't quite make sense atm, need to work in the impact interactions

            # For a single program, demonstrate how to get a vector of number/proportion covered given a time vector, a budget (note, budget is optional!!), and denominators
            print(P.progsets[0].programs[4].get_num_covered(year=[2014,2015,2016,2017], budget=[1e5,2e5,3e5,4e5]))
            print(P.progsets[0].programs[4].get_prop_covered(year=[2014,2015,2016,2017], budget=[1e5,2e5,3e5,4e5],denominator = [1e4,1.1e4,1.2e4,1.3e4]))

            # For a whole parset, demonstrate how to get a dictionary of proportion covered for each program given a time vector and denominators
            denominator = sc.odict([('Risk avoidance',  [1e6,1.1e6,1.2e6,1.3e6]),
                                 ('Harm reduction 1',   [2e4,2.1e4,2.2e4,2.3e4]),
                                 ('Harm reduction 2',   [2e4,2.1e4,2.2e4,2.3e4]),
                                 ('Treatment 1',        [3e4,3.1e4,3.2e4,3.3e4]),
                                 ('Treatment 2',        [4e4,4.1e4,4.2e4,4.3e4])])

            print(P.progsets[0].get_num_covered(year=[2014,2015,2016,2017]))
            print(P.progsets[0].get_prop_covered(year=[2014,2015,2016,2017],denominator = denominator))

        elif test =="tb":      

            # For a whole parset, demonstrate how to get a dictionary of proportion covered for each program given a time vector and denominators
            denominator = sc.odict([('BCG',             [9e6]),
                                    ('MS-PHC',          [9e6]),
                                    ('ENH-MS-PHC',      [9e6]),
                                    ('MS-HR',           [9e6]),
                                    ('CT-DS',           [9e6]),
                                    ('CT-DR',           [9e6]),
                                    ('ACF-PLHIV',       [9e6]),
                                    ('DS-TB',           [9e6]),
                                    ('Old MDR',         [9e6]),
                                    ('Old MDR/BDQ',     [9e6]),
                                    ('MDR/BDQ',         [9e6]),
                                    ('KM-SC',           [9e6]),
                                    ('BDQ-SC',          [9e6]),
                                    ('XDR-Current',     [9e6]),
                                    ('XDR-new',         [9e6]),
                                    ('PLHIV/DS-TB',     [9e6]),
                                    ('PLHIV/Old MDR',   [9e6]),
                                    ('PLHIV/Old MDR-BDQ',[9e6]),
                                    ('PLHIV/New MDR',   [9e6]),
                                    ('PLHIV/Old XDR',   [9e6]),
                                    ('PLHIV/New XDR',   [9e6]),
                                    ('Pris DS-TB',      [9e6]),
                                    ('Pris MDR',        [9e6]),
                                    ('Pris XDR',        [9e6]),
                                    ('Min DS-TB',       [9e6]),
                                    ('Min MDR',         [9e6]),
                                    ('Min XDR',         [9e6]),
                                    ('PCF-HIV-',        [9e6]),
                                    ('PCF-HIV+',        [9e6])])

            print(P.progsets[0].get_num_covered(year=[2017]))
            print(P.progsets[0].get_prop_covered(year=[2017],denominator = denominator))


if "runsim_programs" in torun:

    P = au.demo(which=test,do_plot=0)

    if test == 'sir':
        P.update_settings(sim_start=2000.0, sim_end=2030, sim_dt=0.25)
        alloc  = {'Risk avoidance': 400000} # Other programs will use default spend
#        instructions = au.ProgramInstructions() 
        instructions = au.ProgramInstructions(alloc) # TODO - get default instructions
        P.run_sim(parset="default", result_name="default-noprogs")
        P.run_sim(parset="default", progset='default',progset_instructions=instructions,result_name="default-progs")
        d = au.PlotData([P.results["default-noprogs"],P.results["default-progs"]], outputs=['transpercontact','contacts','recrate','infdeath','susdeath'])
        au.plot_series(d, axis="results")

    elif test == 'tb':
        instructions = au.ProgramInstructions(start_year=2015,stop_year=2030) 
#        P.run_sim(parset="default", result_name="default-noprogs")
        P.run_sim(parset="default", progset='default',progset_instructions=instructions,result_name="default-progs")

    elif test == 'udt':
        scen1alloc = {'Testing - pharmacies': 70000}
        scen2alloc = {'Testing - clinics': 120000}
        scen3alloc = {'Testing - outreach': 50000}
        scen4alloc = {'Adherence': 40000}
        bl_instructions = au.ProgramInstructions(start_year=2016,stop_year=2018) 
        scen1_instructions = au.ProgramInstructions(start_year=2016,stop_year=2018,alloc=scen1alloc) 
        scen2_instructions = au.ProgramInstructions(start_year=2016,stop_year=2018,alloc=scen2alloc) 
        scen3_instructions = au.ProgramInstructions(start_year=2016,stop_year=2018,alloc=scen3alloc) 
        scen4_instructions = au.ProgramInstructions(start_year=2016,stop_year=2018,alloc=scen4alloc) 

        baselineresults = P.run_sim(parset="default", progset='default',progset_instructions=bl_instructions,result_name="Baseline")
        scen1results = P.run_sim(parset="default", progset='default',progset_instructions=scen1_instructions,result_name="Scale up pharmacies")
        scen2results = P.run_sim(parset="default", progset='default',progset_instructions=scen2_instructions,result_name="Scale up clinics")
        scen3results = P.run_sim(parset="default", progset='default',progset_instructions=scen3_instructions,result_name="Scale up outreach")
        scen4results = P.run_sim(parset="default", progset='default',progset_instructions=scen4_instructions,result_name="Scale up adherence")

        au.plot_multi_cascade([baselineresults, scen1results, scen2results, scen3results, scen4results],'main',year=[2017])

    elif test == 'usdt':
        scenalloc = {'Screening at pharmacies':  2400000 }
    
        bl_instructions = au.ProgramInstructions(start_year=2016,stop_year=2018) 
        scen_instructions = au.ProgramInstructions(start_year=2016,stop_year=2018,alloc=scenalloc) 

        baselineresults = P.run_sim(parset="default", progset='default',progset_instructions=bl_instructions,result_name="baseline")
        scenresults = P.run_sim(parset="default", progset='default',progset_instructions=scen_instructions,result_name="scen")

        au.plot_multi_cascade([baselineresults, scenresults],'main',year=[2017])

    elif test == 'hypertension':
        scenalloc = {'Screening - urban':  30000 }
    
        bl_instructions = au.ProgramInstructions(start_year=2016,stop_year=2018) 
        scen_instructions = au.ProgramInstructions(start_year=2016,stop_year=2018,alloc=scenalloc) 

        baselineresults = P.run_sim(parset="default", progset='default',progset_instructions=bl_instructions,result_name="baseline")
        scenresults = P.run_sim(parset="default", progset='default',progset_instructions=scen_instructions,result_name="scen")

        au.plot_multi_cascade([baselineresults, scenresults],'main',year=[2017])

    elif test == 'hiv':
        scen1alloc = {'Testing - clinics': 1500000}
        scen2alloc = {'Testing - outreach': 600000}
        scen3alloc = {'Same-day initiation counselling': 6000000}
        scen4alloc = {'Classic initiation counselling': 4500000}
        scen5alloc = {'Client tracing': 60000}
        scen6alloc = {'Advanced adherence support': 60000}
        scen7alloc = {'Whatsapp adherence support': 1000}
    
        bl_instructions = au.ProgramInstructions(start_year=2016,stop_year=2018) 
        scen1_instructions = au.ProgramInstructions(start_year=2016,stop_year=2018,alloc=scen1alloc) 
        scen2_instructions = au.ProgramInstructions(start_year=2016,stop_year=2018,alloc=scen2alloc) 
        scen3_instructions = au.ProgramInstructions(start_year=2016,stop_year=2018,alloc=scen3alloc) 
        scen4_instructions = au.ProgramInstructions(start_year=2016,stop_year=2018,alloc=scen4alloc) 
        scen5_instructions = au.ProgramInstructions(start_year=2016,stop_year=2018,alloc=scen5alloc) 
        scen6_instructions = au.ProgramInstructions(start_year=2016,stop_year=2018,alloc=scen6alloc) 
        scen7_instructions = au.ProgramInstructions(start_year=2016,stop_year=2018,alloc=scen7alloc) 

        baselineresults = P.run_sim(parset="default", progset='default',progset_instructions=bl_instructions,result_name="baseline")
        scen1results = P.run_sim(parset="default", progset='default',progset_instructions=scen1_instructions,result_name="scen1")
        scen2results = P.run_sim(parset="default", progset='default',progset_instructions=scen2_instructions,result_name="scen2")
        scen3results = P.run_sim(parset="default", progset='default',progset_instructions=scen3_instructions,result_name="scen3")
        scen4results = P.run_sim(parset="default", progset='default',progset_instructions=scen4_instructions,result_name="scen4")
        scen5results = P.run_sim(parset="default", progset='default',progset_instructions=scen5_instructions,result_name="scen5")
        scen6results = P.run_sim(parset="default", progset='default',progset_instructions=scen6_instructions,result_name="scen6")
        scen7results = P.run_sim(parset="default", progset='default',progset_instructions=scen7_instructions,result_name="scen7")

        au.plot_multi_cascade([baselineresults, scen1results, scen2results, scen3results, scen4results, scen5results, scen6results, scen7results],'main',year=[2017])

    elif test in ['diabetes','service']:
        print('\n\n\nRunning with programs not yet implemented for diabetes or service examples.')

    else:
        print('\n\n\nUnknown test.')

    
if "makeplots" in torun:
    # Low level debug plots.
    if test in ['tb','sir']:
        for var in test_vars:
            P.results["parset_default"].get_variable(test_pop,var)[0].plot()
    
        # Plot population decomposition.
        d = au.PlotData(P.results["parset_default"],outputs=decomp,pops=plot_pop)
        au.plot_series(d, plot_type="stacked")

    if test == "tb":
        # Plot bars for deaths, aggregated by strain, stacked by pop
        d = au.PlotData(P.results["parset_default"],outputs=grouped_deaths,t_bins=10,pops=plot_pop)
        au.plot_bars(d, outer="results", stack_pops=[plot_pop])

        # Plot bars for deaths, aggregated by pop, stacked by strain
        d = au.PlotData(P.results["parset_default"],outputs=grouped_deaths,t_bins="all",pops=plot_pop)
        au.plot_bars(d, stack_outputs=[list(grouped_deaths.keys())])

        # Plot total death flow over time
        # Plot death flow rate decomposition over all time
        d = au.PlotData(P.results["parset_default"],outputs=grouped_deaths,pops=plot_pop)
        au.plot_series(d, plot_type='stacked', axis='outputs')

        d = au.PlotData(P.results["parset_default"], pops='0-4')
        au.plot_series(d, plot_type='stacked')

    elif test == 'sir':
        # Plot disaggregated flow into deaths over time
        d = au.PlotData(P.results["parset_default"],outputs=grouped_deaths,pops=plot_pop)
        au.plot_series(d, plot_type='stacked', axis='outputs')

        # Plot aggregate flows
        d = au.PlotData(P.results["parset_default"],outputs=[{"Death rate":deaths}])
        au.plot_series(d, axis="pops")


if "export" in torun:
    P.results[-1].export(tmpdir+test+"_results")

if "manualcalibrate" in torun:
    # Attempt a manual calibration, i.e. edit the scaling factors directly.
    P.parsets.copy("default", "manual")
    if test == "sir":
        P.parsets["manual"].set_scaling_factor(par_name="transpercontact", pop_name="adults", scale=0.5)
        outputs = ["ch_prev"]
    if test == "tb":
        P.parsets["manual"].set_scaling_factor(par_name="foi", pop_name="15-64", scale=2.0)
        outputs = ["ac_inf"]
    P.run_sim(parset="manual", result_name="manual")
    d = au.PlotData([P.results["default"],P.results["manual"]], outputs=outputs, pops=plot_pop)
    au.plot_series(d, axis="results", data=P.data)
    
if "autocalibrate" in torun:
    if test == "sir":
        # Explicitly specify full tuples for inputs and outputs, with 'None' for pop denoting all populations
        adjustables = [("transpercontact", None, 0.1, 1.9)]         # Absolute scaling factor limits.
        measurables = [("ch_prev", "adults", 1.0, "fractional")]        # Weight and type of metric.
        # New name argument set to old name to do in-place calibration.
        P.calibrate(parset="default", new_name="auto", adjustables=adjustables, measurables=measurables, max_time=30)
    elif test == "tb":
        # Shortcut for calibration measurables.
        adjustables = [("foi_in", "15-64", 0.0, 3.0)]
        P.calibrate(parset="default", new_name="auto", adjustables=adjustables, measurables=["ac_inf"], max_time=30)
    else:
        P.calibrate(max_time=10, new_name="auto")
    P.run_sim(parset="auto", result_name="auto")
    if test == "sir":
        outputs = ["ch_prev"]
    if test == "tb":
        outputs = ["ac_inf"]
        d = au.PlotData(P.results, outputs=outputs)   # Values method used to plot all existent results.
        au.plot_series(d, axis='results', data=P.data)
    
if "parameterscenario" in torun:
    
    P = au.demo(which=test)
    
    scvalues = dict()
    if test == "sir":
        scen_par = "infdeath"
        scen_pop = "adults"
        scen_outputs = ["inf","dead"]
    if test == "tb":
        scen_par = "spd_infxness"
        scen_pop = "15-64"
        scen_outputs = ["lt_inf", "ac_inf"]

    if test == "udt":
        scen_par = "test_pharm"
        scen_pop = "adults"
        scen_outputs = ["all_people","all_dx", "all_tx"]

    scvalues[scen_par] = dict()
    scvalues[scen_par][scen_pop] = dict()

    if test in ["tb","sir"]:
        # Insert (or possibly overwrite) one value.
        scvalues[scen_par][scen_pop]["y"] = [0.125,0.15]
        scvalues[scen_par][scen_pop]["t"] = [2015., 2020.]
        scvalues[scen_par][scen_pop]["smooth_onset"] = 2
    
        P.make_scenario(which='parameter',name="Varying Infections", instructions=scvalues)
        P.run_scenario(scenario="Varying Infections", parset="default")
    
        # Insert two values and eliminate everything between them.
        scvalues[scen_par][scen_pop]["y"] = [0.125, 0.5]
        scvalues[scen_par][scen_pop]["t"] = [2015., 2020.]
        scvalues[scen_par][scen_pop]["smooth_onset"] = [2, 3]
    
        P.make_scenario(which='parameter',name="Varying Infections 2", instructions=scvalues)
        P.run_scenario(scenario="Varying Infections 2", parset="default")
    
        d = au.PlotData([P.results["Varying Infections"],P.results["Varying Infections 2"]], outputs=scen_outputs, pops=[scen_pop],project=P)
        au.plot_series(d, axis="results")
        plt.title('Scenario comparison')
        plt.ylabel('Number of people')


def supported_plots_func():
    ''' TEMP '''
    supported_plots = {
            'Population size':'alive',
            'Latent infections':'lt_inf',
            'Active TB':'ac_inf',
            'Active DS-TB':'ds_inf',
            'Active MDR-TB':'mdr_inf',
            'Active XDR-TB':'xdr_inf',
            'New active DS-TB':{'New active DS-TB':['pd_div:flow','nd_div:flow']},
            'New active MDR-TB':{'New active MDR-TB':['pm_div:flow','nm_div:flow']},
            'New active XDR-TB':{'New active XDR-TB':['px_div:flow','nx_div:flow']},
            'Smear negative active TB':'sn_inf',
            'Smear positive active TB':'sp_inf',
            'Latent diagnoses':{'Latent diagnoses':['le_treat:flow','ll_treat:flow']},
            'New active TB diagnoses':{'Active TB diagnoses':['pd_diag:flow','pm_diag:flow','px_diag:flow','nd_diag:flow','nm_diag:flow','nx_diag:flow']},
            'New active DS-TB diagnoses':{'Active DS-TB diagnoses':['pd_diag:flow','nd_diag:flow']},
            'New active MDR-TB diagnoses':{'Active MDR-TB diagnoses':['pm_diag:flow','nm_diag:flow']},
            'New active XDR-TB diagnoses':{'Active XDR-TB diagnoses':['px_diag:flow','nx_diag:flow']},
            'Latent treatment':'ltt_inf',
            'Active treatment':'num_treat',
            'TB-related deaths':':ddis',
            }
    return supported_plots

#def get_plots(proj, results=None, plot_names=None, pops='all', axis=None, outputs=None, plotdata=None):
#    results = sc.promotetolist(results)
#    supported_plots = supported_plots_func() 
#    if plot_names is None: plot_names = supported_plots.keys()
#    plot_names = sc.promotetolist(plot_names)
#    if outputs is None:
#        outputs = [supported_plots[plot_name] for plot_name in plot_names]
#    data = proj.data if plotdata is not False else None # Plot data unless asked not to
#    all_figs = []
#    for output in outputs:
#        try:
#            import numpy as np # TEMP
#            plotdata = au.PlotData(results, outputs=output, project=proj, pops=pops)
#            for series in plotdata.series:
#                if any(np.isnan(series.vals)):
#                    print('NANS?????????!!')
#                    print series.vals
#            figs = au.plot_series(plotdata, data=data, axis=axis) # Todo - customize plot formatting here
#            all_figs += sc.promotetolist(figs)
#            print('Plot %s succeeded' % (output))
#        except Exception as E:
#            print('WARNING: plot %s failed (%s)' % (output, repr(E)))
#
#    return all_figs

def get_plots(proj, results=None, plot_names=None, pops='all', axis=None, outputs=None, plotdata=None, replace_nans=True):
    import numpy as np
    results = sc.promotetolist(results)
    supported_plots = supported_plots_func() 
    if plot_names is None: plot_names = supported_plots.keys()
    plot_names = sc.promotetolist(plot_names)
    if outputs is None:
        outputs = [supported_plots[plot_name] for plot_name in plot_names]
    graphs = []
    data = proj.data if plotdata is not False else None # Plot data unless asked not to
    for output in outputs:
        try:
            plotdata = au.PlotData(results, outputs=output, project=proj, pops=pops)
            nans_replaced = 0
            series_list = sc.promotetolist(plotdata.series)
            for series in series_list:
                if replace_nans and any(np.isnan(series.vals)):
                    nan_inds = sc.findinds(np.isnan(series.vals))
                    for nan_ind in nan_inds:
                        if nan_ind>0: # Skip the first point
                            series.vals[nan_ind] = series.vals[nan_ind-1]
                            nans_replaced += 1
            if nans_replaced:
                print('Warning: %s nans were replaced' % nans_replaced)
            figs = au.plot_series(plotdata, data=data, axis=axis) # Todo - customize plot formatting here
            graphs += figs
            print('Plot %s succeeded' % (output))
        except Exception as E:
            print('WARNING: plot %s failed (%s)' % (output, repr(E)))
            import traceback; traceback.print_exc(); import pdb; pdb.set_trace()

    return graphs


if 'budgetscenarios' in torun: # WARNING, assumes that default scenarios are budget scenarios
    browser = False # Display as mpld3 plots in the browser
    plot_option = 2
    if test=='tb':
        scen_outputs = ["lt_inf", "ac_inf"]
        scen_pop = "15-64"
        P = au.demo(which='tb')
        results = P.run_scenarios()
        if plot_option == 1:
            d = au.PlotData(results, outputs=scen_outputs, pops=[scen_pop])
            figs = au.plot_series(d, axis="results")
        elif plot_option == 2:
            figs = get_plots(P, results, axis="results")
        if browser:
            from sciris.weblib import quickserver as qs
            qs.browser(figs)
    

if "optimization" in torun:
    if test == 'tb':
        P = au.demo(which='tb')
        P.run_optimization(maxtime=30)
    elif test == 'sir':
        P = au.demo(which='sir')
        P.load_progbook(progbook_path="databooks/progbook_" + test + ".xlsx", make_default_progset=True)

        alloc = sc.odict([('Risk avoidance',0.),
                         ('Harm reduction 1',0.),
                         ('Harm reduction 2',0.),
                         ('Treatment 1',50.),
                         ('Treatment 2', 1.)])

        instructions = au.ProgramInstructions(alloc=alloc,start_year=2020) # Instructions for default spending
        adjustments = []
        adjustments.append(au.SpendingAdjustment('Treatment 1',2020,'abs',0.,100.))
        adjustments.append(au.SpendingAdjustment('Treatment 2',2020,'abs',0.,100.))
        constraints = au.TotalSpendConstraint() # Cap total spending in all years

        ## CASCADE MEASURABLE
        # This measurable will maximize the number of people in the final cascade stage, whatever it is
        measurables = au.MaximizeCascadeFinalStage('main',[2030],pop_names='all') # NB. make sure the objective year is later than the program start year, otherwise no time for any changes

        # This is the same as the 'standard' example, just running the optimization and comparing the results
        optimization = au.Optimization(name='default', adjustments=adjustments, measurables=measurables, constraints=constraints)
        unoptimized_result = P.run_sim(parset=P.parsets["default"], progset=P.progsets['default'], progset_instructions=instructions, result_name="unoptimized")
        optimized_instructions = optimize(P, optimization, parset=P.parsets["default"], progset=P.progsets['default'], instructions=instructions)
        optimized_result = P.run_sim(parset=P.parsets["default"], progset=P.progsets['default'], progset_instructions=optimized_instructions, result_name="optimized")

        for adjustable in adjustments:
            print("%s - before=%.2f, after=%.2f" % (adjustable.name,unoptimized_result.model.program_instructions.alloc[adjustable.name].get(2020),optimized_result.model.program_instructions.alloc[adjustable.name].get(2020))) # TODO - add time to alloc

        au.plot_multi_cascade([unoptimized_result, optimized_result],'main',pops='all',year=2020)

if "runsimprogs" in torun:
    from atomica.core.programs import ProgramInstructions

    # instructions = ProgramInstructions(progset=P.progsets["default"])
    P.run_sim(parset="default", progset="default", progset_instructions=ProgramInstructions(), result_name="progtest")
    
if "saveproject" in torun:
    P.save(tmpdir+test+".prj")

if "loadproject" in torun:
    P = au.Project.load(tmpdir+test+".prj")
<|MERGE_RESOLUTION|>--- conflicted
+++ resolved
@@ -9,15 +9,9 @@
 import matplotlib.pyplot as plt
 from atomica.optimization import optimize
 
-<<<<<<< HEAD
 #test = "sir"
 test = "tb"
 #test = "hypertension"
-=======
-# test = "sir"
-test = "tb"
-# test = "hypertension"
->>>>>>> cb798cd5
 #test = "udt"
 #test = "usdt"
 #test = "hiv"
@@ -33,13 +27,8 @@
 #"makeparset",
 #"runsim",
 #"plotcascade",
-<<<<<<< HEAD
-"makeblankprogbook",
-#"writeprogbook",
-=======
 # "makeblankprogbook",
 # "writeprogbook",
->>>>>>> cb798cd5
 #"testprograms",
 #"runsim_programs",
 #"makeplots",
